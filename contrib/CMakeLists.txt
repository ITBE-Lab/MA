# CMakeList.txt : Top-level CMake project file, do global configuration
# and include sub-projects here.
# Tips: On Unix with make to get more information: make VERBOSE=1
#
cmake_minimum_required (VERSION 3.8)

# Include contributed (external) projects.

<<<<<<< HEAD
message( "Include sqlite3 ..." )
add_subdirectory (sqlite3)

message( "Include CppSQLite3 ..." )
add_subdirectory (CppSQLite3)

if( PythonLibs_FOUND )
	message( "Include pybind11 ..." )
	add_subdirectory (pybind11)
=======
if(WITH_PYTHON)
    if( PythonLibs_FOUND )
        message( "Include pybind11 ..." )
        add_subdirectory (pybind11)
    endif()
>>>>>>> 3b1c66d5
endif()<|MERGE_RESOLUTION|>--- conflicted
+++ resolved
@@ -6,21 +6,15 @@
 
 # Include contributed (external) projects.
 
-<<<<<<< HEAD
 message( "Include sqlite3 ..." )
 add_subdirectory (sqlite3)
 
 message( "Include CppSQLite3 ..." )
 add_subdirectory (CppSQLite3)
 
-if( PythonLibs_FOUND )
-	message( "Include pybind11 ..." )
-	add_subdirectory (pybind11)
-=======
 if(WITH_PYTHON)
     if( PythonLibs_FOUND )
         message( "Include pybind11 ..." )
         add_subdirectory (pybind11)
     endif()
->>>>>>> 3b1c66d5
 endif()