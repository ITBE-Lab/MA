/**
 * @brief MySQL connection test
 * @author Arne Kutzner, Markus Schmidt
 * @date Nov 2019
 */
#include <iostream>
// First include the connector
#include <MySQL_con.h>
// Then include the SQL common stuff that is currently below
// #define SQL_VERBOSE

#include <common.h>
#include <db_con_pool.h>
#include <threadPool.h>

using SQLStatement_ = SQLStatement<MySQLConDB>;
template <typename... Types> using SQLQuery_ = SQLQuery<MySQLConDB, Types...>;
template <typename... Types> using SQLTable_ = SQLTable<MySQLConDB, Types...>;

// Tuple printer for ostream.
// Found at: https://en.cppreference.com/w/cpp/utility/integer_sequence
template <class Ch, class Tr, class Tuple, std::size_t... Is>
void print_tuple_impl( std::basic_ostream<Ch, Tr>& os, const Tuple& t, std::index_sequence<Is...> )
{
    ( ( os << ( Is == 0 ? "" : ", " ) << std::get<Is>( t ) ), ... );
} // meta

template <class Ch, class Tr, class... Args>
auto& operator<<( std::basic_ostream<Ch, Tr>& os, const std::tuple<Args...>& t )
{
    os << "(";
    print_tuple_impl( os, t, std::index_sequence_for<Args...>{ } );
    return os << ")";
} // meta

// Convert array into a tuple
// From: https://en.cppreference.com/w/cpp/utility/integer_sequence
template <typename Array, std::size_t... I> auto a2t_impl( const Array& a, std::index_sequence<I...> )
{
    return std::make_tuple( a[ I ]... );
}

template <typename T, std::size_t N, typename Indices = std::make_index_sequence<N>>
auto a2t( const std::array<T, N>& a )
{
    return a2t_impl( a, Indices{ } );
}


template <typename... ArgTypes> void printArgPack( ArgTypes&&... args )
{
    std::stringstream xInfStream;
    ( ( xInfStream << typeid( args ).name( ) << ":" << args << "  " ), ... );
    std::cout << "Pack:" << xInfStream.str( ) << std::endl;
}

class CopyShower
{
  public:
    CopyShower( )
    {}
    CopyShower( const CopyShower& a )
    {
        std::cout << "MADE COPY" << std::endl;
    }
    CopyShower( const CopyShower&& a )
    {
        std::cout << "MADE MOVE" << std::endl;
    }
}; // class
template <class Ch, class Tr> auto& operator<<( std::basic_ostream<Ch, Tr>& os, const CopyShower& o )
{
    os << "+++" << std::endl;
    return os;
} // overloaded operator

template <size_t SIZE, class... TupleTypes>
void tupleCatination( const std::array<std::tuple<TupleTypes...>, SIZE>& aArr )
{
    auto tCatenated = tup_cat_arr( aArr );
    // using tplType = decltype( tup_cat_arr( aArr ) );
    std::cout << typeid( tCatenated ).name( ) << std::endl;
    std::cout << "START *********" << std::endl;
    STD_APPLY(
        [ & ]( auto&... args ) { // We forward the elements by reference for avoiding copies.
            printArgPack( args... ); // Here should occur the binding call
            // std::cout << "CONT" << std::endl;
        },
        tCatenated );
    std::cout << "END *********" << std::endl;
    std::cout << tCatenated << std::endl;
} // function

class SomeBlobType
{
  public:
    std::vector<char> vBuffer;

    SomeBlobType( ) : vBuffer( )
    {
        for( size_t uiCnt = 0; uiCnt < 20; uiCnt++ )
            vBuffer.push_back( char( uiCnt ) );
    } // constructor
}; // class

std::ostream& operator<<( std::ostream& os, const SomeBlobType& rBlob )
{
    os << "BLOB: ";
    for( char rVal : rBlob.vBuffer )
        os << (int)rVal << " ";
    return os;
} // operator

// Part1 : Specify the corresponding MySQL-type for your blob.
template <> inline std::string MySQLConDB::TypeTranslator::getSQLTypeName<SomeBlobType>( )
{
    return "LONGBLOB";
} // private function

// Part 2: Input arguments: Set the start of the blob (void *) and size of the blob.
template <> inline void MySQLConDB::StmtArg::set( const SomeBlobType& rxBlob )
{
    this->uiLength = static_cast<unsigned long>( rxBlob.vBuffer.size( ) );
    pMySQLBind->buffer_length = static_cast<unsigned long>( rxBlob.vBuffer.size( ) );
    pMySQLBind->buffer_type = MYSQL_TYPE_LONG_BLOB; // this type must be eqal to the type in Part 3.
    pMySQLBind->buffer = (void*)( &rxBlob.vBuffer[ 0 ] );
} // method

// Part 3: Code for supporting output of queries:
//         1. Via the third argument of init call set the MySQL datatype for your cell type.
//         2. Using storeVarSizeCel fetch the blob from the byte-buffer
template <> struct /* MySQLConDB:: */ RowCell<SomeBlobType> : public /* MySQLConDB:: */ RowCellBase<SomeBlobType>
{
    inline void init( MYSQL_BIND* pMySQLBind, SomeBlobType* pCellValue, size_t uiColNum )
    {
        RowCellBase<SomeBlobType>::init( pMySQLBind, pCellValue, MYSQL_TYPE_LONG_BLOB, uiColNum );
    } // method

    // Fetch the blob from the buffer.
    inline void storeVarSizeCell( )
    {
        // std::cout << "blob size: " << this->uiLength << std::endl;
        pCellValue->vBuffer.resize( this->uiLength );
        memcpy( (void*)&( pCellValue->vBuffer[ 0 ] ), this->pVarLenBuf.get( ), this->uiLength );
    } // method
}; // specialized class


/* For checking with valgrind:
 * See: https://stackoverflow.com/questions/5134891/how-do-i-use-valgrind-to-find-memory-leaks
 * valgrind --leak-check=full --show-leak-kinds=all --track-origins=yes --verbose --log-file=valgrind-out.txt
 */
template <typename DBConnector> void checkDB( std::shared_ptr<DBConnector> pMySQLDB, size_t jobnr )
{
    // std::cout << "Open Database" << std::endl;
    // std::shared_ptr<SQLDB<DBConnector>> pMySQLDB = std::make_shared<SQLDB<DBConnector>>( );

    {
        // json::array( { "WITHOUT ROWID" } )
        json xTestTableDef = json{ { TABLE_NAME, "TEST_TABLE" + std::to_string( jobnr ) },
                                   { TABLE_COLUMNS,
                                     { { { COLUMN_NAME, "Column_1" } /*, { CONSTRAINTS, "UNIQUE" } */ },
                                       { { COLUMN_NAME, "Column_2" } },
                                       { { COLUMN_NAME, "BlobColum" } },
                                       { { COLUMN_NAME, "TextColumn" } },
                                       { { COLUMN_NAME, "Col_uint32_t" } } } },
                                   { SQLITE_EXTRA, { "WITHOUT ROWID" } } /*,
                                   { CPP_EXTRA, { "DROP ON DESTRUCTION" } } */
                                   /* { SQL_EXTRA, { "INSERT NULL ON", 3 } } */ }; // ,
        // {CPP_EXTRA, "DROP ON DESTRUCTION"}};
        // std::cout << std::setw( 2 ) << xTestTableDef << std::endl;
        SQLTableWithAutoPriKey<DBConnector, int, int, int, std::string, uint32_t> xTestTable( pMySQLDB, xTestTableDef );
        // xTestTable.deleteAllRows( );

#if 0
        pMySQLDB
            ->addTable<int, int, int, std::string, uint32_t>(
                json{ { TABLE_NAME, "TEST_TABLE" + std::to_string( jobnr ) },
                      { TABLE_COLUMNS,
                        { { { COLUMN_NAME, "Column_1" } /*, { CONSTRAINTS, "UNIQUE" } */ },
                          { { COLUMN_NAME, "Column_2" } },
                          { { COLUMN_NAME, "BlobColum" } },
                          { { COLUMN_NAME, "TextColumn" } },
                          { { COLUMN_NAME, "Col_uint32_t" } } } },
                      { SQLITE_EXTRA, { "WITHOUT ROWID" } } } )
            .addTable<int, int, int, std::string, uint32_t>(
                json{ { TABLE_NAME, "TEST_TABLE" + std::to_string( jobnr ) },
                      { TABLE_COLUMNS,
                        { { { COLUMN_NAME, "Column_1" } /*, { CONSTRAINTS, "UNIQUE" } */ },
                          { { COLUMN_NAME, "Column_2" } },
                          { { COLUMN_NAME, "BlobColum" } },
                          { { COLUMN_NAME, "TextColumn" } },
                          { { COLUMN_NAME, "Col_uint32_t" } } } },
                      { SQLITE_EXTRA, { "WITHOUT ROWID" } } } );


        template <typename DBCon>
        using ReadTableType = SQLTableWithAutoPriKey<DBCon,
                                                     int64_t, // sequencer id (foreign key)
                                                     std::string, // read name
                                                     NucSeqSql // read sequence
                                                     >;
        const json jReadTableDef = {
            { TABLE_NAME, "read_table" },
            { TABLE_COLUMNS,
              { { { COLUMN_NAME, "sequencer_id" } }, { { COLUMN_NAME, "name" } }, { { COLUMN_NAME, "sequence" } } } },
            { FOREIGN_KEY, { { COLUMN_NAME, "sequencer_id" }, { REFERENCES, "sequencer_table(id)" } } } };


        auto xTblDescr(
            SQLTableDescr<DBCon,
                          int64_t, // sequencer id (foreign key)
                          std::string, // read name
                          NucSeqSql> // read sequence
            ( { { TABLE_NAME, "read_table" },
                { TABLE_COLUMNS,
                  { { { COLUMN_NAME, "sequencer_id" } },
                    { { COLUMN_NAME, "name" } },
                    { { COLUMN_NAME, "sequence" } } } },
                { FOREIGN_KEY, { { COLUMN_NAME, "sequencer_id" }, { REFERENCES, "sequencer_table(id)" } } } } ) );
		
		xTblDescr::TableType
#endif

        // std::array<std::tuple<std::nullptr_t, int, double, SomeBlobType, std::string, uint32_t>, 15> aArr;
        // for( int i = 0; i < 10; i++ )
        //     std::get<4>( aArr[ i ] ) = "This is a bit longer text that has to be written with every row";

        // LOAD DATA INFILE "C:\ProgramData\MySQL\MySQL Server 5.7\Uploads\0.csv" INTO TABLE test_table0;
<<<<<<< HEAD
        int numValues = 10000;
=======
        int numValues = 1000;
>>>>>>> b7557ac3
        {
            auto pTrxnGuard = pMySQLDB->uniqueGuardedTrxn( );
            std::cout << "Make xBulkInserter" << std::endl;
            std::string text = "This"; // is a string of some size for insertion ...";
            // text.resize( 20000 );
#if 1
            SomeBlobType blob;
            {
                metaMeasureAndLogDuration<true>( "FileBulkInserter required time:", [ & ]( ) {
                    auto xBulkInserter = xTestTable.template getFileBulkInserter<500>( );
                    for( int i = 0; i < numValues; i++ )
                        xBulkInserter->insert( nullptr, i, 4, i, text, std::numeric_limits<uint32_t>::max( ) );
                    std::cout << "Finished inserting .... " << std::endl;
                } );
            } // release of the bulk inserter
#endif
            //-- SQLQuery<DBConnector, int> xQueryScalar(pMySQLDB, "SELECT COUNT(*) FROM TEST_TABLE");
            //-- std::cout << "Count:" << xQueryScalar.scalar() << std::endl;
            // metaMeasureAndLogDuration( "Standard Bulk Inserter:", [ & ]( ) {
            //     auto xBulkNrmInserter = xTestTable.template getBulkInserter<300>( );
            //     for( int i = 0; i < numValues; i++ )
            //         xBulkNrmInserter->insert( nullptr, i, 4, i, text, std::numeric_limits<uint32_t>::max( ) );
            // } );
        } // scope transaction

#if 0 
        json xTestTable2Def = { { TABLE_NAME, "test_table_2" + std::to_string( jobnr ) },
                                { TABLE_COLUMNS,
                                  { { { COLUMN_NAME, "int_column1" } /*, { CONSTRAINTS, "UNIQUE" } */ },
                                    { { COLUMN_NAME, "double_column" } },
                                    { { COLUMN_NAME, "int_column2" } } } } }; // ,
        SQLTable<DBConnector, uint64_t, double, uint32_t> xTable2( pMySQLDB, xTestTable2Def );
        {
            auto pTrxnGuard = pMySQLDB->uniqueGuardedTrxn( );
            auto xBulkInserter = xTable2.template getBulkInserter<10>( );

            metaMeasureAndLogDuration( "Small Table: Time bulk insert:", [ & ]( ) {
                for( int i = 0; i < numValues; i++ )
                    xBulkInserter->insert( 1, 1, 1 );
            } );
        } // scope transaction

		json xTestTable3Def = { { TABLE_NAME, "test_table_3" + std::to_string(jobnr) },
								{ TABLE_COLUMNS,
								  { { { COLUMN_NAME, "int_column1" } /*, { CONSTRAINTS, "UNIQUE" } */ },
									{ { COLUMN_NAME, "double_column" } },
									{ { COLUMN_NAME, "int_column2" } } } } }; // ,
		SQLTableWithAutoPriKey<DBConnector, uint64_t, double, uint32_t> xTable3(pMySQLDB, xTestTable3Def);
		{
			auto pTrxnGuard = pMySQLDB->uniqueGuardedTrxn();
			auto xBulkInserter = xTable3.template getBulkInserter<10>();

			metaMeasureAndLogDuration("Small Table: Time bulk insert:", [&]() {
				for (int i = 0; i < numValues; i++)
					xBulkInserter->insert(nullptr, 1, 1, 1);
				});
		} // scope transaction
#endif

        return;
        // MySQLConDB::PreparedStmt obj( pMySQLDB, "INSERT" );
        // obj.bindAndExec(3.0, 4.0, "TExt");
#if 1
        for( int32_t i = 1; i <= 2; i++ )
        {
            std::string text;
            SomeBlobType blob;
            for( int j = 0; j < i; j++ )
                text.append( "+" );
            auto val = xTestTable.insert( i + 10, i, 10, text, std::numeric_limits<uint32_t>::max( ) );
            std::cout << "Primary Key of prev insert: " << val << std::endl;
        } // for
        // std::cout << "Before NULL statement" << std::endl;
        // xTestTable.insertNonSafe( 1000, (double)5.0, nullptr, std::string( "Row with NULL" ) );
        // std::cout << "After NULL statement" << std::endl;
#endif
        // SQLStatement xTest( pMySQLDB, "SELECT * FROM TEST_TABLE" );
        xTestTable.dump( );

        // typename DBConnector::template PreparedQuery<int> xQuery( pMySQLDB, "SELECT Column_1 FROM TEST_TABLE" );

        SQLQuery_<int> xQuery( pMySQLDB, "SELECT Column_1 FROM TEST_TABLE" );
        xQuery.execAndForAll( [ & ]( int iCell ) { std::cout << iCell << std::endl; } );

        SQLQuery_<int> xQueryScalar( pMySQLDB, "SELECT COUNT(*) FROM TEST_TABLE" );
        std::cout << "Count:" << xQueryScalar.scalar( ) << std::endl;

        SQLQuery_<int64_t, int, double, SomeBlobType, std::string, uint32_t> xQuery2( pMySQLDB,
                                                                                      "SELECT * FROM TEST_TABLE" );
        std::cout << "Cell 0 : " << xQuery2.execAndGetNthCell<0>( ) << std::endl;
        std::cout << "Cell 1 : " << xQuery2.execAndGetNthCell<1>( ) << std::endl;
        std::cout << "Cell 2 : " << xQuery2.execAndGetNthCell<2>( ) << std::endl;
        std::cout << "Cell 3 : " << xQuery2.execAndGetNthCell<3>( ) << std::endl;
        std::cout << "Cell 4 : " << xQuery2.execAndGetNthCell<4>( ) << std::endl;
        std::cout << "Cell 5 OK : " << ( xQuery2.execAndGetNthCell<5>( ) == std::numeric_limits<uint32_t>::max( ) )
                  << std::endl;
        decltype( xTestTable )::CollTypeTranslation::dumpSQLColTypes( );

        pMySQLDB->execSQL( "CREATE INDEX text_index ON TEST_TABLE (Column_1)" );
        if( pMySQLDB->indexExists( "TEST_TABLE", "text_index" ) )
            std::cout << "INDEX text_index ON TEST_TABLE rediscovered!" << std::endl;

        xTestTable.addIndex( json{ /* { "INDEX_NAME", "sv_call_table_score_index_" } , */
                                   { "INDEX_COLUMNS", "Column_1" },
                                   { "WHERE", "Column_1 = 1" } } );
        xTestTable.addIndex( json{ /* { "INDEX_NAME", "sv_call_table_score_index_" } , */
                                   { "INDEX_COLUMNS", "Column_1" },
                                   { "WHERE", "Column_1 = 1" } } );

        std::cout << "Test table traversal via EOF" << std::endl;

        // xQuery.execAndBind( );
        // while( !xQuery.eof( ) )
        // {
        //     xQuery.next( );
        //     std::cout << std::get<0>( xQuery.get( ) ) << std::endl;
        // } // while
        //
        // std::cout << "Test table traversal via EOF 1" << std::endl;
        // xQuery.execAndBind( );
        // while( !xQuery.eof( ) )
        // {
        //     xQuery.next( );
        //     std::cout << std::get<0>( xQuery.get( ) ) << std::endl;
        // } // while
        //
        // std::cout << "Test table traversal via EOF 2" << std::endl;
        // xQuery.execAndBind( );
        // while( !xQuery.eof( ) )
        // {
        //     xQuery.next( );
        //     std::cout << std::get<0>( xQuery.get( ) ) << std::endl;
        // } // while

        // IMPORTANT TEST : executeAndStoreAllInVector, executeAndStoreInVector
        std::cout << xTestTable.makeInsertStmt( ) << std::endl;
        std::cout << xTestTable.makeInsertStmt( 3 ) << std::endl;
    }
} // function

/** @brief Executes the func so that exceptions are swallowed.
 *  @detail For destructors and threads so that they do not throw.
 */
template <typename F> inline void doSwallowingExcpt( F&& func )
{
    try
    {
        std::cout << "Do swallowing start..." << std::endl;
        func( );
        std::cout << "Do swallowing end..." << std::endl;
    } // try
    catch( std::exception& rxExcpt )
    {
        // Swallow the exception
        std::cout << std::string( "SQLDBConPool: Task/thread execution terminated abnormally. Details:\n" ) +
                         rxExcpt.what( )
                  << std::endl;
    } // catch
    catch( ... )
    {
        std::cout << "SQLDBConPool: Task/thread execution terminated abnormally for unknown reasons." << std::endl;
    } // catch
    std::cout << "Do swallowing terminated..." << std::endl;
} // method

void excptTest( )
{
#if 0
	std::cout << "Before do..." << std::endl;
	doSwallowingExcpt( [] {
        std::cout << "Before throw..." << std::endl;
        throw std::runtime_error( "A problem ..." );
		std::cout << "After throw..." << std::endl;
    } );
	std::cout << "Afer do..." << std::endl;
#endif
    SQLDBConPool<MySQLConDB> xDBPool( 1 );

    // type behind auto: std::shared_ptr<SQLDBConPool<MySQLConDB>::PooledSQLDBCon>
    auto xFuture = xDBPool.enqueue( []( auto pConMng ) { throw std::runtime_error( "Throw ..." ); } );

    doSwallowingExcpt( [ & ]( ) { xFuture.get( ); } ); // catch via future
} // method

// #ifdef _MSC_VER
// libMA::SV_Schema xSB_DB_SchemaView( pDBCon );
// #else
// using Type = typename decltype( pDBCon )::element_type;
// libMA::SV_Schema<Type> xSB_DB_SchemaView( pDBCon );
// #endif

int main( int argc, char** argv )
{
    try
    {
        {
            SQLDB<MySQLConDB> xDBCon( json{ { SCHEMA, "sv_db" } } );
            xDBCon.dropSchema( "sv_db " );
        } // scope
		
        // definition of database connection in json:
        auto jDBConfig =
            json{ { SCHEMA, "sv_db" },
                  { CONNECTION, { { HOSTNAME, "localhost" }, { USER, "root" }, { PASSWORD, "admin" }, { PORT, 0 } } } };

        std::vector<std::future<void>> vFutures;
        {
            SQLDBConPool<MySQLConDB> xDBPool( 10, jDBConfig );
            for( int i = 0; i < 10 /* 20 */; i++ )
                // type behind auto: std::shared_ptr<SQLDBConPool<MySQLConDB>::PooledSQLDBCon>
                vFutures.push_back( xDBPool.enqueue( []( auto pDBCon ) {
                    doNoExcept(
                        [ & ] {
                            typedef decltype( *pDBCon ) Type;
                            // typedef typename SubType :: element_type Type;
                            // using Type = typename decltype( pDBCon )::element_type;
                            std::cout << "Job executed in task: " << pDBCon->getTaskId( ) << std::endl;
                            checkDB( pDBCon, pDBCon->getTaskId( ) );
                            pDBCon->doPoolSafe( [] { std::cout << "This print is pool safe ..." << std::endl; } );
                        },
                        "Problem during thread execution" );
                } ) );
        } // close the pool

        // Get all future exception safe
        for( auto& rFurture : vFutures )
            doNoExcept( [ & ] { rFurture.get( ); } );

        std::cout << "ALL WORK DONE ..." << std::endl;
#ifdef _MSC_VER
        int i;
        std::cin >> i;
#endif
        return 0;

        size_t uiPoolSize = 1;
        std::vector<std::shared_ptr<SQLDB<MySQLConDB>>> vec;
        for( unsigned int uiCount = 0; uiCount < uiPoolSize; uiCount++ )
        {
            vec.push_back( std::make_shared<SQLDB<MySQLConDB>>( ) );
        } // for

        {
            ThreadPool xPool( uiPoolSize ); // FIXME: Read this from parameters

            for( size_t uiJobId = 0; uiJobId < uiPoolSize; uiJobId++ )
                xPool.enqueue(
                    [ & ]( size_t, size_t uiJobId_ ) {
                        std::cout << "Start job Nr.: " << uiJobId_ << std::endl;
                        try
                        {
                            // checkDB( vec[ uiJobId_ ], uiJobId_ );
                            // Hmmm ...
                            // The concurrent construction of DBConnections seems to make trouble.
                            // std::shared_ptr<SQLDB<MySQLConDB>> pMySQLDB = std::make_shared<SQLDB<MySQLConDB>>();
                        }
                        catch( std::exception& e )
                        {
                            std::cout << "Job Nr.: " << uiJobId << " failed. Reason: " << e.what( ) << std::endl;
                        }
                    },
                    uiJobId );
        } // scope thread pool

    } // try
    catch( MySQLConException& rxMySQLConExce )
    {
        std::cout << "Database test failed. Reason:\n" << rxMySQLConExce.what( ) << std::endl;
        // return 1;
    } // catch
    catch( std::exception& rxException )
    {
        std::cout << "Database test failed. Reason: Runtime exception:\n" << rxException.what( ) << std::endl;
        // return 1;
    }
    catch( ... )
    {
        std::cout << "Database test failed. Reason: Some exception" << std::endl;
        //  return 1;
    }

    std::cout << "Database test finished successfully." << std::endl;

    // std::array<std::tuple<int, CopyShower>, 40> aTestArray;
    // tupleCatination( aTestArray );

#ifdef _MSC_VER
    int i;
    std::cin >> i;
#endif

    return 0;
} // main<|MERGE_RESOLUTION|>--- conflicted
+++ resolved
@@ -227,11 +227,7 @@
         //     std::get<4>( aArr[ i ] ) = "This is a bit longer text that has to be written with every row";
 
         // LOAD DATA INFILE "C:\ProgramData\MySQL\MySQL Server 5.7\Uploads\0.csv" INTO TABLE test_table0;
-<<<<<<< HEAD
-        int numValues = 10000;
-=======
         int numValues = 1000;
->>>>>>> b7557ac3
         {
             auto pTrxnGuard = pMySQLDB->uniqueGuardedTrxn( );
             std::cout << "Make xBulkInserter" << std::endl;
