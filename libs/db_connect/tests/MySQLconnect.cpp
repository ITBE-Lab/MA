/**
 * @brief MySQL connection test
 * @author Arne Kutzner, Markus Schmidt
 * @date Nov 2019
 */
#include <iostream>
// First include the connector
#include <MySQL_con.h>
// Then include the SQL common stuff that is currently below
// #define SQL_VERBOSE

#include <db_con_pool.h>
#include <common.h>
#include <threadPool.h>

using SQLStatement_ = SQLStatement<MySQLConDB>;
template <typename... Types> using SQLQuery_ = SQLQuery<MySQLConDB, Types...>;
template <typename... Types> using SQLTable_ = SQLTable<MySQLConDB, Types...>;


/* Meta function for measuring durations of function executions.
 * Using count() applied to the returned object we get the time in seconds.
 */
template <class FUNCTOR> std::chrono::duration<double> metaMeasureDuration( FUNCTOR&& f )
{ /* record start time
   */
    auto start = std::chrono::high_resolution_clock::now( );
    f( );

    /* record end time
     */
    auto end = std::chrono::high_resolution_clock::now( );
    return end - start;
} // meta function

template <class FUNCTOR>
void metaMeasureAndLogDuration( const std::string& sLogText, // additional logging text
                                FUNCTOR&& f // the functor called for measuring execution time
)
{
    auto xDuration = metaMeasureDuration( std::forward<FUNCTOR>( f ) );
    std::cout << sLogText << " required " << xDuration.count( ) * 1000 << " milliseconds." << std::endl;
} // meta

// Tuple printer for ostream.
// Found at: https://en.cppreference.com/w/cpp/utility/integer_sequence
template <class Ch, class Tr, class Tuple, std::size_t... Is>
void print_tuple_impl( std::basic_ostream<Ch, Tr>& os, const Tuple& t, std::index_sequence<Is...> )
{
    ( ( os << ( Is == 0 ? "" : ", " ) << std::get<Is>( t ) ), ... );
} // meta

template <class Ch, class Tr, class... Args>
auto& operator<<( std::basic_ostream<Ch, Tr>& os, const std::tuple<Args...>& t )
{
    os << "(";
    print_tuple_impl( os, t, std::index_sequence_for<Args...>{ } );
    return os << ")";
} // meta

// Convert array into a tuple
// From: https://en.cppreference.com/w/cpp/utility/integer_sequence
template <typename Array, std::size_t... I> auto a2t_impl( const Array& a, std::index_sequence<I...> )
{
    return std::make_tuple( a[ I ]... );
}

template <typename T, std::size_t N, typename Indices = std::make_index_sequence<N>>
auto a2t( const std::array<T, N>& a )
{
    return a2t_impl( a, Indices{ } );
}


template <typename... ArgTypes> void printArgPack( ArgTypes&&... args )
{
    std::stringstream xInfStream;
    ( ( xInfStream << typeid( args ).name( ) << ":" << args << "  " ), ... );
    std::cout << "Pack:" << xInfStream.str( ) << std::endl;
}

class CopyShower
{
  public:
    CopyShower( )
    {}
    CopyShower( const CopyShower& a )
    {
        std::cout << "MADE COPY" << std::endl;
    }
    CopyShower( const CopyShower&& a )
    {
        std::cout << "MADE MOVE" << std::endl;
    }
}; // class
template <class Ch, class Tr> auto& operator<<( std::basic_ostream<Ch, Tr>& os, const CopyShower& o )
{
    os << "+++" << std::endl;
    return os;
} // overloaded operator

template <size_t SIZE, class... TupleTypes>
void tupleCatination( const std::array<std::tuple<TupleTypes...>, SIZE>& aArr )
{
    auto tCatenated = tup_cat_arr( aArr );
    // using tplType = decltype( tup_cat_arr( aArr ) );
    std::cout << typeid( tCatenated ).name( ) << std::endl;
    std::cout << "START *********" << std::endl;
    STD_APPLY(
        [ & ]( auto&... args ) { // We forward the elements by reference for avoiding copies.
            printArgPack( args... ); // Here should occur the binding call
            // std::cout << "CONT" << std::endl;
        },
        tCatenated );
    std::cout << "END *********" << std::endl;
    std::cout << tCatenated << std::endl;
} // function

class SomeBlobType
{
  public:
    std::vector<char> vBuffer;

    SomeBlobType( ) : vBuffer( )
    {
        for( size_t uiCnt = 0; uiCnt < 20; uiCnt++ )
            vBuffer.push_back( char( uiCnt ) );
    } // constructor
}; // class

std::ostream& operator<<( std::ostream& os, const SomeBlobType& rBlob )
{
    os << "BLOB: ";
    for( char rVal : rBlob.vBuffer )
        os << (int)rVal << " ";
    return os;
} // operator

// Part1 : Specify the corresponding MySQL-type for your blob.
template <> inline std::string MySQLConDB::TypeTranslator::getSQLTypeName<SomeBlobType>( )
{
    return "LONGBLOB";
} // private function

// Part 2: Input arguments: Set the start of the blob (void *) and size of the blob.
template <> inline void MySQLConDB::StmtArg::set( const SomeBlobType& rxBlob )
{
    this->uiLength = static_cast<unsigned long>( rxBlob.vBuffer.size( ) );
    pMySQLBind->buffer_length = static_cast<unsigned long>( rxBlob.vBuffer.size( ) );
    pMySQLBind->buffer_type = MYSQL_TYPE_LONG_BLOB; // this type must be eqal to the type in Part 3.
    pMySQLBind->buffer = (void*)( &rxBlob.vBuffer[ 0 ] );
} // method

// Part 3: Code for supporting output of queries:
//         1. Via the third argument of init call set the MySQL datatype for your cell type.
//         2. Using storeVarSizeCel fetch the blob from the byte-buffer
template <> struct /* MySQLConDB:: */ RowCell<SomeBlobType> : public /* MySQLConDB:: */ RowCellBase<SomeBlobType>
{
    inline void init( MYSQL_BIND* pMySQLBind, SomeBlobType* pCellValue, size_t uiColNum )
    {
        RowCellBase<SomeBlobType>::init( pMySQLBind, pCellValue, MYSQL_TYPE_LONG_BLOB, uiColNum );
    } // method

    // Fetch the blob from the buffer.
    inline void storeVarSizeCell( )
    {
        // std::cout << "blob size: " << this->uiLength << std::endl;
        pCellValue->vBuffer.resize( this->uiLength );
        memcpy( (void*)&( pCellValue->vBuffer[ 0 ] ), this->pVarLenBuf.get( ), this->uiLength );
    } // method
}; // specialized class


/* For checking with valgrind:
 * See: https://stackoverflow.com/questions/5134891/how-do-i-use-valgrind-to-find-memory-leaks
 * valgrind --leak-check=full --show-leak-kinds=all --track-origins=yes --verbose --log-file=valgrind-out.txt
 */
template <typename DBConnector> void checkDB( std::shared_ptr<DBConnector> pMySQLDB, size_t jobnr )
{
    // std::cout << "Open Database" << std::endl;
    // std::shared_ptr<SQLDB<DBConnector>> pMySQLDB = std::make_shared<SQLDB<DBConnector>>( );

    {
        // json::array( { "WITHOUT ROWID" } )
        json xTestTableDef = { { TABLE_NAME, "TEST_TABLE" }, // + std::to_string( jobnr ) },
                               { TABLE_COLUMNS,
                                 { { { COLUMN_NAME, "Column_1" } /*, { CONSTRAINTS, "UNIQUE" } */ },
                                   { { COLUMN_NAME, "Column_2" } },
                                   { { COLUMN_NAME, "BlobColum" } },
                                   { { COLUMN_NAME, "TextColumn" } },
                                   { { COLUMN_NAME, "Col_uint32_t" } } } },
                               { SQLITE_EXTRA, { "WITHOUT ROWID" } } /*,
                               { CPP_EXTRA, { "DROP ON DESTRUCTION" } } */
                               /* { SQL_EXTRA, { "INSERT NULL ON", 3 } } */ }; // ,
        // {CPP_EXTRA, "DROP ON DESTRUCTION"}};
        // std::cout << std::setw( 2 ) << xTestTableDef << std::endl;
<<<<<<< HEAD
        // SQLTableWithAutoPriKey<DBConnector, int, double, SomeBlobType, std::string, uint32_t> xTestTable(
        //    pMySQLDB, xTestTableDef );
=======
>>>>>>> 651925a2
        SQLTableWithAutoPriKey<DBConnector, int, int, int, std::string, uint32_t> xTestTable( pMySQLDB, xTestTableDef );
        // xTestTable.deleteAllRows( );

        // std::array<std::tuple<std::nullptr_t, int, double, SomeBlobType, std::string, uint32_t>, 15> aArr;
        // for( int i = 0; i < 10; i++ )
        //     std::get<4>( aArr[ i ] ) = "This is a bit longer text that has to be written with every row";

        // LOAD DATA INFILE "C:\ProgramData\MySQL\MySQL Server 5.7\Uploads\0.csv" INTO TABLE test_table0;
        int numValues = 1000;
        {
            auto pTrxnGuard = pMySQLDB->uniqueGuardedTrxn( );
            std::cout << "Make xBulkInserter" << std::endl;
            std::string text = "This"; // is a string of some size for insertion ...";
#if 1
            SomeBlobType blob;
            {
                metaMeasureAndLogDuration( "FileBulkInserter required time:", [ & ]( ) {
                    auto xBulkInserter = xTestTable.template getFileBulkInserter<500>( );
                    for( int i = 0; i < numValues; i++ )
                        xBulkInserter->insert( nullptr, i, 4, i, text, std::numeric_limits<uint32_t>::max( ) );
                    std::cout << "Finished inserting .... " << std::endl;
                } );
            } // release of the bulk inserter
#endif
			SQLQuery<DBConnector, int> xQueryScalar(pMySQLDB, "SELECT COUNT(*) FROM TEST_TABLE");
			std::cout << "Count:" << xQueryScalar.scalar() << std::endl;
            // metaMeasureAndLogDuration( "Standard Bulk Inserter:", [ & ]( ) {
            //     auto xBulkNrmInserter = xTestTable.template getBulkInserter<300>( );
            //     for( int i = 0; i < numValues; i++ )
            //         xBulkNrmInserter->insert( nullptr, i, 4, i, text, std::numeric_limits<uint32_t>::max( ) );
            // } );
        } // scope transaction

#if 0 
        json xTestTable2Def = { { TABLE_NAME, "test_table_2" + std::to_string( jobnr ) },
                                { TABLE_COLUMNS,
                                  { { { COLUMN_NAME, "int_column1" } /*, { CONSTRAINTS, "UNIQUE" } */ },
                                    { { COLUMN_NAME, "double_column" } },
                                    { { COLUMN_NAME, "int_column2" } } } } }; // ,
        SQLTable<DBConnector, uint64_t, double, uint32_t> xTable2( pMySQLDB, xTestTable2Def );
        {
            auto pTrxnGuard = pMySQLDB->uniqueGuardedTrxn( );
            auto xBulkInserter = xTable2.template getBulkInserter<10>( );

            metaMeasureAndLogDuration( "Small Table: Time bulk insert:", [ & ]( ) {
                for( int i = 0; i < numValues; i++ )
                    xBulkInserter->insert( 1, 1, 1 );
            } );
        } // scope transaction

		json xTestTable3Def = { { TABLE_NAME, "test_table_3" + std::to_string(jobnr) },
								{ TABLE_COLUMNS,
								  { { { COLUMN_NAME, "int_column1" } /*, { CONSTRAINTS, "UNIQUE" } */ },
									{ { COLUMN_NAME, "double_column" } },
									{ { COLUMN_NAME, "int_column2" } } } } }; // ,
		SQLTableWithAutoPriKey<DBConnector, uint64_t, double, uint32_t> xTable3(pMySQLDB, xTestTable3Def);
		{
			auto pTrxnGuard = pMySQLDB->uniqueGuardedTrxn();
			auto xBulkInserter = xTable3.template getBulkInserter<10>();

			metaMeasureAndLogDuration("Small Table: Time bulk insert:", [&]() {
				for (int i = 0; i < numValues; i++)
					xBulkInserter->insert(nullptr, 1, 1, 1);
				});
		} // scope transaction
#endif

        return;
        // MySQLConDB::PreparedStmt obj( pMySQLDB, "INSERT" );
        // obj.bindAndExec(3.0, 4.0, "TExt");
#if 1
        for( int32_t i = 1; i <= 10; i++ )
        {
            std::string text;
            SomeBlobType blob;
            for( int j = 0; j < i; j++ )
                text.append( "+" );
            auto val = xTestTable.insert( i + 10, i, 10, text, std::numeric_limits<uint32_t>::max( ) );
            std::cout << "Primary Key of prev insert: " << val << std::endl;
        } // for
        // std::cout << "Before NULL statement" << std::endl;
        // xTestTable.insertNonSafe( 1000, (double)5.0, nullptr, std::string( "Row with NULL" ) );
        // std::cout << "After NULL statement" << std::endl;
#endif
        // SQLStatement xTest( pMySQLDB, "SELECT * FROM TEST_TABLE" );
        xTestTable.dump( );

        // typename DBConnector::template PreparedQuery<int> xQuery( pMySQLDB, "SELECT Column_1 FROM TEST_TABLE" );

        SQLQuery_<int> xQuery( pMySQLDB, "SELECT Column_1 FROM TEST_TABLE" );
        xQuery.execAndForAll( [ & ]( int iCell ) { std::cout << iCell << std::endl; } );

        SQLQuery_<int> xQueryScalar( pMySQLDB, "SELECT COUNT(*) FROM TEST_TABLE" );
        std::cout << "Count:" << xQueryScalar.scalar( ) << std::endl;

        SQLQuery_<int64_t, int, double, SomeBlobType, std::string, uint32_t> xQuery2( pMySQLDB,
                                                                                      "SELECT * FROM TEST_TABLE" );
        std::cout << "Cell 0 : " << xQuery2.execAndGetNthCell<0>( ) << std::endl;
        std::cout << "Cell 1 : " << xQuery2.execAndGetNthCell<1>( ) << std::endl;
        std::cout << "Cell 2 : " << xQuery2.execAndGetNthCell<2>( ) << std::endl;
        std::cout << "Cell 3 : " << xQuery2.execAndGetNthCell<3>( ) << std::endl;
        std::cout << "Cell 4 : " << xQuery2.execAndGetNthCell<4>( ) << std::endl;
        std::cout << "Cell 5 OK : " << ( xQuery2.execAndGetNthCell<5>( ) == std::numeric_limits<uint32_t>::max( ) )
                  << std::endl;
        decltype( xTestTable )::CollTypeTranslation::dumpSQLColTypes( );

        pMySQLDB->execSQL( "CREATE INDEX text_index ON TEST_TABLE (Column_1)" );
        if( pMySQLDB->indexExists( "TEST_TABLE", "text_index" ) )
            std::cout << "INDEX text_index ON TEST_TABLE rediscovered!" << std::endl;

        xTestTable.addIndex( json{ /* { "INDEX_NAME", "sv_call_table_score_index_" } , */
                                   { "INDEX_COLUMNS", "Column_1" },
                                   { "WHERE", "Column_1 = 1" } } );
        xTestTable.addIndex( json{ /* { "INDEX_NAME", "sv_call_table_score_index_" } , */
                                   { "INDEX_COLUMNS", "Column_1" },
                                   { "WHERE", "Column_1 = 1" } } );

        std::cout << "Test table traversal via EOF" << std::endl;

        // xQuery.execAndBind( );
        // while( !xQuery.eof( ) )
        // {
        //     xQuery.next( );
        //     std::cout << std::get<0>( xQuery.get( ) ) << std::endl;
        // } // while
        //
        // std::cout << "Test table traversal via EOF 1" << std::endl;
        // xQuery.execAndBind( );
        // while( !xQuery.eof( ) )
        // {
        //     xQuery.next( );
        //     std::cout << std::get<0>( xQuery.get( ) ) << std::endl;
        // } // while
        //
        // std::cout << "Test table traversal via EOF 2" << std::endl;
        // xQuery.execAndBind( );
        // while( !xQuery.eof( ) )
        // {
        //     xQuery.next( );
        //     std::cout << std::get<0>( xQuery.get( ) ) << std::endl;
        // } // while

        // IMPORTANT TEST : executeAndStoreAllInVector, executeAndStoreInVector
        std::cout << xTestTable.makeInsertStmt( ) << std::endl;
        std::cout << xTestTable.makeInsertStmt( 3 ) << std::endl;
    }
} // function

/** @brief Executes the func so that exceptions are swallowed.
 *  @detail For destructors and threads so that they do not throw.
 */
template <typename F> inline void doSwallowingExcpt( F&& func )
{
    try
    {
        std::cout << "Do swallowing start..." << std::endl;
        func( );
        std::cout << "Do swallowing end..." << std::endl;
    } // try
    catch( std::exception& rxExcpt )
    {
        // Swallow the exception
        std::cout << std::string( "SQLDBConPool: Task/thread execution terminated abnormally. Details:\n" ) +
                         rxExcpt.what( )
                  << std::endl;
    } // catch
    catch( ... )
    {
        std::cout << "SQLDBConPool: Task/thread execution terminated abnormally for unknown reasons." << std::endl;
    } // catch
    std::cout << "Do swallowing terminated..." << std::endl;
} // method

void excptTest( )
{
#if 0
	std::cout << "Before do..." << std::endl;
	doSwallowingExcpt( [] {
        std::cout << "Before throw..." << std::endl;
        throw std::runtime_error( "A problem ..." );
		std::cout << "After throw..." << std::endl;
    } );
	std::cout << "Afer do..." << std::endl;
#endif
    SQLDBConPool<MySQLConDB> xDBPool( 1 );

    // type behind auto: std::shared_ptr<SQLDBConPool<MySQLConDB>::PooledSQLDBCon>
    auto xFuture = xDBPool.enqueue( []( auto pConMng ) { throw std::runtime_error( "Throw ..." ); } );

    doSwallowingExcpt( [ & ]( ) { xFuture.get( ); } ); // catch via future
} // method


int main( int argc, char** argv )
{
    try
    {
<<<<<<< HEAD
        metaMeasureAndLogDuration( "Overall insertion time:", [ & ]( ) {
            
            SQLDBConPool<MySQLConDB> xDBPool( 32);
            for( int i = 0; i < 32; i++ )
                // type behind auto: std::shared_ptr<SQLDBConPool<MySQLConDB>::ConnectionManager>
                xDBPool.enqueue( []( auto pConMng ) {
                    std::cout << "In task: " << pConMng->getTaskId( ) << std::endl;
                    checkDB<MySQLConDB>( pConMng->pDBCon, (int)pConMng->getTaskId( ) );
                } );
        } );

=======
        std::vector<std::future<void>> vFutures;
        {
            SQLDBConPool<MySQLConDB> xDBPool( 100, "Pooled_DB" /* 10 */ );
            for( int i = 0; i < 20000 /* 20 */; i++ )
                // type behind auto: std::shared_ptr<SQLDBConPool<MySQLConDB>::PooledSQLDBCon>
                vFutures.push_back( xDBPool.enqueue( []( auto pDBCon) {
                    doNoExcept(
                        [ & ] {
                            std::cout << "Job executed in task: " << pDBCon->getTaskId( ) << std::endl;
                            checkDB(pDBCon, pDBCon->getTaskId( ) );
							pDBCon->doPoolSafe( [] { std::cout << "This print is pool safe ..." << std::endl; } );
                        },
                        "Problem during thread execution" );
                } ) );
        } // close the pool

		// Get all future exception safe
        for( auto& rFurture : vFutures )
            doNoExcept( [ & ] { rFurture.get( ); } );

        std::cout << "ALL WORK DONE ..." << std::endl;
>>>>>>> 651925a2
#ifdef _MSC_VER
        int i;
        std::cin >> i;
#endif
        return 0;

        size_t uiPoolSize = 1;
        std::vector<std::shared_ptr<SQLDB<MySQLConDB>>> vec;
        for( unsigned int uiCount = 0; uiCount < uiPoolSize; uiCount++ )
        {
            vec.push_back( std::make_shared<SQLDB<MySQLConDB>>( ) );
        } // for

        {
            ThreadPool xPool( uiPoolSize ); // FIXME: Read this from parameters

            for( size_t uiJobId = 0; uiJobId < uiPoolSize; uiJobId++ )
                xPool.enqueue(
                    [ & ]( size_t, size_t uiJobId_ ) {
                        std::cout << "Start job Nr.: " << uiJobId_ << std::endl;
                        try
                        {
<<<<<<< HEAD
                            checkDB<MySQLConDB>( vec[ uiJobId_ ], (int)uiJobId_ );
=======
                            // checkDB( vec[ uiJobId_ ], uiJobId_ );
>>>>>>> 651925a2
                            // Hmmm ...
                            // The concurrent construction of DBConnections seems to make trouble.
                            // std::shared_ptr<SQLDB<MySQLConDB>> pMySQLDB = std::make_shared<SQLDB<MySQLConDB>>();
                        }
                        catch( std::exception& e )
                        {
                            std::cout << "Job Nr.: " << uiJobId << " failed. Reason: " << e.what( ) << std::endl;
                        }
                    },
                    uiJobId );
        } // scope thread pool

    } // try
    catch( MySQLConException& rxMySQLConExce )
    {
        std::cout << "Database test failed. Reason:\n" << rxMySQLConExce.what( ) << std::endl;
        // return 1;
    } // catch
    catch( std::exception& rxException )
    {
        std::cout << "Database test failed. Reason: Runtime exception:\n" << rxException.what( ) << std::endl;
        // return 1;
    }
    catch( ... )
    {
        std::cout << "Database test failed. Reason: Some exception" << std::endl;
        //  return 1;
    }

    std::cout << "Database test finished successfully." << std::endl;

    // std::array<std::tuple<int, CopyShower>, 40> aTestArray;
    // tupleCatination( aTestArray );

#ifdef _MSC_VER
    int i;
    std::cin >> i;
#endif

    return 0;
} // main<|MERGE_RESOLUTION|>--- conflicted
+++ resolved
@@ -182,7 +182,7 @@
 
     {
         // json::array( { "WITHOUT ROWID" } )
-        json xTestTableDef = { { TABLE_NAME, "TEST_TABLE" }, // + std::to_string( jobnr ) },
+        json xTestTableDef = { { TABLE_NAME, "TEST_TABLE" + std::to_string( jobnr ) },
                                { TABLE_COLUMNS,
                                  { { { COLUMN_NAME, "Column_1" } /*, { CONSTRAINTS, "UNIQUE" } */ },
                                    { { COLUMN_NAME, "Column_2" } },
@@ -194,11 +194,6 @@
                                /* { SQL_EXTRA, { "INSERT NULL ON", 3 } } */ }; // ,
         // {CPP_EXTRA, "DROP ON DESTRUCTION"}};
         // std::cout << std::setw( 2 ) << xTestTableDef << std::endl;
-<<<<<<< HEAD
-        // SQLTableWithAutoPriKey<DBConnector, int, double, SomeBlobType, std::string, uint32_t> xTestTable(
-        //    pMySQLDB, xTestTableDef );
-=======
->>>>>>> 651925a2
         SQLTableWithAutoPriKey<DBConnector, int, int, int, std::string, uint32_t> xTestTable( pMySQLDB, xTestTableDef );
         // xTestTable.deleteAllRows( );
 
@@ -207,11 +202,12 @@
         //     std::get<4>( aArr[ i ] ) = "This is a bit longer text that has to be written with every row";
 
         // LOAD DATA INFILE "C:\ProgramData\MySQL\MySQL Server 5.7\Uploads\0.csv" INTO TABLE test_table0;
-        int numValues = 1000;
+        int numValues = 1000000;
         {
             auto pTrxnGuard = pMySQLDB->uniqueGuardedTrxn( );
             std::cout << "Make xBulkInserter" << std::endl;
             std::string text = "This"; // is a string of some size for insertion ...";
+            // text.resize( 20000 );
 #if 1
             SomeBlobType blob;
             {
@@ -223,8 +219,8 @@
                 } );
             } // release of the bulk inserter
 #endif
-			SQLQuery<DBConnector, int> xQueryScalar(pMySQLDB, "SELECT COUNT(*) FROM TEST_TABLE");
-			std::cout << "Count:" << xQueryScalar.scalar() << std::endl;
+			//-- SQLQuery<DBConnector, int> xQueryScalar(pMySQLDB, "SELECT COUNT(*) FROM TEST_TABLE");
+			//-- std::cout << "Count:" << xQueryScalar.scalar() << std::endl;
             // metaMeasureAndLogDuration( "Standard Bulk Inserter:", [ & ]( ) {
             //     auto xBulkNrmInserter = xTestTable.template getBulkInserter<300>( );
             //     for( int i = 0; i < numValues; i++ )
@@ -396,23 +392,10 @@
 {
     try
     {
-<<<<<<< HEAD
-        metaMeasureAndLogDuration( "Overall insertion time:", [ & ]( ) {
-            
-            SQLDBConPool<MySQLConDB> xDBPool( 32);
-            for( int i = 0; i < 32; i++ )
-                // type behind auto: std::shared_ptr<SQLDBConPool<MySQLConDB>::ConnectionManager>
-                xDBPool.enqueue( []( auto pConMng ) {
-                    std::cout << "In task: " << pConMng->getTaskId( ) << std::endl;
-                    checkDB<MySQLConDB>( pConMng->pDBCon, (int)pConMng->getTaskId( ) );
-                } );
-        } );
-
-=======
         std::vector<std::future<void>> vFutures;
         {
-            SQLDBConPool<MySQLConDB> xDBPool( 100, "Pooled_DB" /* 10 */ );
-            for( int i = 0; i < 20000 /* 20 */; i++ )
+            SQLDBConPool<MySQLConDB> xDBPool( 10, "Pooled_DB" /* 10 */ );
+            for( int i = 0; i < 10 /* 20 */; i++ )
                 // type behind auto: std::shared_ptr<SQLDBConPool<MySQLConDB>::PooledSQLDBCon>
                 vFutures.push_back( xDBPool.enqueue( []( auto pDBCon) {
                     doNoExcept(
@@ -430,7 +413,6 @@
             doNoExcept( [ & ] { rFurture.get( ); } );
 
         std::cout << "ALL WORK DONE ..." << std::endl;
->>>>>>> 651925a2
 #ifdef _MSC_VER
         int i;
         std::cin >> i;
@@ -453,11 +435,7 @@
                         std::cout << "Start job Nr.: " << uiJobId_ << std::endl;
                         try
                         {
-<<<<<<< HEAD
-                            checkDB<MySQLConDB>( vec[ uiJobId_ ], (int)uiJobId_ );
-=======
                             // checkDB( vec[ uiJobId_ ], uiJobId_ );
->>>>>>> 651925a2
                             // Hmmm ...
                             // The concurrent construction of DBConnections seems to make trouble.
                             // std::shared_ptr<SQLDB<MySQLConDB>> pMySQLDB = std::make_shared<SQLDB<MySQLConDB>>();
