--- conflicted
+++ resolved
@@ -236,21 +236,12 @@
 #if 1
             SomeBlobType blob;
             {
-<<<<<<< HEAD
                 // metaMeasureAndLogDuration<true>( "FileBulkInserter required time:", [ & ]( ) {
                 //     auto xBulkInserter = xTestTable.template getFileBulkInserter<500>( );
                 //     for( int i = 0; i < numValues; i++ )
                 //         xBulkInserter->insert( nullptr, i, 4, i, text, std::numeric_limits<uint32_t>::max( ) );
                 //     std::cout << "Finished inserting .... " << std::endl;
                 // } );
-=======
-                metaMeasureAndLogDuration<true>( "FileBulkInserter required time:", [&]( ) {
-                    auto xBulkInserter = xTestTable.template getFileBulkInserter<500>( );
-                    for( int i = 0; i < numValues; i++ )
-                        xBulkInserter->insert( nullptr, i, 4, i, text, std::numeric_limits<uint32_t>::max( ) );
-                    std::cout << "Finished inserting .... " << std::endl;
-                } );
->>>>>>> ad6603ef
             } // release of the bulk inserter
 #endif
             //-- SQLQuery<DBConnector, int> xQueryScalar(pMySQLDB, "SELECT COUNT(*) FROM TEST_TABLE");
@@ -543,7 +534,6 @@
     return 0;
     try
     {
-<<<<<<< HEAD
         {
             SQLDB<MySQLConDB> xDBCon( json{{SCHEMA, "sv_db"}} );
             xDBCon.dropSchema( "sv_db " );
@@ -551,11 +541,7 @@
 
         // definition of database connection in json:
         auto jDBConfig = json{{SCHEMA, "sv_db"},
-=======
-        // definition of database connection in json:
-        auto jDBConfig = json{{SCHEMA, "sv_db"},
                               {TEMPORARY, true},
->>>>>>> ad6603ef
                               {CONNECTION, {{HOSTNAME, "localhost"}, {USER, "root"}, {PASSWORD, "admin"}, {PORT, 0}}}};
 
         std::vector<std::future<void>> vFutures;
