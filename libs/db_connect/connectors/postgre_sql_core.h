--- conflicted
+++ resolved
@@ -34,11 +34,7 @@
 #include "libpq-fe.h"
 
 // For getting the code working with gcc 6.x.x compiler
-<<<<<<< HEAD
 #if( __GNUC__ && ( __GNUC__ < 7 ) && !defined(__clang__) )
-=======
-#if( __GNUC__ && ( __GNUC__ < 7 ) ) && !defined( __clang__ )
->>>>>>> 28c5b088
 #include <experimental/tuple>
 #define STD_APPLY std::experimental::apply
 // Part of the C++17 standard now
