--- conflicted
+++ resolved
@@ -284,18 +284,11 @@
 
         // Create an initialize all workers.
         for( size_t uiThreadId = 0; uiThreadId < uiPoolSize; ++uiThreadId )
-<<<<<<< HEAD
             vWorkers.emplace_back( [ this, uiThreadId ] {
                 // Treads are not allowed to throw exceptions or we face crashes.
                 // Therefore the swallowing of exceptions.
                 doNoExcept(
                     [ & ] {
-=======
-            vWorkers.emplace_back(
-                [this]( size_t uiThreadId ) {
-                    try
-                    {
->>>>>>> 4d6df2db
                         // Get a reference to the connection manager belonging to this thread.
                         auto pConManager = vConPool[ uiThreadId ];
                         pConManager->uiThreadId = uiThreadId; // inform connector about corresponding taskid
