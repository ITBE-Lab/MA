/* Authors: Arne Kutzner and Markus Schmidt
 * Created: Jan. 2020
 * MIT License
 * @file common.h
 * @brief General API for SQL-like databases. Use this API in combination with a connector to work with SQL databases.
 */

#pragma once
// #define SQL_VERBOSE // define me if required

#ifdef _MSC_VER
#pragma warning( disable : 4996 ) // suppress warnings regarding the use of strerror
#endif

#include "support.h"
#include <atomic> // atomic fetch_add
#include <cerrno> // error management for file I/O
#include <cstring> // error management for file I/O
#include <fstream>
#include <iomanip>
#include <iostream>
#include <memory>
#include <mutex>
#include <set>
#include <string>
#include <vector>

// For getting the code working with gcc 6.x.x compiler
#if( __GNUC__ && ( __GNUC__ < 7 ) )
#include <experimental/tuple>
#define STD_APPLY std::experimental::apply
#else
#include <tuple>
#define STD_APPLY std::apply
#endif

#if defined( __GNUC__ ) && ( __GNUC__ < 8 )
#include <experimental/filesystem>
namespace fs = std::experimental::filesystem;
#else
#include <filesystem>
namespace fs = std::filesystem;
#endif

// Import JSON support
#include <json.hpp>
using nlohmann::json;

/**
 * @brief completely empty struct
 * @details
 * can be used to hold and then extract a parameter TypePack from a variable.
 */
template <typename... Args> struct TypePack
{};

/** @brief Required for workaround with respect to explicit specialization of a template function in a template class.
 * See: https://stackoverflow.com/questions/3052579/explicit-specialization-in-non-namespace-scope
 */
template <typename Type> struct Identity
{
    typedef Type TemplatedType;
}; // struct

/** @brief Returns a string that contains info regarding types and values of an argument pack.
 *  Primarily for debugging purposes...
 */
template <typename... ArgTypes> std::string dumpArgPack( ArgTypes&&... args )
{
    std::stringstream xInfStream;
    ( ( xInfStream << typeid( args ).name( ) << ":" << args << "  " ), ... );
    return xInfStream.str( );
} // helper function

/** @brief Delivers hex string for integer value.
 *  See: https://stackoverflow.com/questions/5100718/integer-to-hex-string-in-c
 */
template <typename T> inline std::string intToHex( T val, size_t width = sizeof( T ) * 2 )
{
    std::stringstream ss;
    ss << std::setfill( '0' ) << std::setw( width ) << std::hex << ( val | 0 );
    return ss.str( );
} // helper function

/** @brief Executes the func so that exceptions are swallowed.
 *         Returns true, if an exceptions was dropped.
 *         Returns false, if execution was OK.
 *  @detail For destructors threads and tests so that they do not throw.
 */
template <typename F> inline bool doNoExcept( F&& func, std::string sInfo = "" )
{
    try
    {
        func( );
        return false;
    } // try
    catch( std::exception& rxExcept )
    {
        std::cout << sInfo << ( sInfo.empty( ) ? "" : " - " )
                  << std::string( "Dropped exception:\n" ) + rxExcept.what( ) << std::endl;
        return true;
    } // catch
    catch( ... )
    {
        std::cout << sInfo << ( sInfo.empty( ) ? "" : "\n" ) << "Dropped unknown exception." << std::endl;
        return true;
    } // catch
} // method

using PriKeyDefaultType = uint64_t; // Default type of a primary key column

/** @brief Class definition for single master sync object managing concurrent access and primary key counters. */
class SQLDBGlobalSync
{
    using CntsMapType = std::map<std::string, std::shared_ptr<std::atomic<PriKeyDefaultType>>>;

    std::shared_ptr<CntsMapType> pPriKeyCntsMap; // master map that keeps associations
                                                 // between table names and primary key counters
    std::unique_ptr<std::mutex> pMasterMutex; // top level mutex of SQL API.

    // Map the counts for schema the number of connections to them
    std::unique_ptr<std::map<std::string, uint32_t>> pSchemaCntsMap;

  public:
    /** @brief Constructs and initializes the global sync object */
    SQLDBGlobalSync( )
        : pPriKeyCntsMap( std::make_shared<CntsMapType>( ) ),
          pMasterMutex( std::make_unique<std::mutex>( ) ),
          pSchemaCntsMap( std::make_unique<std::map<std::string, uint32_t>>( ) )
    {
        // DEBUG: std::cout << "Init SQLDBGlobal ..." << std::endl;
    } // constructor

    /** @brief Destructs the global sync object */
    ~SQLDBGlobalSync( )
    {
        // DEBUG: std::cout << "Finish SQLDBGlobal ..." << std::endl;
    } // destructor

    /** @brief Registers a connection for the given schema with the visor. */
    void registerSchema( const std::string& rsSchemaName ) const
    {
        // Make sure that the below code is exclusively executed by one thread.
        std::lock_guard<std::mutex> xLock( *pMasterMutex );

        auto pItr = pSchemaCntsMap->find( rsSchemaName );
        if( pItr == pSchemaCntsMap->end( ) )
            // There is no primary key entry for rsSchemaName so far. Create one ...
            pSchemaCntsMap->emplace( rsSchemaName, 1 );
        else
            // Increment counter
            ( pItr->second )++;
    } // method

    /** @brief Unregisters a connection for the given schema with the visor.
     *  Returns the number of remaining connections after unregistering.
     */
    uint32_t unregisterSchema( const std::string& rsSchemaName ) const
    {
        // Make sure that the below code is exclusively executed by one thread.
        std::lock_guard<std::mutex> xLock( *pMasterMutex );

        // Decrement the counter and return the result.
        assert( pSchemaCntsMap->at( rsSchemaName ) > 0 );
        return --( pSchemaCntsMap->at( rsSchemaName ) );
    } // method

    /** @brief Returns a shared pointer to the primary key counter for the table with name rsTblName. If there is no
     *  such pointer, it is created and initialized using uiPriKeyCnt.
     *  @details Design: All tables with an automatic primary key call this method in their constructor delivering the
     *  maximum of the id column as suggestion.
     */
    std::shared_ptr<std::atomic<PriKeyDefaultType>> getPtrToPriKeyCnt( const std::string rsTblName,
                                                                       PriKeyDefaultType uiPriKeyCnt ) const
    {
        // Make sure that the below code is exclusively executed by one thread.
        std::lock_guard<std::mutex> xLock( *pMasterMutex );

        auto pItr = pPriKeyCntsMap->find( rsTblName );
        if( pItr == pPriKeyCntsMap->end( ) )
        {
            // There is no primary key entry for rsTblName so far. Create one ...
            // Use as starting value of the primary key the maximal value so far plus one.
            // DEBUG: std::cout << "In getPtrToPriKeyCnt make new pointer ... " << uiPriKeyCnt << std::endl;
            auto pAutoIncrCntPtr = std::make_shared<std::atomic<PriKeyDefaultType>>( uiPriKeyCnt + 1 );
            pPriKeyCntsMap->emplace( rsTblName, pAutoIncrCntPtr );
            return pAutoIncrCntPtr;
        } // if

        // DEBUG: std::cout << "In getPtrToPriKeyCnt use existing pointer ... " << uiPriKeyCnt << std::endl;
        // There is already an entry for tables of name rsTblName. Deliver the stored pointer to the counter.
        return pItr->second;
    } // method

    /** @brief The function func is executed while protected by the master lock. */
    template <typename F> inline void doSynchronized( F&& func ) const
    {
        std::lock_guard<std::mutex> lock( *pMasterMutex );
        func( );
    } // method
}; // class (SQLDBGlobalSync)

/** @brief Single master object for concurrency synchronization. */
const SQLDBGlobalSync xSQLDBGlobalSync;

/** @brief GLobal literals */
const std::string SCHEMA = "SCHEMA";
const std::string NAME = "NAME";
const std::string DROP_ON_CLOSURE = "DROP_ON_CLOSURE";


/** @brief An instance of this class models a single SQL statement. */
template <typename DBConPtrType> class _SQLStatement
{
  protected:
    DBConPtrType pDB; // Database connection //--
    using DBConType = typename std::remove_reference<decltype( *std::declval<DBConPtrType>( ) )>::type;
    std::unique_ptr<typename DBConType::PreparedStmt> pStmt; // pointer to insert statement

  public:
    _SQLStatement( const _SQLStatement& ) = delete; // no statement copies

    _SQLStatement( DBConPtrType pDB, const std::string& rsStmtText ) //--
        : pDB( pDB ), pStmt( std::make_unique<typename DBConType::PreparedStmt>( this->pDB, rsStmtText ) )
    {} // constructor

    template <typename... ArgTypes> inline int exec( ArgTypes&&... args )
    {
        return static_cast<int>( pStmt->bindAndExec( std::forward<ArgTypes>( args )... ) );
    } // method
}; // class

template <typename DBConType> using SQLStatement = _SQLStatement<std::shared_ptr<DBConType>>;
#define EXPLAINED_QUERY_IN_COMMON

/** @brief An instance of this class models a single SQL query
 *  @details
 *  @param bExplain whether the query shall explain itself on it's first execution
 *  https://stackoverflow.com/questions/24314727/remove-pointer-analog-that-works-for-anything-that-supports-operator/24315093#24315093
 */
#ifdef EXPLAINED_QUERY_IN_COMMON
template <bool bExplain, typename DBConPtrType, typename... ColTypes> class _SQLQueryTmpl
#else
template <typename DBConPtrType, typename... ColTypes> class _SQLQuery
#endif
{
  private:
    DBConPtrType pDB; // Database connection
    // See: https://www.reddit.com/r/cpp_questions/comments/ddgc04/remove_pointert_for_smart_pointers/
    using DBConType = typename std::remove_reference<decltype( *std::declval<DBConPtrType>( ) )>::type;

    std::unique_ptr<typename DBConType::template PreparedQuery<ColTypes...>> pQuery; // pointer to query statement
    const std::string sStmtText; // backup of the query statement text. (used for verbose error reporting)

#ifdef EXPLAINED_QUERY_IN_COMMON
    // type of the explain query
    using ExplainQType = typename DBConType::template PreparedQuery<int64_t, // id
                                                                    std::string, // select_type
                                                                    std::string, // table
                                                                    std::string, // type
                                                                    std::string, // possible_keys
                                                                    std::string, // key
                                                                    std::string, // key_len
                                                                    std::string, // ref
                                                                    uint64_t, // rows
                                                                    std::string // Extra
                                                                    >;
    std::unique_ptr<ExplainQType> pExplainQuery; // pointer to explain statement
    bool bIsExplained; // holds if the query explained itself already

    /** @brief helper for printing the result rows of the explain query */
    template <size_t IDX> struct PrintExplainResults
    {
        template <typename TupleType> bool operator( )( TupleType& xRow )
        {
            std::cout << std::get<IDX>( xRow ) << "\t"; // print the cell
            return true; // continue the iteration
        } // operator
    }; // struct

    /** @brief print the result rows of the explain query */
    template <typename TupleType> void printExplainRow( TupleType& xRow )
    {
        // print cells
        TemplateLoop<std::tuple_size<TupleType>::value, PrintExplainResults>::iterate( xRow );
        std::cout << std::endl;
    } // method
#endif

    template <typename F> void forAllRowsDo( F&& func )
    {
        // Fetch all rows and apply func to all of them
        while( pQuery->fetchNextRow( ) )
            // unpack the tuple and call func (C++17 fold expression)
            STD_APPLY( func, pQuery->tCellValues );
    } // method

  public:
    /** @brief Constructs a query instance using the statement rsStmtText. The query can receive additional parameter by
     *  a JSON  passed via rjConfig.
     */
<<<<<<< HEAD
#ifdef EXPLAINED_QUERY_IN_COMMON
    _SQLQueryTmpl( DBConPtrType pDB, const std::string& rsStmtText, const json& rjConfig = json{ } )
#else
    _SQLQuery( DBConPtrType pDB, const std::string& rsStmtText, const json& rjConfig = json{ } )
#endif
        : pDB( pDB ),
          pQuery( std::make_unique<typename DBConType::template PreparedQuery<ColTypes...>>( this->pDB, rsStmtText,
                                                                                             rjConfig ) ),
          sStmtText( rsStmtText )
#ifdef EXPLAINED_QUERY_IN_COMMON
          ,
          pExplainQuery( bExplain ? std::make_unique<ExplainQType>( pDB, "EXPLAIN " + rsStmtText, json{ } ) : nullptr ),
=======
    _SQLQueryTmpl( DBConPtrType pDB, const std::string& rsStmtText, const json& rjConfig = json{} )
        : pDB( pDB ),
          pQuery( std::make_unique<typename DBConType::template PreparedQuery<ColTypes...>>( this->pDB, rsStmtText,
                                                                                             rjConfig ) ),
          sStmtText( rsStmtText ),
          pExplainQuery( bExplain ? std::make_unique<ExplainQType>( pDB, "EXPLAIN " + rsStmtText, json{} ) : nullptr ),
>>>>>>> fe8ada27
          bIsExplained( false )
#endif
    {} // constructor

    /** @brief Execute the query */
    template <typename... ArgTypes> void exec( ArgTypes&&... args )
    {
#ifdef EXPLAINED_QUERY_IN_COMMON
        // explain the query if requested
        if( bExplain /* <- template parameter, so that whole if can be optimized out */ && !bIsExplained )
        {
            bIsExplained = true;
            std::cout << "Explaining query:" << std::endl;
            // print query
            std::cout << sStmtText << std::endl;
            // print header
            std::cout << "id\tselect_type\ttable\ttype\tpossible_keys\tkey\tkey_len\tref\trows\tExtra\t" << std::endl;
            // Execute statement
            pExplainQuery->bindAndExec( std::forward<ArgTypes>( args )... );
            // Bind outcome of statement execution for later fetching
            pExplainQuery->bindResult( );
            // Fetch all rows and print them
            while( pExplainQuery->fetchNextRow( ) )
                printExplainRow( pExplainQuery->tCellValues );
        } // if
#endif
        // Execute statement
        pQuery->bindAndExec( std::forward<ArgTypes>( args )... );
        // Bind outcome of statement execution for later fetching
        pQuery->bindResult( );
    } // method

    /** @brief Execute the query and fetch first row */
    template <typename... ArgTypes> bool execAndFetch( ArgTypes&&... args )
    {
        // Execute the query
        this->exec( std::forward<ArgTypes>( args )... );
        // Fetch first row for getting correct EOF value.
        return this->next( );
    } // method

    /** @brief Execute the query passing args and call the function func for all rows of the query outcome. */
    template <typename F, typename... ArgTypes> void execAndForAll( F&& func, ArgTypes&&... args )
    {
        this->exec( std::forward<ArgTypes>( args )... );
        this->forAllRowsDo( std::forward<F>( func ) );
    } // method

    /** @brief Execute the query and get the n-th cell of the first row of a query. */
    template <int COL_NUM, typename... ArgTypes>
    typename std::tuple_element<COL_NUM, std::tuple<ColTypes...>>::type execAndGetNthCell( ArgTypes&&... args )
    {
        // Execute query, bind, and fetch first row
        this->exec( std::forward<ArgTypes>( args )... );
        if( !pQuery->fetchNextRow( ) )
            throw std::runtime_error( "SQLQuery: Tried to retrieve first row for an empty query outcome. For stmt:" +
                                      sStmtText + "\nArgs: " + dumpArgPack( args... ) );
        return std::get<COL_NUM>( pQuery->tCellValues );
    } // method

    /** @brief Executes the query and delivers the first value of the first row as result.
     *  WARNING: The type is automatically the type of the first column. (FIXME: fix this!)
     */
    typedef typename std::tuple_element<0, std::tuple<ColTypes...>>::type FstColType;
    template <typename... ArgTypes> FstColType scalar( ArgTypes&&... args )
    {
        return execAndGetNthCell<0>( std::forward<ArgTypes>( args )... );
    } // method

    /** @brief Delivers a reference to a tuple holding the data of the current row.
     * WARNING: For efficiency reasons, the tuple is delivered by reference. The returned reference
     * stays valid for the lifetime of the current query object.
     * https://stackoverflow.com/questions/24725740/using-auto-and-decltype-to-return-reference-from-function-in-templated-class
     */
    inline auto get( ) -> decltype( pQuery->getCellValues( ) )&
    {
        try
        {
            return pQuery->getCellValues( );
        } // try
        catch( const std::exception& rxExept )
        {
            throw std::runtime_error( "SQLQuery: next() received an internal error for stmt: " + sStmtText +
                                      "\nInternal Error: " + rxExept.what( ) );
        } // catch
    } // method

    /** @brief Delivers a reference to the first cell of the current row. Suitable for queries that deliver a single
     *  value as count(*)-queries etc. */
    inline FstColType& getVal( )
    {
        return std::get<0>( this->get( ) );
    } // method

    /** @brief Fetch next row of query.
     *  Returns true, if a row could be fetched successfully, false otherwise (indicating EOF).
     *	The fresh row can be received via get.
     */
    inline bool next( )
    {
        return pQuery->fetchNextRow( );
    } // method

    /** @brief End Of File. Delivers true, if the previous call of next() did not deliver a fresh row.
     *  This kind of eof works in a "look back" fashion; it tells if the previous fetch failed or not.
     */
    inline bool eof( )
    {
        try
        {
            return pQuery->eofLookBack( );
        } // try
        catch( const std::exception& rxExept )
        {
            throw std::runtime_error( "SQLQuery: eof() received an internal error for stmt: " + sStmtText +
                                      "\nInternal Error: " + rxExept.what( ) );
        } // catch
    } // method

    /** @brief Delivers the outcome of a query as list of tuples.
     * DEPRECATED!
     */
    template <class... ArgTypes>
    std::vector<typename std::tuple<ColTypes...>> executeAndStoreAllInVector( ArgTypes&&... args )
    {
        // Returned vector that receives column of table
        std::vector<typename std::tuple<ColTypes...>> vRetVec;
        // Execute query, bind, and fetch first row
        this->exec( std::forward<ArgTypes>( args )... );
        // Fetch all rows and add them to the returned vector
        while( pQuery->fetchNextRow( ) )
            vRetVec.push_back( pQuery->tCellValues );
        return vRetVec;
    } // template method


    /** @brief Delivers one column of the outcome of query as vector.
     * DEPRECATED!
     */
    template <size_t COL_NUM, class... ArgTypes>
    std::vector<typename std::tuple_element<COL_NUM, std::tuple<ColTypes...>>::type>
    executeAndStoreInVector( ArgTypes&&... args )
    {
        // Returned vector that receives column of table
        std::vector<typename std::tuple_element<COL_NUM, std::tuple<ColTypes...>>::type> vRetVec;
        // Execute query, bind, and fetch first row
        this->exec( std::forward<ArgTypes>( args )... );
        // Fetch all rows and add them to the returned vector
        while( pQuery->fetchNextRow( ) )
            vRetVec.emplace_back( std::get<COL_NUM>( pQuery->tCellValues ) );
        return vRetVec;
    } // template method

    void explain()
    {
        // Forward the request to the DB engine.
        pQuery->explain();
    } // method
}; // class (SQLQuery)

#ifdef EXPLAINED_QUERY_IN_COMMON
/** @brief An instance of this class models a single SQL query. */
template <typename DBCon, typename... ColTypes> using _SQLQuery = _SQLQueryTmpl<false, DBCon, ColTypes...>;

/** @brief An instance of this class models a single SQL query that explains itself on the first usage. */
template <typename DBCon, typename... ColTypes> using _ExplainedSQLQuery = _SQLQueryTmpl<true, DBCon, ColTypes...>;

template <typename DBConType, typename... ColTypes> //
using SQLQuery = _SQLQuery<std::shared_ptr<DBConType>, ColTypes...>;

template <typename DBConType, typename... ColTypes> //
using ExplainedSQLQuery = _ExplainedSQLQuery<std::shared_ptr<DBConType>, ColTypes...>;
#else
/** @brief Single SQL query. */
template <typename DBConType, typename... ColTypes> using SQLQuery = _SQLQuery<std::shared_ptr<DBConType>, ColTypes...>;
#endif


// Constants for table definitions via json
const std::string TABLE_NAME = "TABLE_NAME";
const std::string TABLE_COLUMNS = "TABLE_COLUMNS";
const std::string SQLITE_EXTRA = "SQLITE_EXTRA";
const std::string COLUMN_NAME = "COLUMN_NAME";
const std::string CONSTRAINTS = "CONSTRAINTS";
const std::string PLACEHOLDER = "PLACEHOLDER";
const std::string CPP_EXTRA = "CPP_EXTRA";
const std::string SQL_EXTRA = "SQL_EXTRA";
const std::string PRIMARY_KEY = "PRIMARY_KEY";
const std::string FOREIGN_KEY = "FOREIGN_KEY";
const std::string REFERENCES = "REFERENCES";

// Constants for index definitions via json
const std::string INDEX_NAME = "INDEX_NAME";
const std::string INDEX_COLUMNS = "INDEX_COLUMNS";
const std::string WHERE = "WHERE";

// generated columns; see: https://dev.mysql.com/doc/refman/5.7/en/create-table-generated-columns.html
const std::string GENERATED_COLUMNS = "GENERATED_COLUMNS";
// the following keywords do only have an effect on generated columns
const std::string TYPE = "TYPE";
const std::string AS = "AS";
const std::string STORED = "STORED";


/** @brief Serializes a value for CSV representation.
 *  The translation is required by the SQLFileBulkInserter.
 *  NULL values are represented by '\N'.
 */
template <typename DBCon, typename Type> inline std::string csvPrint( DBCon& rxDBCon, Type& rVal )
{
    return "'" + std::to_string( rVal ) + "'";
}; // method

template <typename DBCon> inline std::string csvPrint( DBCon& rxDBCon, const std::string& rVal )
{
    return "'" + rVal + "'";
}; // method

template <typename DBCon> inline std::string csvPrint( DBCon& rxDBCon, const std::nullptr_t& rVal )
{
    return "\\N";
}; // method


/* Tips: https://stackoverflow.com/questions/667643/mysql-batch-updates-in-c
 * FIXME: Change the name to SQLTableView
 */
template <typename DBCon, typename... ColTypes> class SQLTable
{
  protected:
    /** @brief: Inner class for representing view to an index.
     * { "INDEX_NAME", "name_of_your_index" } - item is option
     * { "INDEX_COLUMNS", "columns in comma separated form "} - duty
     * { "WHERE", "predicate expression" } - item is option
     */
    class SQLIndexView
    {
        const json jIndexDef; // copy of JSON index definition

        std::string makeIndexCreateStmt( const std::string& rsTblName, const std::string& rsIdxName )
        {
            if( jIndexDef.count( INDEX_COLUMNS ) != 1 )
                throw std::runtime_error(
                    "The JSON definition for a SQL index requires one INDEX_COLUMNS item exactly." );
            std::string sCols = jIndexDef[ INDEX_COLUMNS ];
            std::string sStmt = "CREATE INDEX " + rsIdxName + " ON " + rsTblName + "(" + sCols + ")";

            // WHERE is not supported by MySQL
            if( jIndexDef.count( WHERE ) )
            {
                if( DBCon::supportsWhereClauseForIndex( ) )
                    sStmt.append( " WHERE " ).append( jIndexDef[ WHERE ] );
                else
                    std::cout << "WARNING: WHERE clause ignored." << std::endl;
            } // if
#ifdef SQL_VERBOSE
            std::cout << "Index creation statement: " << sStmt << std::endl;
#endif
            return sStmt;
        } // method

      public:
        SQLIndexView( const SQLTable<DBCon, ColTypes...>* pTable,
                      const json& rjIndexDef ) // index definition in JSON)
            : jIndexDef( rjIndexDef ) // copy the index def. to attribute
        {
            // If there is no index name in the JSON, generate one.
            std::string sIdxName = jIndexDef.count( INDEX_NAME ) ? std::string( jIndexDef[ INDEX_NAME ] )
                                                                 : pTable->getTableName( ) + "_idx";

            // In a pooled environment the creation of indexes should be serialized.
            pTable->pDB->doPoolSafe( [ & ] {
                // When we check the existence of the index as well as during creation,
                // we require an exclusive lock on the database connection.
                if( !pTable->pDB->indexExists( pTable->getTableName( ), sIdxName ) )
                {
                    pTable->pDB->execSQL( makeIndexCreateStmt( pTable->getTableName( ), sIdxName ) );
                } // if
                else
                {
#ifdef SQL_VERBOSE
                    std::cout << "Index exists already, skip creation." << std::endl;
#endif
                }
            } ); // doPoolSafe
        } // constructor
    }; // inner class SQL Index

  public:

    using uiBulkInsertSize = std::integral_constant<size_t, 500>;
    /** @brief: Implements the concept of bulk inserts for table views.
     *  The bulk inserter always inserts NULL's on columns having type std::nullptr_t.
     */
    template <size_t BUF_SIZE, typename FstType,
              typename... OtherTypes> // InsTypes - either equal to corresponding type in ColTypes or std::nullptr_t
    class SQLBulkInserter
    {
      private:
        using InsTupleType = std::tuple<FstType, OtherTypes...>;

        std::array<InsTupleType, BUF_SIZE> aBuf; // buffer of values inserted by a single op.
        size_t uiInsPos; // index of the next insert into the array
        std::unique_ptr<typename DBCon::PreparedStmt> pBulkInsertStmt; // pointer to prepared bulk insert statement
        std::unique_ptr<typename DBCon::PreparedStmt> pSingleInsertStmt; // required for buffer flush
        std::shared_ptr<std::atomic<PriKeyDefaultType>> pPriKeyCntr; // pointer to auto increment counter

        // If local primary key counting is used, pLocalPriKeyCntr and uiNumRemainPriKey are used for this purpose
        std::unique_ptr<PriKeyDefaultType> pLocalPriKeyCntr; // local primary key counter (nullptr if unused)
        size_t uiNumRemainPriKey; // number of remaining primary keys in batch

#if BULK_INSERT_BY_TUPLE_CATENATION // Nice Haskell like approach, but apparently to much for most C++ compilers ...
        // Implementation part of cat_arr_of_tpl
        template <typename Array, std::size_t... I>
        auto cat_arr_of_tpl_impl( const Array& a, std::index_sequence<I...> )
        {
            return std::tuple_cat( std::move( a[ I ] )... );
        } // meta

        /** @brief Concatenates an array of tuples and returns the resulting single tuple.
         * IMPORTANT:
         * Tuple elements are moved for efficiency, so the array and its elements should not be moved after
         * catenation.
         */
        template <typename T, std::size_t N, typename Indices = std::make_index_sequence<N>>
        auto cat_arr_of_tpl( const std::array<T, N>& a )
        {
            return cat_arr_of_tpl_impl( a, Indices{ } );
        } // meta

        /** @brief Inserts the buffer content into the table by executing a bulk insert statement.
         * Design alternative: iterate over the array and bind each tuple separately.
         * Discussion: The latter approach requires more code but avoids template instantiation problems.
         */
        inline void bulkInsert( )
        {
            auto tCatTpl = cat_arr_of_tpl( aBuf ); // all tuples of aBuf concatenated to a single one
            // DEBUG: std::cout << typeid(tCatTpl).name() << std::endl;

            // std::apply transforms the concatenated tuple to a argument pack and passes this to the lambda.
            // The lambda forwards the argument to bindAndExec via references for avoiding copies.
            // This statement creates trouble for some GCC compilers (template instantiation depth exceeds maximum)
            // ...
            STD_APPLY( [ & ]( auto&... args ) { pBulkInsertStmt->bindAndExec( args... ); }, tCatTpl );
        } // method
#else // Iterating approach for parameter binding with bulk inserts. (Lacks beauty, but better manageable for compilers)

        /** @brief Unpack the tuple to an argument pack and bind using this pack.
         *  (Part of bulkInsert)
         */
        template <int OFFSET, typename... Args> void doSingleBind( const std::tuple<Args...>& rTpl )
        {
            STD_APPLY( [ & ]( auto&... args ) //
                       { pBulkInsertStmt->template bind<OFFSET>( args... ); },
                       rTpl );
        } // method

        /** @brief Implementation part of forAllDoBind */
        template <typename T, std::size_t N, std::size_t... Idx>
        void forAllDoBindImpl( const std::array<T, N>& a, std::index_sequence<Idx...> )
        {
            // Requires C++17 folded expression support ...
            ( doSingleBind<Idx>( a[ Idx ] ), ... );
        } // meta

#define MAX_COMPILETIME_BIND_N 1200
        /** @brief Compile time iteration over the array a for binding each tuple in the array (each row)
         * @details
         * This function is only used if the template parameter is N > MAX_COMPILETIME_BIND_N.
         * In that case we bind the parameters via a runtime loop.
         */
        template <typename T, std::size_t N>
        typename std::enable_if</* condition -> */ ( N > MAX_COMPILETIME_BIND_N ), /* return type -> */ void>::type
        forAllDoBind( const std::array<T, N>& a )
        {
            for( size_t uiOffset = 0; uiOffset < N; uiOffset++ ) // the runtime bind loop
                STD_APPLY( [&]( auto&... args ) //
                           { pBulkInsertStmt->bindRuntime( (int)uiOffset, args... ); },
                           a[ uiOffset ] );
        } // meta

        /** @brief Compile time iteration over the array a for binding each tuple in the array (each row)
         * @details
         * This function is only used if the template parameter is N <= MAX_COMPILETIME_BIND_N.
         * In that case we bind the parameters via a compiletime loop.
         * @note If this would be compiled with N > 1000 GCC would compile forever and MSVC would throw an exception.
         */
        template <typename T, std::size_t N>
        typename std::enable_if</* condition -> */ ( N <= MAX_COMPILETIME_BIND_N ), /* return type -> */ void>::type
        forAllDoBind( const std::array<T, N>& a )
        {
            forAllDoBindImpl( a, std::make_index_sequence<N>{ } );
        } // meta

        // DEL: /** @brief Inserts the buffer content into the table by executing a bulk insert statement.
        // DEL:  *  Design alternative: iterate over the array and bind each tuple separately.
        // DEL:  *  Discussion: The latter approach requires more code but avoids the template instantiation
        // problems. DEL:  */ DEL: inline void bulkInsert( ) DEL: { DEL:     // Iterates over the array during
        // compile time. DEL:     forAllDoBind( aBuf ); DEL:     // After binding all arguments, actually execute
        // the insert statement. DEL:     pBulkInsertStmt->exec( ); DEL: } // method


        inline PriKeyDefaultType getPriKey( )
        {
            assert( pPriKeyCntr != nullptr );

            if( pLocalPriKeyCntr )
            {
                // Keys are assigned from a batch
                if( uiNumRemainPriKey == 0 )
                {
                    // All locals keys are exhausted, get a new batch of BUF_SIZE many keys
                    uiNumRemainPriKey = BUF_SIZE;
                    *pLocalPriKeyCntr = pPriKeyCntr->fetch_add( BUF_SIZE );
                } // if
                // Return a key from the current batch
                uiNumRemainPriKey--;
                return ( *pLocalPriKeyCntr )++;
            } // if
            else
                // Each key is 'globally' requested.
                return pPriKeyCntr->fetch_add( 1 );
        } // method

        /** @brief If the buffer is full, insert the buffer content into the table by executing a bulk insert
         * statement. Design alternative: iterate over the array and bind each tuple separately. Discussion: The
         * latter approach requires more code but avoids the template instantiation problems.
         */
        inline void bulkInsertIfBufFull( )
        {
            // If the buffer is full, do a bulk insert
            if( ++uiInsPos >= BUF_SIZE )
            {
                // The DB operations does not inspects uiInsPos anymore. However, they can throw an exceptions.
                // In order to avoid the crash scenario described in flush(), uiInsPos must be set zero before
                // doing any DB ops.
                uiInsPos = 0; // reset counter
                // Write the buffer to the database
                // Step 1: Iterates over the array during compile time and binds them.
                forAllDoBind( aBuf );
                // Step 2: After binding all arguments, actually execute the insert statement.
                pBulkInsertStmt->exec( );
            } // if
        } // method

        /** @brief Store a single row in the buffer and return the primary key. */
        inline PriKeyDefaultType storeInBuf( Identity<PriKeyDefaultType> _, const OtherTypes&... args )
        {
            // If required book a new batch of primary keys.
            PriKeyDefaultType uiPriKey = getPriKey( );
            aBuf[ uiInsPos ] = InsTupleType( uiPriKey, args... );
            return uiPriKey;
        } // method

        /** @brief Store a single row in the buffer and return a nullptr. */
        inline std::nullptr_t storeInBuf( Identity<std::nullptr_t> _, const OtherTypes&... args )
        {
            aBuf[ uiInsPos ] = InsTupleType( nullptr, args... );
            return nullptr;
        } // method


#endif // alternative approach

      public:
        /** @brief Construct bulk-inserter.
         *  The table must be part of the database already, or the construction fails.
         *  @details
         *  If bReserveBatchOfPriKeys is true, the bulk inserter reserves a batch of keys, where the size of the batch
         *  is equal to the size of the buffer. The bulk inserter uses the keys in this batch for assigning keys in
         *  strictly increasing order. This helps the database regarding the insertion of keys in the B-tree (index) and
         *  speeds up the bulk inserter in a multi-threaded environment.
         *  Implementation detail: Because we can not guarantee the life of host table for all of the life of the bulk
         *  inserter, we should not keep a reference to the table. Instead we copy the required info of the table.
         */
        SQLBulkInserter( const SQLTable& rxHost, // host table
                         std::shared_ptr<std::atomic<PriKeyDefaultType>> pPriKeyCntr = nullptr,
                         bool bReserveBatchOfPriKeys = false )
            : uiInsPos( 0 ),
              pBulkInsertStmt( // compile bulk insert stmt
                  std::make_unique<typename DBCon::PreparedStmt>( rxHost.pDB, rxHost.makeInsertStmt( BUF_SIZE ) ) ),
              pSingleInsertStmt( // compile single insert stmt
                  std::make_unique<typename DBCon::PreparedStmt>( rxHost.pDB, rxHost.makeInsertStmt( 1 ) ) ),
              pPriKeyCntr( pPriKeyCntr ),
              pLocalPriKeyCntr( bReserveBatchOfPriKeys ? std::make_unique<PriKeyDefaultType>( 0 ) : nullptr ),
              uiNumRemainPriKey( 0 ) // initially, the batch is empty
        {
            static_assert( sizeof...( OtherTypes ) + 1 == sizeof...( ColTypes ) );
        } // constructor

        /**
         * @brief get a bulk inserter directly from a connection
         * @details
         * This constructs the respective table and then immediately destructs it again.
         * That way we make sure the table exists in the DB.
         */
        SQLBulkInserter( std::shared_ptr<DBCon> pConnection );

        /** @brief Inserts a row into the table via a bulk-insert approach.
         *  Reasonable addition: insert using moves.
         */
        inline void insert( const FstType& fstArg, const OtherTypes&... otherArgs )
        {
            assert( pPriKeyCntr == nullptr );
            aBuf[ uiInsPos ] = InsTupleType( fstArg, otherArgs... ); // This triggers a copy...
            bulkInsertIfBufFull( ); // write buffer to DB if full
        } // method

        /** @brief Inserts a row into the table via a bulk-insert approach.
         *  This overload form of insert misses the first type and is used for tables with automatic primary key.
         */
        inline FstType insert( const OtherTypes&... args )
        {
            // First column is expected to keep a primary key. In the case of AUTO_INCREMENT, FstType is
            // std::nullptr_t. In the case of a primary key that is incremented by the library, FstType is
            // PriKeyDefaultType.
            static_assert( ( std::is_same<FstType, std::nullptr_t>::value ) ||
                               ( std::is_same<FstType, PriKeyDefaultType>::value ),
                           "FstType must be either std::nullptr_t or PriKeyDefaultType" );
            // pAutoIncrCounter must be initialized if FstType is PriKeyDefaultType
            assert( !( std::is_same<FstType, PriKeyDefaultType>::value && ( pPriKeyCntr == nullptr ) ) );

            FstType uiRetVal = storeInBuf( Identity<FstType>( ), args... );
            bulkInsertIfBufFull( ); // write buffer to DB if full
            return uiRetVal;
        } // method

        /** @brief Flush a non-full buffer to the database. */
        inline void flush( )
        {
            // uiInsPos must be set zero before calling bindAndExec, because bindAndExec could throw an exception
            // which in turn triggers a destructor call. However, in the case of an exception, the flush in the
            // destructor should not lead to an additional call of bindAndExec, because it would lead to a crash.
            auto uiInsPosBackup = uiInsPos;
            uiInsPos = 0; // reset insert position counter
            for( size_t uiCount = 0; uiCount < uiInsPosBackup; uiCount++ )
                // Write the current tuple in the array to the DB
                STD_APPLY( [ & ]( auto&... args ) { pSingleInsertStmt->bindAndExec( args... ); }, aBuf[ uiCount ] );
        } // method

        /** @brief Destructor flushes the buffer. */
        ~SQLBulkInserter( )
        {
            // Throwing an exception in a destructor results in undefined behavior.
            // Therefore, we swallow these exceptions and report them via std:cerr.
            doNoExcept( [ this ] { this->flush( ); }, "Exception in ~SQLBulkInserter:" );
        } // destructor
    }; // class (SQLBulkInserter)


    /** @brief Like a standard SQLBulkInserter, but for the streaming a CSV-file is used in between. This approach
     * is sometimes faster than the standard SQLBulkInserter. IMPORTANT NOTICE: Call release() before a
     * SQLFileBulkInserter runs out of scope. In this case you get an exception, if something goes wrong. If you let
     * do the release-job automatically by the destructor all exception are swallowed and you won't get any feedback
     * about problems.
     */
    template <size_t BUF_SIZE,
              typename... InsTypes> // InsTypes - either equal to corresponding type in ColTypes or std::nullptr_t
    class SQLFileBulkInserter
    {
      private:
        std::array<std::tuple<InsTypes...>, BUF_SIZE> aBuf; // buffer of values inserted by a single op.
        size_t uiInsPos; // index of the next insert into the array
        size_t uiInsCnt; // counter for all inserts so far

        // Tuple printer for ostream.
        // Found at: https://en.cppreference.com/w/cpp/utility/integer_sequence
        template <class Ch, class Tr, class Tuple, std::size_t... Is>
        void prtTpltoStreamImpl( std::basic_ostream<Ch, Tr>& os, const Tuple& t, std::index_sequence<Is...> )
        {
            // Requires C++17 folded expression support ...
            ( ( os << ( Is == 0 ? "" : "\t" ) << csvPrint( *pHostTblDB, std::get<Is>( t ) ) ), ... );
        } // meta

        template <class Ch, class Tr, class... Args>
        void prtTpltoStream( std::basic_ostream<Ch, Tr>& os, const std::tuple<Args...>& t )
        {
            prtTpltoStreamImpl( os, t, std::index_sequence_for<Args...>{ } );
            os << "\n";
        } // meta

        // FIXME: Move to library with meta programming
        template <typename F, typename T, std::size_t N, std::size_t... Idx>
        void for_all_do_impl( F f, const std::array<T, N>& a, std::index_sequence<Idx...> )
        {
            ( f( a[ Idx ] ), ... );
        } // meta

        // FIXME: Move to library with meta programming
        template <typename F, typename T, std::size_t N> void for_all_do( F f, const std::array<T, N>& a )
        {
            for_all_do_impl( f, a, std::make_index_sequence<N>{ } );
        } // meta

        /** @brief Writes the content of the buffer aBuf to the output-stream using CSV.
         */
        inline void writeBufToStream( )
        {
            for_all_do( [ & ]( auto& rTpl ) { prtTpltoStream( ofStream, rTpl ); }, aBuf );
        } // method

        /** @brief Creates a filename for the CSV-file to be uploaded using the directory given by the backend.
         */
        fs::path uploadFileName( const std::string& rsConId, // id of the SQL connection
                                 const std::string& rsExtension ) // possible additive extension
        {
            auto pUploadDir = pHostTblDB->getDataUploadDir( );

            return pUploadDir /
                   fs::path( std::string( "upload_" ) + sHostTblName + "_con_" + rsConId + rsExtension + ".csv" );
        } // method

        // Private attributes of SQLFileBulkInserter
        std::string sHostTblName; // name of host table
        std::shared_ptr<DBCon> pHostTblDB; // database connection of the host table /--
        fs::path sCSVFileName; // name of the file for CSV output
        std::ofstream ofStream; // pointer to output stream
        bool bStreamIsVoid; // boolean state; if the stream is void, it has to be opened first
        int64_t uiReleaseThreshold; // if the file comprises uiReleaseThreshold rows, automatically release it

      public:
        SQLFileBulkInserter( SQLTable& rxHost, int64_t uiReleaseThreshold,
                             const std::string& rsExtension )
            : uiInsPos( 0 ), // initialize buffer position counter
              uiInsCnt( 0 ), // initialize counter for total number of insertions
              sHostTblName( rxHost.getTableName( ) ),
              pHostTblDB( rxHost.pDB ),
              sCSVFileName( uploadFileName( rxHost.pDB->sConId, rsExtension ) ), // filename used for CSV upload
              bStreamIsVoid( true ), // Boolean state that
              uiReleaseThreshold( uiReleaseThreshold )
        {
            std::cout << "COL NAMES:";
            for( auto rxName : rxHost.tableColNames( ) )
                std::cout << rxName << " ";
            std::cout << std::endl;
            // DEBUG: std::cout << "SQLFileBulkInserter filename:" << this->sCSVFileName.generic_string( ) <<
            // std::endl;
        } // constructor

        /** @brief Inserts a row into the table belonging to the bulk inserter.
         */
        inline void insert( const InsTypes... args )
        {
            if( bStreamIsVoid ) // 'bRelease == true' implies that the stream (file) must be closed.
            {
                // Open the stream and get any existing content purged.
                // DEBUG: std::cout << sCSVFileName << std::endl;
                ofStream.open( sCSVFileName, std::ofstream::out | std::ofstream::trunc );
                // Check whether something went wrong
                if( !ofStream )
                    throw std::runtime_error( "SQLFileBulkInserter - Opening file: " + sCSVFileName.string( ) +
                                              " failed due to reason:\n" + strerror( errno ) );
                bStreamIsVoid = false;
            } // if
            aBuf[ uiInsPos ] = std::tuple<InsTypes...>( args... );
            if( ++uiInsPos == BUF_SIZE )
            {
                writeBufToStream( ); // write buffer to file
                uiInsPos = 0;
            } // if

            // Release if file limit reached
            if( ++uiInsCnt % ( static_cast<const size_t>( uiReleaseThreshold ) ) == 0 )
                this->release( );
        } // method

        /** @brief: Actually insert the values in the file to the table.
         *  With MySQL this results in a LOAD statement.
         */
        inline void release( bool bRelDueToDestruct = false )
        {
            if( !bStreamIsVoid )
            {
                this->flush( ); // flush remaining buffer rows
                // IMPORTANT: Status setting must come first, because fillTableByFile can throw an exception
                // (in this case, the release() call of the destructor should not go to the true branch!)
                bStreamIsVoid = true;
                // Close the stream so that it can be opened by the reader ...
                ofStream.close( );
                pHostTblDB->fillTableByFile( sCSVFileName, this->sHostTblName ); // blocks until finished
            } // if
            else if( !bRelDueToDestruct )
                throw std::runtime_error( "FileBulkInserter: Your tried to release a void stream." );
        } // method

        /** @brief Flush a non-full buffer to the file.
         */
        inline void flush( )
        {
            for( size_t uiCount = 0; uiCount < uiInsPos; uiCount++ )
                // Add the current tuple the file
                prtTpltoStream( ofStream, aBuf[ uiCount ] );

            uiInsPos = 0; // reset insert position counter
        } // method

        /** @brief Destructor flushes the buffer while dropping exceptions.
         */
        ~SQLFileBulkInserter( )
        {
            // Throwing an exception in a destructor results in undefined behavior. Therefore, we swallow these
            // exceptions and report them via std:cerr.
            doNoExcept(
                [ this ] {
                    this->release( true ); // true indicates that the release call is done by the destructor
                    // Delete the CSV-file if it exists.
                    if( fs::exists( this->sCSVFileName ) )
                        fs::remove( this->sCSVFileName );
                },
                "Destructor of SQLFileBulkInserter threw exception." );
        } // destructor
    }; // class (SQLFileBulkInserter)

  protected: // class SQLTable
    /** @brief get the SQL-type for each table column via the C++-type.
     *  ( C++ types are automatically translated to SQL types. )
     *  @param - Translator The delivered class that must define a C++ to SQL type translation
     *  Structured JSON dump of table def: std::cout << std::setw( 2 ) << jTableDef << std::endl;
     */
    template <class Translator, typename... ColumnTypes> struct ColTypeTranslator
    {
        // column iteration: recursive case
        template <size_t N, typename TypeCurrCol, typename... TypesRemainCols> struct TranslateTypes
        {
            static void iterate( std::vector<std::string>& rvDBColTypes )
            {
                // With respect to the Translator::template:
                // https://stackoverflow.com/questions/2105901/how-to-fix-expected-primary-expression-before-error-in-c-template-code
                rvDBColTypes.push_back( Translator::template getSQLTypeName<TypeCurrCol>( ) );
                // recursive call
                TranslateTypes<N - 1, TypesRemainCols...>::iterate( rvDBColTypes );
            } // method
        }; // struct

        // column iteration: base case (via partial specialization)
        template <typename TypeCurrCol> struct TranslateTypes<1, TypeCurrCol>
        {
            static void iterate( std::vector<std::string>& rvDBColTypes )
            {
                rvDBColTypes.push_back( Translator::template getSQLTypeName<TypeCurrCol>( ) );
            } // method
        }; // struct

        /** @brief Translate C++ types to SQL types via the Functor */
        static inline std::vector<std::string> getSQLColTypes( )
        {
            std::vector<std::string> vColsSQLTypeNames;
            TranslateTypes<sizeof...( ColumnTypes ), ColumnTypes...>::iterate( vColsSQLTypeNames );
            return vColsSQLTypeNames;
        } // method

        /** @brief Dump the SQL column types to cout. */
        static void dumpSQLColTypes( )
        {
            auto vColNames = getSQLColTypes( );
            for( auto s : vColNames )
                std::cout << s << " ";
            std::cout << std::endl;
        } // method
    }; // outer struct

    // Protected attributes of class SQLTable
    // typedef std::remove_pointer<DBCon>::type DBConBaseType;
    std::shared_ptr<DBCon> pDB; // database connection (templated) //--
    const json jTableDef; // json table definition (jTableDef must stay due to references)
    const json& rjTableCols; // reference into jTableDef
    const std::vector<std::string> vSQLColumnTypes; // SQL types of the table columns as text
    bool bDropOnDestr; // if true, table gets dropped at object destruction
    std::unique_ptr<typename DBCon::DBImplForward::PreparedStmt> pInsertStmt; // pointer to prepared insert statement

#if 0
    const std::set<size_t> xAutoNullCols; // positions of all columns receiving auto NULL insertion
#endif

    /** @brief Make the text of an appropriate SQL table creation statement.
     *  TO DO: Improved parsing and error reporting.
     */
    std::string makeTableCreateStmt( )
    {
        std::string sStmt = "CREATE TABLE " + getTableName( ) + " (";
        // SQL code for regular columns
        for( size_t iItr = 0; iItr < this->rjTableCols.size( ); )
        {
            auto& rjCol = this->rjTableCols[ iItr ]; // current column in jTableDef
            sStmt
                .append( rjCol[ COLUMN_NAME ] ) // column name
                .append( " " )
                .append( vSQLColumnTypes[ iItr ] ); // column type
            if( rjCol.count( CONSTRAINTS ) )
                // CONSTRAINTS must be plain text describing all constraints
                sStmt.append( " " ).append( rjCol[ CONSTRAINTS ] );
            // insert separating comma
            if( ++iItr < this->rjTableCols.size( ) )
                sStmt.append( ", " );
        } // for

        // SQL code for generated columns if there are any defined
        if( this->jTableDef.count( GENERATED_COLUMNS ) )
            for( size_t iItr = 0; iItr < this->jTableDef[ GENERATED_COLUMNS ].size( ); iItr++ )
            {
                // get the json column entry
                auto& rjCol = this->jTableDef[ GENERATED_COLUMNS ][ iItr ]; // current column in jTableDef

                // check that each column is complete
                if( rjCol.count( COLUMN_NAME ) == 0 )
                    throw std::runtime_error(
                        std::string( "COLUMN_NAME is missing for a GENERATED_COLUMNS in the table " )
                            .append( getTableName( ) ) );
                if( rjCol.count( TYPE ) == 0 )
                    throw std::runtime_error( std::string( "TYPE is missing for the generated column: " )
                                                  .append( rjCol[ COLUMN_NAME ] )
                                                  .append( " in the table " )
                                                  .append( getTableName( ) ) );
                if( rjCol.count( AS ) == 0 )
                    throw std::runtime_error( std::string( "AS is missing for the generated column: " )
                                                  .append( rjCol[ COLUMN_NAME ] )
                                                  .append( " in the table " )
                                                  .append( getTableName( ) ) );
                // append to the SQL statement
                sStmt
                    // Insert separating comma. since the last regular column does not have a comma we can always
                    // safely insert a separating comma
                    .append( ", " )
                    .append( rjCol[ COLUMN_NAME ] ) // column name
                    .append( " " )
                    .append( rjCol[ TYPE ] ) // column type

                    // Generated columns are columns that are computed from other columns
                    // InnoDb supports indices on VIRTUAL generated columns, so there is no need to make use of
                    // the STORED variant. -> actually it doesn't...
                    // The user is supposed to supply an expression that computes the generated column
                    // see:
                    // https://dev.mysql.com/doc/refman/5.7/en/create-table-generated-columns.html
                    // https://dev.mysql.com/doc/refman/5.7/en/create-table-secondary-indexes.html
                    .append( " AS ( " )
                    .append( rjCol[ AS ] )
                    .append( " ) " )
                    .append( rjCol.count( STORED ) == 0 || rjCol[ STORED ] ? "STORED" : "VIRTUAL" );
                // generated columns can have constraints as well
                if( rjCol.count( CONSTRAINTS ) )
                    // CONSTRAINTS must be plain text describing all constraints
                    sStmt.append( " " ).append( rjCol[ CONSTRAINTS ] );
            } // for

        // Primary Key (for composite form of primary key)
        if( jTableDef.count( PRIMARY_KEY ) )
            sStmt.append( ", PRIMARY KEY (" ).append( jTableDef[ PRIMARY_KEY ] ).append( ")" );

        // Foreign Key definitions
        for( auto& rjItem : jTableDef.items( ) )
            if( rjItem.key( ) == FOREIGN_KEY )
            {
                // Found foreign key definition
                auto& rjVal = rjItem.value( );
                if( rjVal.count( COLUMN_NAME ) != 1 || rjVal.count( REFERENCES ) != 1 )
                    throw std::runtime_error( "JSON table definition for table: " + getTableName( ) +
                                              "\nFOREIGN_KEY definition does not comprise exactly "
                                              "one COLUMN_NAME item as well as REFERENCE item." );
                sStmt.append( ", FOREIGN KEY (" )
                    .append( rjVal[ COLUMN_NAME ] )
                    .append( ")" )
                    .append( " REFERENCES " )
                    .append( rjVal[ REFERENCES ] );
            } // if
        // Close statement
        sStmt.append( ")" );
#ifdef SQL_VERBOSE
        std::cout << "SQL table creation statement: " << sStmt << std::endl;
#endif
        return sStmt;
    } // method

    /** @brief Implementation part of getValuesStmt */
    template <std::size_t... Is> void getValueStmtImpl( std::string& sStmtText, std::index_sequence<Is...> ) const
    {
        ( ( sStmtText.append( ( Is == 0 ? "" : "," ) )
                .append( DBCon::DBImplForward::TypeTranslator::template getPlaceholderForType<ColTypes>( ) ) ),
          ... );
    } // meta

    /** @brief Delivers the "VALUES"-part of an insertion statement */
    inline std::string getValuesStmt( ) const
    {
        std::string sStmtText( "(" );
        getValueStmtImpl( sStmtText, std::index_sequence_for<ColTypes...>{} );

        // For INSERT, REPLACE, and UPDATE, if a generated column is inserted into, replaced, or updated explicitly,
        // the only permitted value is DEFAULT. this assumes that the create table statement always appends all
        // generated columns at the end
        if( this->jTableDef.count( GENERATED_COLUMNS ) )
            for( size_t iItr = 0; iItr < this->jTableDef[ GENERATED_COLUMNS ].size( ); iItr++ )
                sStmtText.append( ", DEFAULT" );
        return sStmtText.append( ")" );
    } // method

  public:
    /** @brief Creates the text for a prepared SQL INSERT statement.
     *  uiNumberVals determines the number of values (rows) in the case of multiple row inserts.
     *  @details Syntax should work with most SQL dialects.
     */
    std::string makeInsertStmt( const size_t uiNumVals = 1 ) const
    {
        // Number of columns
        assert( this->rjTableCols.size( ) == sizeof...( ColTypes ) );

        const std::string sValuesPartOfStmt( getValuesStmt( ) );
        std::string sStmt = "INSERT INTO ";
        sStmt.append( getTableName( ) ).append( " VALUES " );

        for( size_t uiItrRow = 0; uiItrRow < uiNumVals; )
        {
            sStmt.append( sValuesPartOfStmt );

            // insert separating comma
            if( ++uiItrRow < uiNumVals )
                sStmt.append( ", " );
        } // outer for
#ifdef SQL_VERBOSE
        std::cout << "SQL insert statement: " << sStmt << std::endl;
#endif
        return sStmt;
    } // function
  protected:
    /** @brief Make the text of an appropriate SQL table deletion statement. */
    std::string makeTableDropStmt( )
    {
        return "DROP TABLE IF EXISTS " + getTableName( );
    } // method

    /** @brief Make a SQL statement for deleting all table rows. */
    std::string makeTableDeleteAllRowsStmt( )
    {
        return "DELETE FROM  " + getTableName( );
    } // method

    /** @brief Drop the table in DB. (Should only be done by the destructor.) */
    void drop( )
    {
        pDB->execSQL( makeTableDropStmt( ) );
    } // method

    /** @brief Get the name of the current table. */
    std::string getTableName( ) const
    {
        return jTableDef[ TABLE_NAME ];
    } // method

    /** @brief Returns the JSON definition of the table as formated string. */
    std::string dumpJsonDefToStr( )
    {
        std::stringstream ss;
        ss << "JSON table definition:\n" << std::setw( 2 ) << this->jTableDef << std::endl;
        return ss.str( );
    } // method

    /** @brief: Get the columns reference safely. */
    const json& getTableCols( )
    {
#ifdef SQL_VERBOSE
        std::cout << "JSON table definition:\n" << std::setw( 2 ) << this->jTableDef << std::endl;
#endif
        if( this->jTableDef.count( TABLE_COLUMNS ) != 1 )
            throw std::runtime_error( dumpJsonDefToStr( ) +
                                      "\nJSON table definitions require exactly one TABLE_COLUMNS section." );
        return this->jTableDef[ TABLE_COLUMNS ];
    } // method

    /** @brief: Returns a vector comprising the names of table columns. */
    std::vector<std::string> tableColNames( )
    {
        std::vector<std::string> vColNames;
        for( auto& rxCol : rjTableCols )
            if( rxCol.count( COLUMN_NAME ) )
                vColNames.push_back( rxCol[ COLUMN_NAME ] );
            else
                throw std::runtime_error( "JSON for table definition: Missing item COLUMN_NAME.\n" +
                                          dumpJsonDefToStr( ) );

        return vColNames;
    } // method

  public:
    typedef ColTypeTranslator<typename DBCon::TypeTranslator, ColTypes...> CollTypeTranslation;

    /** @brief Initializes the table for use.
     *  @detail If the table does not exist in the DB, the table is created first.
     */
    void init( )
    {
        // Create table if not existing in DB guarantee
        pDB->doPoolSafe( [ & ] {
            if( !pDB->tableExistsInDB( getTableName( ) ) )
                pDB->execSQL( makeTableCreateStmt( ) );
            else
            {
                // Verify the table for correctness
            } // else
        } );

        // Create prepared insert statement, now where the existence of the table is guaranteed
        // Improvement: Could be done on demand ...
        pInsertStmt = std::make_unique<typename DBCon::PreparedStmt>( this->pDB, makeInsertStmt( ) );

        // Parse CPP extra section
        if( jTableDef.count( CPP_EXTRA ) )
        {
            for( auto& rxCPP_Extra : jTableDef[ CPP_EXTRA ] )
            {
                if( rxCPP_Extra == "DROP ON DESTRUCTION" )
                {
                    this->bDropOnDestr = true;
                } // if
            } // for
        } // if

        // INACTIVE: // Parse SQL extra section
        // INACTIVE: if( jTableDef.count( SQL_EXTRA ) )
        // INACTIVE: {
        // INACTIVE:     for( auto& rxSQL_Extra : jTableDef[ SQL_EXTRA ] )
        // INACTIVE:     {
        // INACTIVE:     } // for
        // INACTIVE: } // if
    } // method

    /** @brief Dump the table content. */
    void dump( )
    {
        SQLQuery<DBCon, ColTypes...> xQuery( this->pDB, "SELECT * FROM " + getTableName( ) );
        xQuery.execAndForAll( []( const auto&... val ) {
            ( ( std::cout << val << ',' ), ... );
            std::cout << std::endl;
        } );
        // xQuery.applyToAllRows( []( const auto&... val ) { ( ( std::cout << val << ',' ), ... ); } );
    } // method


    /** @brief Inserts the argument pack as fresh row into the table without guaranteeing type correctness at
     * compile time.
     *  @detail This form of the insert does not guarantees that there are no problems with column types at runtime.
     *  It allows the injection of NULL values into an insertion by passing (void *)NULL at th column position,
     *  where the NULL value shall occurs. Don't use insertNonSafe, if you do not need explicit NULL values in the
     *  database.
     */
    template <typename... ArgTypes> inline void insertNonSafe( const ArgTypes&... args )
    {
        // static_assert( sizeof...( ArgTypes ) == sizeof...( ColTypes ) );
        auto iAffectedRows = pInsertStmt->bindAndExec( args... );
        if( iAffectedRows != 1 )
            throw std::runtime_error( "SQL DB insert. iAffectedRows != 1. (" + std::to_string( iAffectedRows ) + ")" );
    } // method

    /** @brief: Type-safely insert the argument pack as fresh row into the table. */
    inline SQLTable& insert( const ColTypes&... args )
    {
        this->insertNonSafe( args... );
        return *this;
    } // method

    // Alias for bulk inserter type
    template <size_t BUF_SIZE> using SQLBulkInserterType = SQLBulkInserter<BUF_SIZE, ColTypes...>;

    /** @brief Returns a shared pointer to a bulk inserter for inserting table rows type-safely.
     *   TIP: Definition of a bulk inserter (don't forget the keyword template with GCC!):
     *        auto xBulkInserter = table.template getBulkInserter< size >();
     */
    template <size_t BUF_SIZE> std::shared_ptr<SQLBulkInserterType<BUF_SIZE>> getBulkInserter( )
    {
        return std::make_shared<SQLBulkInserterType<BUF_SIZE>>( *this );
    } // method

    /** @brief Alias for file bulk inserter type */
    template <size_t BUF_SIZE>
    using SQLFileBulkInserterType =
        typename SQLTable<DBCon, ColTypes...>::template SQLFileBulkInserter<BUF_SIZE, ColTypes...>;

    /** @brief Bulk inserter that uses a file for data steaming. */
    template <size_t BUF_SIZE>
    std::shared_ptr<SQLFileBulkInserterType<BUF_SIZE>> getFileBulkInserter( const std::string& pCSVFileName )
    {
        return std::make_shared<SQLFileBulkInserterType<BUF_SIZE>>( *this, pCSVFileName );
    } // method

    /** @brief: Delete all rows in the table. */
    SQLTable& deleteAllRows( )
    {
        pDB->execSQL( makeTableDeleteAllRowsStmt( ) );
        return *this;
    } // method

    /** @brief: Creates requested index if not already existing. */
    void addIndex( const json& rjIndexDef )
    {
        SQLIndexView test( this, rjIndexDef );
    } // method

    SQLTable( const SQLTable& ) = delete; // no table copies

    /* Constructor
     * Design improvement: The positions of the NULL insertions could be coded via the JSON table definition
     */
    SQLTable( std::shared_ptr<DBCon> pDB, // DB connector //--
              const json& rjTableDef // table definition in JSON
#if 0
              , const std::set<size_t>& xAutoNullCols = { } // positions of columns with NULL insertions
#endif
              )
        : pDB( pDB ),
          jTableDef( rjTableDef ), // deep copy
          rjTableCols( getTableCols( ) ),
          vSQLColumnTypes( CollTypeTranslation::getSQLColTypes( ) ),
          bDropOnDestr( false )
#if 0
          , xAutoNullCols( xAutoNullCols )
#endif
    {
        if( !( ( rjTableCols.size( ) == vSQLColumnTypes.size( ) ) &&
               ( rjTableCols.size( ) == sizeof...( ColTypes ) ) ) )
            throw std::runtime_error( "Incorrect SQL table definition. Number of C++ types does not match number of "
                                      "columns in JSON definition." );
        init( );
    }; // constructor

    /* Destructor */
    ~SQLTable( )
    {
        do_exception_safe( [ & ]( ) {
            if( pDB && bDropOnDestr )
                this->drop( );
        } );
    } // destructor

}; // class (SQLTable)

// Used for indicating that the bulk inserter shall reserve a batch of keys.
const bool RESERVE_BATCH_OF_PRIKEY = true;
const bool NO_BATCH_OF_PRIKEY = false;

/** @brief Variation of the normal SQL table having an automatic primary key.
 *  @details PriKeyType should be either std::nullptr_t or PriKeyDefaultType. If PriKeyType is PriKeyDefaultType,
 * the primary key is incremented by the SQL library itself. Primary key is always the first column called 'id'.
 */
template <typename DBCon, typename PriKeyType, typename... ColTypes>
class SQLTableWithPriKey : public SQLTable<DBCon, PriKeyDefaultType, ColTypes...>
{
  private:
    /** @brief Returns if AUTO_INCREMENT is required as part of the primary key definition or not. */
    bool autoIncrRequired( Identity<std::nullptr_t> _ )
    {
        return true;
    } // method

    bool autoIncrRequired( Identity<PriKeyDefaultType> _ )
    {
        return false;
    } // method

    /** @brief Inject primary key column definition into table definition. */
    json inject( const json& rjTableDef )
    {
        // Create deep copy of the table definition
        json jTableDef( rjTableDef );

        // Primary key on first row:
        if( jTableDef.count( TABLE_COLUMNS ) )
            jTableDef[ TABLE_COLUMNS ].insert(
                jTableDef[ TABLE_COLUMNS ].begin( ),
                json::object(
                    { { COLUMN_NAME, "id" },
                      { CONSTRAINTS, std::string( "NOT NULL " ) +
                                         ( autoIncrRequired( Identity<PriKeyType>( ) ) ? " AUTO_INCREMENT " : "" ) +
                                         " UNIQUE PRIMARY KEY" } } ) );
        return jTableDef;
    } // method

    // private attributes
    //-- typename SQLTable<DBCon, PriKeyType, ColTypes...>::SQLIndexView xPriKeyIndexViewType;
    std::shared_ptr<std::atomic<PriKeyDefaultType>>
        pPriKeyCntr; // atomic incrementing counter. (Shared with other instances of the table.)

    /** @brief Insert the argument pack as fresh row into the table, if the primary key is computed by the library.
     */
    template <typename... ArgTypes>
    inline PriKeyDefaultType dispatchedInsert( Identity<PriKeyDefaultType> _, ArgTypes&&... args )
    {
        // Fetch the current primary key counter and increments it by one
        // fetch_add(1) is a single atomic read-modify-write operation.
        auto uiPriKeyValue = pPriKeyCntr->fetch_add( 1 );
        SQLTable<DBCon, PriKeyDefaultType, ColTypes...>::insertNonSafe( uiPriKeyValue,
                                                                        std::forward<ArgTypes>( args )... );
        return uiPriKeyValue;
    } // method

    /** @brief Insert the argument pack as fresh row into the table, if the primary key is AUTO_INCREMENT. */
    template <typename... ArgTypes>
    inline PriKeyDefaultType dispatchedInsert( Identity<std::nullptr_t> _, ArgTypes&&... args )
    {
        std::lock_guard<std::mutex> xGuard( this->pDBCon->pGlobalInsertLock );
        // Thread-safe region (till end of method).
        SQLTable<DBCon, PriKeyDefaultType, ColTypes...>::insertNonSafe( nullptr, std::forward<ArgTypes>( args )... );
        return this->pDB->getLastAutoIncrVal( );
    } // method

    // private attributes
    std::shared_ptr<DBCon> pDBCon;

  public:
    /** @brief holds the columns types.
     *  @details
     *  since a parameter pack cannot be held in a using, we hold the type TypePack<ColTypes...>.
     *  pack is a completely empty struct.
     *  @see get_inserter_container_module.h, there this is used to extract the types of all column from a tabletype
     * that is given as a template parameter.
     */
    using ColTypesForw = TypePack<ColTypes...>;

    SQLTableWithPriKey( const SQLTableWithPriKey& ) = delete; // no table copies

    /* Constructor */
    SQLTableWithPriKey( std::shared_ptr<DBCon> pDBCon, const json& rjTableDef )
        : SQLTable<DBCon, PriKeyDefaultType, ColTypes...>( pDBCon, inject( rjTableDef ) ),
          pDBCon( pDBCon ) // call superclass constructor
                           // xPriKeyIndexViewType( this, json{ { "INDEX_NAME", "pri_key_idx" }, {
                           // "INDEX_COLUMNS", "id" } } )
    {
        // Request the current maximum of the primary key counter.
        // If the table is empty, the initial primary key counter value is 0.
        // See: https://stackoverflow.com/questions/15475059/how-to-treat-max-of-an-empty-table-as-0-instead-of-null
        SQLQuery<DBCon, PriKeyDefaultType> xQuery( pDBCon,
                                                   "SELECT COALESCE(MAX(id), 0) FROM " + this->getTableName( ) );
        xQuery.execAndFetch( ); // execute the query and fetch the value
        pPriKeyCntr = xSQLDBGlobalSync.getPtrToPriKeyCnt( this->getTableName( ), xQuery.getVal( ) );
    } // constructor

    /** @brief Insert the argument pack as fresh row into the table.
     *	Returns the primary key of the inserted row as return value.
     *  @details A NULL is inserted on positions, where std::nullptr_t occurs in ArgTypes.
     *  NOTICE: This variant is not typesafe, i.e. the correctness of the arguments types can not be guaranteed at
     *  compile time.
     */
    template <typename... ArgTypes> inline PriKeyDefaultType insertNonSafe( ArgTypes&&... args )
    {
        return dispatchedInsert( Identity<PriKeyType>( ), std::forward<ArgTypes>( args )... );
    } // method

    /** @brief Type-safely inserts the argument pack as fresh row into the table.
     *	Returns the primary key of the inserted row as return value.
     */
    inline PriKeyDefaultType insert( const ColTypes&... args )
    {
        return dispatchedInsert( Identity<PriKeyType>( ), args... );
    } // method

    /** @brief Alias for bulk inserter type for tables with primary key */
    template <size_t BUF_SIZE>
    using SQLBulkInserterType =
        typename SQLTable<DBCon, PriKeyDefaultType, ColTypes...>::template SQLBulkInserter<BUF_SIZE, PriKeyType,
                                                                                           ColTypes...>;

    /** @brief Delivers a shared pointer to a bulk inserter for inserting table rows type-safely.
     *   TIP: Definition of a bulk inserter (don't forget the keyword 'template' when using GCC!):
     *        auto xBulkInserter = table.template getBulkInserter< size >();
     */
    template <size_t BUF_SIZE>
    std::shared_ptr<SQLBulkInserterType<BUF_SIZE>> getBulkInserter( bool bReserveBatchOfPriKeys = true )
    {
        return std::make_shared<SQLBulkInserterType<BUF_SIZE>>( *this, pPriKeyCntr, bReserveBatchOfPriKeys );
    } // method
}; // class  SQLTableWithPriKey


/** @brief Table with primary key of type PriKeyDefaultType, where the incrementing is done by the library.
 *  This kind of tables allows the bulk-inserter to return the primary key immediately after insertion.
 */
template <typename DBCon, typename... ColTypes>
using SQLTableWithLibIncrPriKey = SQLTableWithPriKey<DBCon, PriKeyDefaultType, ColTypes...>;

template <typename DBCon, typename... ColTypes>
using SQLTableWithAutoPriKey = SQLTableWithPriKey<DBCon, std::nullptr_t, ColTypes...>;

/** @brief Informs about the database in general */
template <typename DBConType> class SQLDBInformer
{
  private:
    // private attributes
    std::shared_ptr<DBConType> pDBCon; // DB connection used by SQLDBInformer

  public:
    SQLDBInformer( std::shared_ptr<DBConType> pDBCon ) : pDBCon( pDBCon )
    {} // constructor

    /** @brief Returns a vector of strings holding all schema-names */
    std::vector<std::string> getAllSchemas( )
    {
        SQLQuery<DBConType, std::string> xQuery( pDBCon, "SHOW SCHEMAS" );
        return xQuery.template executeAndStoreInVector<0>( );
    } // method
}; // class SQLDBInformer

// template <typename DBConType> using SQLDBInformer = _SQLDBInformer<std::shared_ptr<DBConType>>;

#define DEFAULT_DBNAME "defaultDB"

/** @brief An instance represents a connection to DB-system like MySQL etc.
 *   DBImpl must be a class that implements a database API.
 *  @detail A single connection is supposed not to be thread-safe. For multiple threads use a connection pool.
 */
template <typename DBImpl> class SQLDB : public DBImpl
{
    /** brief The guard guarantees that the transaction commits of the object runs out of scope.
     */
    class GuardedTransaction
    {
        SQLDB<DBImpl>& rHost; // host DB connection
        std::shared_ptr<bool> pHostTombStone; // for checking the aliveness of the host
        bool bStateCommitted; // Is true if the transaction has been committed, false otherwise

      public:
        GuardedTransaction( const GuardedTransaction& ) = delete; // no transaction copies

        /** @brief Constructs a transaction. */
        GuardedTransaction( SQLDB<DBImpl>& rHost, std::shared_ptr<bool> pHostTombStone )
            : rHost( rHost ), pHostTombStone( pHostTombStone ), bStateCommitted( true )
        {
            this->start( );
        } // constructor

        /** @brief Commit the transaction */
        void commit( )
        {
            if( bStateCommitted )
                throw std::runtime_error( "SQL-DB Transaction:\nYou tried to commit after committing already." );
            if( *pHostTombStone )
                throw std::runtime_error( "SQL-DB Transaction:\nYou tried to commit although the database connection "
                                          "has been gone already." );
            rHost.commitTrxn( );
            this->bStateCommitted = true;
        } // method

        /** @brief Start the transaction */
        void start( )
        {
            if( !bStateCommitted )
                throw std::runtime_error( "SQL-DB Transaction:\nYou have to commit before starting a transaction." );
            if( *pHostTombStone )
                throw std::runtime_error(
                    "SQL-DB Transaction:\nYou tried to start a transaction although the database connection "
                    "has been gone already." );
            rHost.startTrxn( );
            this->bStateCommitted = false;
        } // method

        /** @brief Commits and destructs transaction. */
        ~GuardedTransaction( )
        {
            this->commit( );
        } // destructor
    }; // class (GuardedTransaction)

    std::shared_ptr<bool> pTombStone; // So long the database connection is alive, the stone says false.
                                      // As soon as the DB is gone, the stone says true.

    /** @brief Extracts the schema name from JSON definition of the connection. Uses DEFAULT_DBNAME as schema name, if
     *  the JSON does not define any name.
     */
    std::string getSchemaName( const json& jDBConfig )
    {
        if( jDBConfig.count( SCHEMA ) && jDBConfig[ SCHEMA ].count( NAME ) )
            return jDBConfig[ SCHEMA ][ NAME ].get<std::string>( );
        return DEFAULT_DBNAME;
    } // method

    /** @brief Extracts the value of the DROP_ON_CLOSURE flag, if existing. Otherwise returns false. */
    const std::string _FLAGS = "FLAGS"; // @todo fix flags
    bool getDropOnClosureFlag( const json& jDBConfig )
    {
        if( jDBConfig.count( SCHEMA ) && jDBConfig[ SCHEMA ].count( _FLAGS ) )
            for( auto rsString : jDBConfig[ SCHEMA ][ _FLAGS ] )
                if( rsString == DROP_ON_CLOSURE )
                    return true;
        return false;
    } // method

  public:
    typedef std::unique_ptr<GuardedTransaction> uniqueGuardedTrxnType;
    typedef std::shared_ptr<GuardedTransaction> sharedGuardedTrxnType;
    typedef DBImpl DBImplForward; // Forwarding of the template parameter type
    const std::string sConId; // unique connection ID with respect to the current machine (used by the FileBulkInserter)
    const std::string sSchemaName; // the schema name used by the connection
    const bool bDropOnClosure; // this is true the schema shall self delete in its destructor

    SQLDB( const SQLDB& ) = delete; // no DB connection copies

    // For serializing all table insertions with respect to the current DB-connection.
    // Necessary for getting the correct last insertion ID in case of an auto-increment column. (e.g. with MySQL)
    // FIXME: Remove the lock, because it is not necessary.
    std::mutex pGlobalInsertLock;

    SQLDB( const json& jDBConData = json{} )
        : DBImpl( jDBConData ),
          pTombStone( std::make_shared<bool>( false ) ), // initialize tombstone
          sConId( intToHex( reinterpret_cast<uint64_t>( this ) ) ), // use the address for id creation
          sSchemaName( getSchemaName( jDBConData ) ),
          bDropOnClosure( getDropOnClosureFlag( jDBConData ) )
    {
        // std::cout << jDBConData << std::endl;
        // Register the selected schema with global warden and select it for use.
        xSQLDBGlobalSync.registerSchema( sSchemaName );
        DBImpl::useSchema( sSchemaName );
    } // constructor

    /** @brief Initialize DB connection using a given schema name.
     *  @details This constructor is exported to python.
     */
<<<<<<< HEAD
    SQLDB( std::string sSchemaName ) : SQLDB( json{ { SCHEMA, { { NAME, sSchemaName } } } } )
=======
    SQLDB( std::string sSchemaName ) : SQLDB( json{{SCHEMA, {{NAME, sSchemaName}}}} )
>>>>>>> fe8ada27
    {}

    /** @brief Destructs connection in an exception safe way ... */
    ~SQLDB( )
    {
        // Throwing an exception in a destructor results in undefined behavior.
        doNoExcept( [this] {
            // Unregister the schema in the global visor
            auto uiRemainCons = xSQLDBGlobalSync.unregisterSchema( sSchemaName );

            // If I am the last connection using my schema and the schema shall be dropped finally,
            // it is my job to do it now ...
            if( ( uiRemainCons == 0 ) && this->bDropOnClosure )
            {
                xSQLDBGlobalSync.doSynchronized( [this] {
                    // DEBUG: std::cout << "Do schema drop synchronized in Destructor" << std::endl;
                    this->dropSchema( this->sSchemaName );
                } ); // doSynchronized
            } // if
        } );
        // Inform about the "death" of the database connection.
        *pTombStone = true;
        // Now the destructor of the DB implementor is called ...
    }; // destructor

    /** @brief Directly execute the statement in DB. */
    void execStmt( const std::string& rsStmtTxt )
    {
        DBImpl::execSQL( rsStmtTxt );
    } // method

    /** @brief A commitGuard immediately starts a transaction and commits it, if it goes out of scope.
     * Destructing the guard after destructing the database leads to a crash.
     */
    std::unique_ptr<GuardedTransaction> uniqueGuardedTrxn( )
    {
        return std::make_unique<GuardedTransaction>( *this, pTombStone );
    } // method

    std::shared_ptr<GuardedTransaction> sharedGuardedTrxn( )
    {
        return std::make_shared<GuardedTransaction>( *this, pTombStone );
    } // method

    // WARNING: If indexExists is coupled with an index creation, it should be executed "pool safe".
    bool indexExists( const std::string& rsTblName, const std::string& rsIdxName )
    {
        return DBImpl::indexExistsInDB( rsTblName, rsIdxName );
    } // method

    /** @brief Drop Database Schema.
     *  @details
     *  @note Used id with care!
     */
    void dropSchema( const std::string& rsSchemaName )
    {
        DBImpl::execSQL( "DROP DATABASE " + rsSchemaName );
    } // method

    /** @brief This function should be redefined in pooled SQL connections so that the function is executed in mutex
     *  protected environment. In a single connection we simply execute the function.
     *  @todo Get rid of doPoolSafe here by doing the locking via the master sync object.
     */
    template <typename F> void doPoolSafe( F&& func )
    {
        // DEBUG: std::cout << "doPoolSafe in SQLDB ..." << std::endl;
        func( );
    } // method
}; // SQLDB<|MERGE_RESOLUTION|>--- conflicted
+++ resolved
@@ -299,7 +299,6 @@
     /** @brief Constructs a query instance using the statement rsStmtText. The query can receive additional parameter by
      *  a JSON  passed via rjConfig.
      */
-<<<<<<< HEAD
 #ifdef EXPLAINED_QUERY_IN_COMMON
     _SQLQueryTmpl( DBConPtrType pDB, const std::string& rsStmtText, const json& rjConfig = json{ } )
 #else
@@ -312,14 +311,6 @@
 #ifdef EXPLAINED_QUERY_IN_COMMON
           ,
           pExplainQuery( bExplain ? std::make_unique<ExplainQType>( pDB, "EXPLAIN " + rsStmtText, json{ } ) : nullptr ),
-=======
-    _SQLQueryTmpl( DBConPtrType pDB, const std::string& rsStmtText, const json& rjConfig = json{} )
-        : pDB( pDB ),
-          pQuery( std::make_unique<typename DBConType::template PreparedQuery<ColTypes...>>( this->pDB, rsStmtText,
-                                                                                             rjConfig ) ),
-          sStmtText( rsStmtText ),
-          pExplainQuery( bExplain ? std::make_unique<ExplainQType>( pDB, "EXPLAIN " + rsStmtText, json{} ) : nullptr ),
->>>>>>> fe8ada27
           bIsExplained( false )
 #endif
     {} // constructor
@@ -1733,11 +1724,7 @@
     /** @brief Initialize DB connection using a given schema name.
      *  @details This constructor is exported to python.
      */
-<<<<<<< HEAD
     SQLDB( std::string sSchemaName ) : SQLDB( json{ { SCHEMA, { { NAME, sSchemaName } } } } )
-=======
-    SQLDB( std::string sSchemaName ) : SQLDB( json{{SCHEMA, {{NAME, sSchemaName}}}} )
->>>>>>> fe8ada27
     {}
 
     /** @brief Destructs connection in an exception safe way ... */
