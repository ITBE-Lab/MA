--- conflicted
+++ resolved
@@ -424,7 +424,26 @@
 const std::string INDEX_COLUMNS = "INDEX_COLUMNS";
 const std::string WHERE = "WHERE";
 
-<<<<<<< HEAD
+
+/** @brief Serializes a value for CSV representation.
+ *  The translation is required by the SQLFileBulkInserter.
+ *  NULL values are represented by '\N'.
+ */
+template <typename DBCon, typename Type> inline std::string csvPrint( DBCon& rxDBCon, Type& rVal )
+{
+    return "'" + std::to_string( rVal ) + "'";
+}; // method
+
+template <typename DBCon> inline std::string csvPrint( DBCon& rxDBCon, const std::string& rVal )
+{
+    return "'" + rVal + "'";
+}; // method
+
+template <typename DBCon> inline std::string csvPrint( DBCon& rxDBCon, const std::nullptr_t& rVal )
+{
+    return "\\N";
+}; // method
+
 /**
  * @brief completely empty struct
  * @details
@@ -433,27 +452,6 @@
  */
 template <typename... Args> struct pack
 {};
-=======
-
-/** @brief Serializes a value for CSV representation.
- *  The translation is required by the SQLFileBulkInserter.
- *  NULL values are represented by '\N'.
- */
-template <typename DBCon, typename Type> inline std::string csvPrint( DBCon& rxDBCon, Type& rVal )
-{
-    return "'" + std::to_string( rVal ) + "'";
-}; // method
-
-template <typename DBCon> inline std::string csvPrint( DBCon& rxDBCon, const std::string& rVal )
-{
-    return "'" + rVal + "'";
-}; // method
-
-template <typename DBCon> inline std::string csvPrint( DBCon& rxDBCon, const std::nullptr_t& rVal )
-{
-    return "\\N";
-}; // method
->>>>>>> 2bbe7c69
 
 /* Tips: https://stackoverflow.com/questions/667643/mysql-batch-updates-in-c
  * Change the name to SQLTableView
