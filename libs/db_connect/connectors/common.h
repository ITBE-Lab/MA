/* Authors: Arne Kutzner and Markus Schmidt
 * Created: Jan. 2020
 * MIT License
 * @file common.h
 * @brief General API for SQL-like databases. Use this API in combination with a connector to work with SQL databases.
 */

#pragma once
// #define SQL_VERBOSE // define me if required

#ifdef _MSC_VER
#pragma warning( disable : 4996 ) // suppress warnings regarding the use of strerror
#endif

#include <atomic> // atomic fetch_add
#include <cerrno> // error management for file I/O
#include <cstring> // error management for file I/O
#include <fstream>
#include <iomanip>
#include <iostream>
#include <memory>
#include <mutex>
#include <set>
#include <string>
#include <vector>

// For getting the code working with gcc 6.x.x compiler
#if( __GNUC__ && ( __GNUC__ < 7 ) )
#include <experimental/tuple>
#define STD_APPLY std::experimental::apply
#else
#include <tuple>
#define STD_APPLY std::apply
#endif

#if defined( __GNUC__ ) && ( __GNUC__ < 8 )
#include <experimental/filesystem>
namespace fs = std::experimental::filesystem;
#else
#include <filesystem>
namespace fs = std::filesystem;
#endif

// Import JSON support
#include <json.hpp>
using nlohmann::json;

/** @brief Completely empty struct. Used for forwarding pack types.
 *  @details
 *  can be used to hold and then extract a parameter pack from a variable.
 *  @todo pack -> Pack; Move me to an util library
 */
template <typename... Args> struct pack
{};

/** @brief Required for workaround with respect to explicit specialization of a template function in a template class.
 * See: https://stackoverflow.com/questions/3052579/explicit-specialization-in-non-namespace-scope
 */
template <typename Type> struct Identity
{
    typedef Type TemplatedType;
}; // struct

/** @brief Returns a string that contains info regarding types and values of an argument pack.
 *  Primarily for debugging purposes...
 */
template <typename... ArgTypes> std::string dumpArgPack( ArgTypes&&... args )
{
    std::stringstream xInfStream;
    ( ( xInfStream << typeid( args ).name( ) << ":" << args << "  " ), ... );
    return xInfStream.str( );
} // helper function

/** @brief Delivers hex string for integer value.
 *  See: https://stackoverflow.com/questions/5100718/integer-to-hex-string-in-c
 */
template <typename T> inline std::string intToHex( T val, size_t width = sizeof( T ) * 2 )
{
    std::stringstream ss;
    ss << std::setfill( '0' ) << std::setw( width ) << std::hex << ( val | 0 );
    return ss.str( );
} // helper function

/** @brief Executes the func so that exceptions are swallowed.
 *         Returns true, if an exceptions was dropped.
 *         Returns false, if execution was OK.
 *  @detail For destructors threads and tests so that they do not throw.
 */
template <typename F> inline bool doNoExcept( F&& func, std::string sInfo = "" )
{
    try
    {
        func( );
        return false;
    } // try
    catch( std::exception& rxExcept )
    {
        std::cout << sInfo << ( sInfo.empty( ) ? "" : " - " )
                  << std::string( "Dropped exception:\n" ) + rxExcept.what( ) << std::endl;
        return true;
    } // catch
    catch( ... )
    {
        std::cout << sInfo << ( sInfo.empty( ) ? "" : "\n" ) << "Dropped unknown exception." << std::endl;
        return true;
    } // catch
} // method

using PriKeyDefaultType = uint64_t; // Default type of a primary key column

/** @brief An instance represents a connection to DB-system like MySQL etc.
 *   DBImpl must be a class that implements a database API.
 *  @detail A single connection is supposed not to be thread-safe. For multiple threads use a connection pool.
 */
template <typename DBImpl> class SQLDB : public DBImpl
{
    /** brief The guard guarantees that the transaction commits of the object runs out of scope.
     */
    class GuardedTransaction
    {
        SQLDB<DBImpl>& rHost; // host DB connection
        std::shared_ptr<bool> pHostTombStone; // for checking the aliveness of the host
        bool bStateCommitted; // Is true if the transaction has been committed, false otherwise

      public:
        GuardedTransaction( const GuardedTransaction& ) = delete; // no transaction copies

        GuardedTransaction( SQLDB<DBImpl>& rHost, std::shared_ptr<bool> pHostTombStone )
            : rHost( rHost ), pHostTombStone( pHostTombStone ), bStateCommitted( true )
        {
            this->start( );
        } // constructor

        /** brief Commit the transaction */
        void commit( )
        {
            if( bStateCommitted )
                throw std::runtime_error( "SQL-DB Transaction:\nYou tried to commit after committing already." );
            if( *pHostTombStone )
                throw std::runtime_error( "SQL-DB Transaction:\nYou tried to commit although the database connection "
                                          "has been gone already." );
            rHost.commitTrxn( );
            this->bStateCommitted = true;
        } // method

        /** brief Start the transaction */
        void start( )
        {
            if( !bStateCommitted )
                throw std::runtime_error( "SQL-DB Transaction:\nYou have to commit before starting a transaction." );
            if( *pHostTombStone )
                throw std::runtime_error(
                    "SQL-DB Transaction:\nYou tried to start a transaction although the database connection "
                    "has been gone already." );
            rHost.startTrxn( );
            this->bStateCommitted = false;
        } // method

        /* Commit the transaction if the corresponding about runs out of scope.*/
        ~GuardedTransaction( )
        {
            this->commit( );
        } // destructor
    }; // class (GuardedTransaction)

    std::shared_ptr<bool> pTombStone; // So long the database connection is alive the stone says false.
                                      // As soon as the DB is gone, the stone says true.


  public:
    typedef std::unique_ptr<GuardedTransaction> uniqueGuardedTrxnType;
    typedef std::shared_ptr<GuardedTransaction> sharedGuardedTrxnType;
    typedef DBImpl DBImplForward; // Forwarding of the template parameter type
    const std::string sConId; // unique connection ID with respect to the current machine
    const std::string sSchemaName; // unique connection ID with respect to the current machine
    const bool bTemporary; // this is true the schema shall self delete in its destructor

    SQLDB( const SQLDB& ) = delete; // no DB connection copies

    // For serializing all table insertions with respect to the current DB-connection.
    // Necessary for getting the correct last insertion ID in case of an auto-increment column. (e.g. with MySQL)
    // FIXME: Remove the lock, because it is not necessary.
    std::mutex pGlobalInsertLock;

    SQLDB( const json& jDBConData = json{ } )
        : DBImpl( jDBConData ),
          pTombStone( std::make_shared<bool>( false ) ), // initialize tombstone
          sConId( intToHex( reinterpret_cast<uint64_t>( this ) ) ), // use the address for id creation
          sSchemaName( jDBConData.count( "SCHEMA" ) ? jDBConData[ "SCHEMA" ] : "" ),
          bTemporary( jDBConData.count( "TEMPORARY" ) == 1 && jDBConData[ "TEMPORARY" ].get<bool>( ) )
    {} // constructor

    /**
     * @brief initialize DB connection from schema name
     * @details
     * this constructor is exported to python
     */
    SQLDB( std::string sSchemaName ) : SQLDB( json{ { "SCHEMA", sSchemaName } } )
    {}

    ~SQLDB( )
    {
        if( bTemporary && !sSchemaName.empty( ) )
            dropSchema( sSchemaName );
        // Inform about the "death" of the database connection.
        *pTombStone = true;
        // Now the destructor of the DB implementor is called ...
    }; // destructor

    int64_t lastRowId( )
    {
        throw std::runtime_error( "lastRowId of SQLDB is not implemented yet." );
    } // method

    /** @brief Directly execute the statement in DB. */
    void execStmt( const std::string& rsStmtTxt )
    {
        DBImpl::execSQL( rsStmtTxt );
    } // method

    /** @brief A commitGuard immediately starts a transaction and commits it, if it goes out of scope.
     * Destructing the guard after destructing the database leads to a crash.
     */
    std::unique_ptr<GuardedTransaction> uniqueGuardedTrxn( )
    {
        return std::make_unique<GuardedTransaction>( *this, pTombStone );
    } // method

    std::shared_ptr<GuardedTransaction> sharedGuardedTrxn( )
    {
        return std::make_shared<GuardedTransaction>( *this, pTombStone );
    } // method

    // WARNING: If indexExists is coupled with an index creation, it should be executed "pool safe".
    bool indexExists( const std::string& rsTblName, const std::string& rsIdxName )
    {
        return DBImpl::indexExistsInDB( rsTblName, rsIdxName );
    } // method

    /** @brief Drop Database Schema */
    void dropSchema( const std::string& rsSchemaName )
    {
        DBImpl::execSQL( "DROP DATABASE " + rsSchemaName );
    } // method

    /** @brief Use Database Schema */
    void useSchema( const std::string& rsSchemaName )
    {
        DBImpl::execSQL( "USE DATABASE " + rsSchemaName );
    } // method

    /** @brief This function should be redefined in pooled SQL connections so that the function is executed in mutex
     *  protected environment. In a single connection we simply execute the function.
     *  TO DO: Get rid of doPoolSafe here by doing the locking via the master sync object.
     */
    template <typename F> void doPoolSafe( F&& func )
    {
        // DEBUG: std::cout << "doPoolSafe in SQLDB ..." << std::endl;
        func( );
    } // method
}; // SQLDB


/** @brief An instance of this class models a single SQL statement. */
template <typename DBCon> class SQLStatement
{
  protected:
    std::shared_ptr<DBCon> pDB; // Database connection //--
    std::unique_ptr<typename DBCon::PreparedStmt> pStmt; // pointer to insert statement

  public:
    SQLStatement( const SQLStatement& ) = delete; // no statement copies

    SQLStatement( std::shared_ptr<DBCon> pDB, const std::string& rsStmtText ) //--
        : pDB( pDB ), pStmt( std::make_unique<typename DBCon::PreparedStmt>( this->pDB, rsStmtText ) )
    {} // constructor

    template <typename... ArgTypes> inline int exec( ArgTypes&&... args )
    {
        return static_cast<int>( pStmt->bindAndExec( std::forward<ArgTypes>( args )... ) );
    } // method
}; // class


/** @brief An instance of this class models a single SQL query. */
template <typename DBCon, typename... ColTypes> class SQLQuery
{
  private:
    std::shared_ptr<DBCon> pDB; // Database connection //--
    std::unique_ptr<typename DBCon::template PreparedQuery<ColTypes...>> pQuery; // pointer to insert statement
    const std::string sStmtText; // backup of the query statement text. (used for verbose error reporting)
    /* Deprecated. Execute and bind the query args., but do not fetch the first row. */

    template <typename F> void forAllRowsDo( F&& func )
    {
        // Fetch all rows and apply func to all of them
        while( pQuery->fetchNextRow( ) )
            // unpack the tuple and call func (C++17 fold expression)
            STD_APPLY( func, pQuery->tCellValues );
    } // method

  public:
    /** @brief Constructs a query instance using the statement rsStmtText */
    SQLQuery( std::shared_ptr<DBCon> pDB, const std::string& rsStmtText )
        : pDB( pDB ),
          pQuery( std::make_unique<typename DBCon::template PreparedQuery<ColTypes...>>( this->pDB, rsStmtText ) ),
          sStmtText( rsStmtText )
    {} // constructor

    /** @brief Execute the query */
    template <typename... ArgTypes> void exec( ArgTypes&&... args )
    {
        // Execute statement
        pQuery->bindAndExec( std::forward<ArgTypes>( args )... );
        // Bind outcome of statement execution for later fetching
        pQuery->bindResult( );
    } // method

    /** @brief Execute the query and fetch first row */
    template <typename... ArgTypes> bool execAndFetch( ArgTypes&&... args )
    {
        // Execute the query
        this->exec( std::forward<ArgTypes>( args )... );
        // Fetch first row for getting correct EOF value.
        return this->next( );
    } // method

    /** @brief Execute the query passing args and call the function func for all rows of the query outcome. */
    template <typename F, typename... ArgTypes> void execAndForAll( F&& func, ArgTypes&&... args )
    {
        this->exec( std::forward<ArgTypes>( args )... );
        this->forAllRowsDo( std::forward<F>( func ) );
    } // method

    /** @brief Execute the query and get the n-th cell of the first row of a query. */
    template <int COL_NUM, typename... ArgTypes>
    typename std::tuple_element<COL_NUM, std::tuple<ColTypes...>>::type execAndGetNthCell( ArgTypes&&... args )
    {
        // Execute query, bind, and fetch first row
        this->exec( std::forward<ArgTypes>( args )... );
        if( !pQuery->fetchNextRow( ) )
            throw std::runtime_error( "SQLQuery: Tried to retrieve first row for an empty query outcome. For stmt:" +
                                      sStmtText + "\nArgs: " + dumpArgPack( args... ) );
        return std::get<COL_NUM>( pQuery->tCellValues );
    } // method

    /** @brief Executes the query and delivers the first value of the first row as result.
     *  WARNING: The type is automatically the type of the first column. (FIXME: fix this!)
     */
    typedef typename std::tuple_element<0, std::tuple<ColTypes...>>::type FstColType;
    template <typename... ArgTypes> FstColType scalar( ArgTypes&&... args )
    {
        return execAndGetNthCell<0>( std::forward<ArgTypes>( args )... );
    } // method

    /** @brief Delivers a reference to a tuple holding the data of the current row.
     * WARNING: For efficiency reasons, the tuple is delivered by reference. The returned reference
     * stays valid for the lifetime of the current query object.
     * https://stackoverflow.com/questions/24725740/using-auto-and-decltype-to-return-reference-from-function-in-templated-class
     */
    inline auto get( ) -> decltype( pQuery->getCellValues( ) )&
    {
        try
        {
            return pQuery->getCellValues( );
        } // try
        catch( const std::exception& rxExept )
        {
            throw std::runtime_error( "SQLQuery: next() received an internal error for stmt: " + sStmtText +
                                      "\nInternal Error: " + rxExept.what( ) );
        } // catch
    } // method

    /** @brief Delivers a reference to the first cell of the current row. Suitable for queries that deliver a single
     *  value as count(*)-queries etc. */
    inline FstColType& getVal( )
    {
        return std::get<0>( this->get( ) );
    } // method

    /** @brief Fetch next row of query.
     *  Returns true, if a row could be fetched successfully, false otherwise (indicating EOF).
     *	The fresh row can be received via get.
     */
    inline bool next( )
    {
        return pQuery->fetchNextRow( );
    } // method

    /** @brief End Of File. Delivers true, if the previous call of next() did not deliver a fresh row.
     *  This kind of eof works in a "look back" fashion; it tells if the previous fetch failed or not.
     */
    inline bool eof( )
    {
        try
        {
            return pQuery->eofLookBack( );
        } // try
        catch( const std::exception& rxExept )
        {
            throw std::runtime_error( "SQLQuery: eof() received an internal error for stmt: " + sStmtText +
                                      "\nInternal Error: " + rxExept.what( ) );
        } // catch
    } // method

    /** @brief Delivers the outcome of a query as list of tuples.
     * DEPRECATED!
     */
    template <class... ArgTypes>
    std::vector<typename std::tuple<ColTypes...>> executeAndStoreAllInVector( ArgTypes&&... args )
    {
        // Returned vector that receives column of table
        std::vector<typename std::tuple<ColTypes...>> vRetVec;
        // Execute query, bind, and fetch first row
        this->exec( std::forward<ArgTypes>( args )... );
        // Fetch all rows and add them to the returned vector
        while( pQuery->fetchNextRow( ) )
            vRetVec.push_back( pQuery->tCellValues );
        return vRetVec;
    } // template method


    /** @brief Delivers one column of the outcome of query as vector.
     * DEPRECATED!
     */
    template <size_t COL_NUM, class... ArgTypes>
    std::vector<typename std::tuple_element<COL_NUM, std::tuple<ColTypes...>>::type>
    executeAndStoreInVector( ArgTypes&&... args )
    {
        // Returned vector that receives column of table
        std::vector<typename std::tuple_element<COL_NUM, std::tuple<ColTypes...>>::type> vRetVec;
        // Execute query, bind, and fetch first row
        this->exec( std::forward<ArgTypes>( args )... );
        // Fetch all rows and add them to the returned vector
        while( pQuery->fetchNextRow( ) )
            vRetVec.emplace_back( std::get<COL_NUM>( pQuery->tCellValues ) );
        return vRetVec;
    } // template method
}; // class


// Constants for table definitions via json
const std::string TABLE_NAME = "TABLE_NAME";
const std::string TABLE_COLUMNS = "TABLE_COLUMNS";
const std::string SQLITE_EXTRA = "SQLITE_EXTRA";
const std::string COLUMN_NAME = "COLUMN_NAME";
const std::string CONSTRAINTS = "CONSTRAINTS";
const std::string PLACEHOLDER = "PLACEHOLDER";
const std::string CPP_EXTRA = "CPP_EXTRA";
const std::string SQL_EXTRA = "SQL_EXTRA";
const std::string PRIMARY_KEY = "PRIMARY_KEY";
const std::string FOREIGN_KEY = "FOREIGN_KEY";
const std::string REFERENCES = "REFERENCES";

// Constants for index definitions via json
const std::string INDEX_NAME = "INDEX_NAME";
const std::string INDEX_COLUMNS = "INDEX_COLUMNS";
const std::string WHERE = "WHERE";

// generated columns; see: https://dev.mysql.com/doc/refman/5.7/en/create-table-generated-columns.html
// @todo talk with arne about design here
// part of ColTypes?:
// yes: problem with inserters
// no: TYPE keyword required... (currently this is implemented)
const std::string GENERATED_COLUMNS = "GENERATED_COLUMNS";
// the following keywords do only have an effect on generated columns
const std::string TYPE = "TYPE";
const std::string AS = "AS";
const std::string STORED = "STORED";


/** @brief Serializes a value for CSV representation.
 *  The translation is required by the SQLFileBulkInserter.
 *  NULL values are represented by '\N'.
 */
template <typename DBCon, typename Type> inline std::string csvPrint( DBCon& rxDBCon, Type& rVal )
{
    return "'" + std::to_string( rVal ) + "'";
}; // method

template <typename DBCon> inline std::string csvPrint( DBCon& rxDBCon, const std::string& rVal )
{
    return "'" + rVal + "'";
}; // method

template <typename DBCon> inline std::string csvPrint( DBCon& rxDBCon, const std::nullptr_t& rVal )
{
    return "\\N";
}; // method

<<<<<<< HEAD
/**
 * @brief completely empty struct
 * @details
 * can be used to hold and then extract a parameter TypePack from a variable.
 */
template <typename... Args> struct TypePack
{};
=======
>>>>>>> f66e03d9

/* Tips: https://stackoverflow.com/questions/667643/mysql-batch-updates-in-c
 * FIXME: Change the name to SQLTableView
 */
template <typename DBCon, typename... ColTypes> class SQLTable
{
  protected:
    /** @brief: Inner class for representing view to an index.
     * { "INDEX_NAME", "name_of_your_index" } - item is option
     * { "INDEX_COLUMNS", "columns in comma separated form "} - duty
     * { "WHERE", "predicate expression" } - item is option
     */
    class SQLIndexView
    {
        const json jIndexDef; // copy of JSON index definition

        std::string makeIndexCreateStmt( const std::string& rsTblName, const std::string& rsIdxName )
        {
            if( jIndexDef.count( INDEX_COLUMNS ) != 1 )
                throw std::runtime_error(
                    "The JSON definition for a SQL index requires one INDEX_COLUMNS item exactly." );
            std::string sCols = jIndexDef[ INDEX_COLUMNS ];
            std::string sStmt = "CREATE INDEX " + rsIdxName + " ON " + rsTblName + "(" + sCols + ")";

            // WHERE is not supported by MySQL
            if( jIndexDef.count( WHERE ) )
            {
                if( DBCon::supportsWhereClauseForIndex( ) )
                    sStmt.append( " WHERE " ).append( jIndexDef[ WHERE ] );
                else
                    std::cout << "WARNING: WHERE clause ignored." << std::endl;
            } // if
#ifdef SQL_VERBOSE
            std::cout << "Index creation statement: " << sStmt << std::endl;
#endif
            return sStmt;
        } // method

      public:
        SQLIndexView( const SQLTable<DBCon, ColTypes...>* pTable,
                      const json& rjIndexDef ) // index definition in JSON)
            : jIndexDef( rjIndexDef ) // copy the index def. to attribute
        {
            // If there is no index name in the JSON, generate one.
            std::string sIdxName = jIndexDef.count( INDEX_NAME ) ? std::string( jIndexDef[ INDEX_NAME ] )
                                                                 : pTable->getTableName( ) + "_idx";

            // In a pooled environment the creation of indexes should be serialized.
            pTable->pDB->doPoolSafe( [ & ] {
                // When we check the existence of the index as well as during creation,
                // we require an exclusive lock on the database connection.
                if( !pTable->pDB->indexExists( pTable->getTableName( ), sIdxName ) )
                {
                    pTable->pDB->execSQL( makeIndexCreateStmt( pTable->getTableName( ), sIdxName ) );
                } // if
                else
                {
#ifdef SQL_VERBOSE
                    std::cout << "Index exists already, skip creation." << std::endl;
#endif
                }
            } ); // doPoolSafe
        } // constructor
    }; // inner class SQL Index

  public:
    /** @brief: Implements the concept of bulk inserts for table views.
     *  The bulk inserter always inserts NULL's on columns having type std::nullptr_t.
     */
    template <size_t BUF_SIZE, typename FstType,
              typename... OtherTypes> // InsTypes - either equal to corresponding type in ColTypes or std::nullptr_t
    class SQLBulkInserter
    {
      private:
        using InsTupleType = std::tuple<FstType, OtherTypes...>;

        std::array<InsTupleType, BUF_SIZE> aBuf; // buffer of values inserted by a single op.
        size_t uiInsPos; // index of the next insert into the array
        std::unique_ptr<typename DBCon::PreparedStmt> pBulkInsertStmt; // pointer to prepared bulk insert statement
        std::unique_ptr<typename DBCon::PreparedStmt> pSingleInsertStmt; // required for buffer flush
        std::shared_ptr<std::atomic<PriKeyDefaultType>> pAutoIncrCounter; // pointer to auto increment counter

#if BULK_INSERT_BY_TUPLE_CATENATION // Nice Haskell like approach, but apparently to much for most C++ compilers ...
        // Implementation part of cat_arr_of_tpl
        template <typename Array, std::size_t... I>
        auto cat_arr_of_tpl_impl( const Array& a, std::index_sequence<I...> )
        {
            return std::tuple_cat( std::move( a[ I ] )... );
        } // meta

        /** @brief Concatenates an array of tuples and returns the resulting single tuple.
         * IMPORTANT:
         * Tuple elements are moved for efficiency, so the array and its elements should not be moved after
         * catenation.
         */
        template <typename T, std::size_t N, typename Indices = std::make_index_sequence<N>>
        auto cat_arr_of_tpl( const std::array<T, N>& a )
        {
            return cat_arr_of_tpl_impl( a, Indices{ } );
        } // meta

        /** @brief Inserts the buffer content into the table by executing a bulk insert statement.
         * Design alternative: iterate over the array and bind each tuple separately.
         * Discussion: The latter approach requires more code but avoids template instantiation problems.
         */
        inline void bulkInsert( )
        {
            auto tCatTpl = cat_arr_of_tpl( aBuf ); // all tuples of aBuf concatenated to a single one
            // DEBUG: std::cout << typeid(tCatTpl).name() << std::endl;

            // std::apply transforms the concatenated tuple to a argument pack and passes this to the lambda.
            // The lambda forwards the argument to bindAndExec via references for avoiding copies.
            // This statement creates trouble for some GCC compilers (template instantiation depth exceeds maximum)
            // ...
            STD_APPLY( [ & ]( auto&... args ) { pBulkInsertStmt->bindAndExec( args... ); }, tCatTpl );
        } // method
#else // Iterating approach for parameter binding with bulk inserts. (Lacks beauty, but better manageable for compilers)

        /** @brief Unpack the tuple to an argument pack and bind using this pack.
         *  (Part of bulkInsert)
         */
        template <int OFFSET, typename... Args> void doSingleBind( const std::tuple<Args...>& rTpl )
        {
            STD_APPLY( [ & ]( auto&... args ) //
                       { pBulkInsertStmt->template bind<OFFSET>( args... ); },
                       rTpl );
        } // method

        /** @brief Implementation part of forAllDoBind */
        template <typename T, std::size_t N, std::size_t... Idx>
        void forAllDoBindImpl( const std::array<T, N>& a, std::index_sequence<Idx...> )
        {
            // Requires C++17 folded expression support ...
            ( doSingleBind<Idx>( a[ Idx ] ), ... );
        } // meta

        /** @brief Compile time iteration over the array a for binding each tuple in the array (each row) */
        template <typename T, std::size_t N> void forAllDoBind( const std::array<T, N>& a )
        {
            forAllDoBindImpl( a, std::make_index_sequence<N>{ } );
        } // meta

        // DEL: /** @brief Inserts the buffer content into the table by executing a bulk insert statement.
        // DEL:  *  Design alternative: iterate over the array and bind each tuple separately.
        // DEL:  *  Discussion: The latter approach requires more code but avoids the template instantiation problems.
        // DEL:  */
        // DEL: inline void bulkInsert( )
        // DEL: {
        // DEL:     // Iterates over the array during compile time.
        // DEL:     forAllDoBind( aBuf );
        // DEL:     // After binding all arguments, actually execute the insert statement.
        // DEL:     pBulkInsertStmt->exec( );
        // DEL: } // method


        /** @brief If the buffer is full, insert the buffer content into the table by executing a bulk insert statement.
         *  Design alternative: iterate over the array and bind each tuple separately.
         *  Discussion: The latter approach requires more code but avoids the template instantiation problems.
         */
        inline void bulkInsertIfBufFull( )
        {
            // If the buffer is full, do a bulk insert
            if( ++uiInsPos >= BUF_SIZE )
            {
                // The DB operations does not inspects uiInsPos anymore. However, they can throw an exceptions.
                // In order to avoid the crash scenario described in flush(), uiInsPos must be set zero before
                // doing any DB ops.
                uiInsPos = 0; // reset counter
                // Write the buffer to the database
                // Step 1: Iterates over the array during compile time and binds them.
                forAllDoBind( aBuf );
                // Step 2: After binding all arguments, actually execute the insert statement.
                pBulkInsertStmt->exec( );
            } // if
        } // method

        /** @brief Store a single row in the buffer and return the primary key. */
        inline PriKeyDefaultType storeInBuf( Identity<PriKeyDefaultType> _, const OtherTypes&... args )
        {
            PriKeyDefaultType uiPriKey = pAutoIncrCounter->fetch_add( 1 );
            aBuf[ uiInsPos ] = InsTupleType( uiPriKey, args... );
            return uiPriKey;
        } // method

        /** @brief Store a single row in the buffer and return a nullptr. */
        inline std::nullptr_t storeInBuf( Identity<std::nullptr_t> _, const OtherTypes&... args )
        {
            aBuf[ uiInsPos ] = InsTupleType( nullptr, args... );
            return nullptr;
        } // method
#endif // alternative approach

      public:
        /** @brief Construct bulk-inserter.
         *  The table must be part of the database already, or the construction fails.
         *  Implementation detail:
         *  Because we can not guarantee the life of host table for all of the life of the bulk inserter,
         *  we should not keep a reference to the table. Instead we copy the required info of the table.
         */
        SQLBulkInserter( const SQLTable& rxHost, // host table
                         std::shared_ptr<std::atomic<PriKeyDefaultType>> pAutoIncrCounter = nullptr )
            : uiInsPos( 0 ),
              pBulkInsertStmt( // compile bulk insert stmt
                  std::make_unique<typename DBCon::PreparedStmt>( rxHost.pDB, rxHost.makeInsertStmt( BUF_SIZE ) ) ),
              pSingleInsertStmt( // compile single insert stmt
                  std::make_unique<typename DBCon::PreparedStmt>( rxHost.pDB, rxHost.makeInsertStmt( 1 ) ) ),
              pAutoIncrCounter( pAutoIncrCounter )
        {
            static_assert( sizeof...( OtherTypes ) + 1 == sizeof...( ColTypes ) );
        } // constructor

        /**
         * @brief get a bulk inserter directly from a connection
         * @details
         * This constructs the respective table and then immediately destructs it again.
         * That way we make sure the table exists in the DB.
         */
        SQLBulkInserter( std::shared_ptr<DBCon> pConnection );

        /** @brief Inserts a row into the table via a bulk-insert approach.
         * Reasonable addition: insert using moves.
         */
        inline void insert( const FstType& fstArg, const OtherTypes&... otherArgs )
        {
            assert( pAutoIncrCounter == nullptr );
            aBuf[ uiInsPos ] = InsTupleType( fstArg, otherArgs... ); // This triggers a copy...
            bulkInsertIfBufFull( ); // write buffer to DB if full
        } // method

        /** @brief Inserts a row into the table via a bulk-insert approach.
         *  This overload form of insert misses the first type and is used for tables with automatic primary key.
         */
        inline FstType insert( const OtherTypes&... args )
        {
            // First column is expected to keep a primary key. In the case of AUTO_INCREMENT, FstType is std::nullptr_t.
            // In the case of a primary key that is incremented by the library, FstType is PriKeyDefaultType.
            static_assert( ( std::is_same<FstType, std::nullptr_t>::value ) ||
                               ( std::is_same<FstType, PriKeyDefaultType>::value ),
                           "FstType must be either std::nullptr_t or PriKeyDefaultType" );
            assert( !( std::is_same<FstType, PriKeyDefaultType>::value && ( pAutoIncrCounter == nullptr ) ) );

            FstType uiRetVal = storeInBuf( Identity<FstType>( ), args... );
            bulkInsertIfBufFull( ); // write buffer to DB if full
            return uiRetVal;
        } // method

        /** @brief Flush a non-full buffer to the database.
         */
        inline void flush( )
        {
            // uiInsPos must be set zero before calling bindAndExec, because bindAndExec could throw an exception
            // which in turn triggers a destructor call. However, in the case of an exception, the flush in the
            // destructor should not lead to an additional call of bindAndExec, because it would lead to a crash.
            auto uiInsPosBackup = uiInsPos;
            uiInsPos = 0; // reset insert position counter
            for( size_t uiCount = 0; uiCount < uiInsPosBackup; uiCount++ )
                // Write the current tuple in the array to the DB
                STD_APPLY( [ & ]( auto&... args ) { pSingleInsertStmt->bindAndExec( args... ); }, aBuf[ uiCount ] );
        } // method

        /** @brief Destructor flushes the buffer.
         */
        ~SQLBulkInserter( )
        {
            // Throwing an exception in a destructor results in undefined behavior.
            // Therefore, we swallow these exceptions and report them via std:cerr.
<<<<<<< HEAD
            doNoExcept( [this] { this->flush( ); }, "Exception in ~SQLBulkInserter:" );
=======
            doNoExcept( [ this ] { this->flush( ); } );
>>>>>>> f66e03d9
        } // destructor
    }; // class (SQLBulkInserter)


    /** @brief Like a standard SQLBulkInserter, but for the streaming a CSV-file is used in between. This approach
     * is sometimes faster than the standard SQLBulkInserter. IMPORTANT NOTICE: Call release() before a
     * SQLFileBulkInserter runs out of scope. In this case you get an exception, if something goes wrong. If you let
     * do the release-job automatically by the destructor all exception are swallowed and you won't get any feedback
     * about problems.
     */
    template <size_t BUF_SIZE,
              typename... InsTypes> // InsTypes - either equal to corresponding type in ColTypes or std::nullptr_t
    class SQLFileBulkInserter
    {
      private:
        std::array<std::tuple<InsTypes...>, BUF_SIZE> aBuf; // buffer of values inserted by a single op.
        size_t uiInsPos; // index of the next insert into the array
        size_t uiInsCnt; // counter for all inserts so far

        // Tuple printer for ostream.
        // Found at: https://en.cppreference.com/w/cpp/utility/integer_sequence
        template <class Ch, class Tr, class Tuple, std::size_t... Is>
        void prtTpltoStreamImpl( std::basic_ostream<Ch, Tr>& os, const Tuple& t, std::index_sequence<Is...> )
        {
            // Requires C++17 folded expression support ...
            ( ( os << ( Is == 0 ? "" : "\t" ) << csvPrint( *pHostTblDB, std::get<Is>( t ) ) ), ... );
        } // meta

        template <class Ch, class Tr, class... Args>
        void prtTpltoStream( std::basic_ostream<Ch, Tr>& os, const std::tuple<Args...>& t )
        {
            prtTpltoStreamImpl( os, t, std::index_sequence_for<Args...>{ } );
            os << "\n";
        } // meta

        // FIXME: Move to library with meta programming
        template <typename F, typename T, std::size_t N, std::size_t... Idx>
        void for_all_do_impl( F f, const std::array<T, N>& a, std::index_sequence<Idx...> )
        {
            ( f( a[ Idx ] ), ... );
        } // meta

        // FIXME: Move to library with meta programming
        template <typename F, typename T, std::size_t N> void for_all_do( F f, const std::array<T, N>& a )
        {
            for_all_do_impl( f, a, std::make_index_sequence<N>{ } );
        } // meta

        /** @brief Writes the content of the buffer aBuf to the output-stream using CSV.
         */
        inline void writeBufToStream( )
        {
            for_all_do( [ & ]( auto& rTpl ) { prtTpltoStream( ofStream, rTpl ); }, aBuf );
        } // method

        /** @brief Creates a filename for the CSV-file to be uploaded using the directory given by the backend.
         */
        fs::path uploadFileName( const std::string& rsConId, // id of the SQL connection
                                 const std::string& rsExtension ) // possible additive extension
        {
            auto pUploadDir = pHostTblDB->getDataUploadDir( );

            return pUploadDir /
                   fs::path( std::string( "upload_" ) + sHostTblName + "_con_" + rsConId + rsExtension + ".csv" );
        } // method

        // Private attributes of SQLFileBulkInserter
        std::string sHostTblName; // name of host table
        std::shared_ptr<DBCon> pHostTblDB; // database connection of the host table /--
        fs::path sCSVFileName; // name of the file for CSV output
        std::ofstream ofStream; // pointer to output stream
        bool bStreamIsVoid; // boolean state; if the stream is void, it has to be opened first
        int64_t uiReleaseThreshold; // if the file comprises uiReleaseThreshold rows, automatically release it

      public:
        SQLFileBulkInserter( SQLTable& rxHost, int64_t uiReleaseThreshold,
                             const std::string& rsExtension )
            : uiInsPos( 0 ), // initialize buffer position counter
              uiInsCnt( 0 ), // initialize counter for total number of insertions
              sHostTblName( rxHost.getTableName( ) ),
              pHostTblDB( rxHost.pDB ),
              sCSVFileName( uploadFileName( rxHost.pDB->sConId, rsExtension ) ), // filename used for CSV upload
              bStreamIsVoid( true ), // Boolean state that
              uiReleaseThreshold( uiReleaseThreshold )
        {
            std::cout << "COL NAMES:";
            for( auto rxName : rxHost.tableColNames( ) )
                std::cout << rxName << " ";
            std::cout << std::endl;
            // DEBUG: std::cout << "SQLFileBulkInserter filename:" << this->sCSVFileName.generic_string( ) <<
            // std::endl;
        } // constructor

        /** @brief Inserts a row into the table belonging to the bulk inserter.
         */
        inline void insert( const InsTypes... args )
        {
            if( bStreamIsVoid ) // 'bRelease == true' implies that the stream (file) must be closed.
            {
                // Open the stream and get any existing content purged.
                // DEBUG: std::cout << sCSVFileName << std::endl;
                ofStream.open( sCSVFileName, std::ofstream::out | std::ofstream::trunc );
                // Check whether something went wrong
                if( !ofStream )
                    throw std::runtime_error( "SQLFileBulkInserter - Opening file: " + sCSVFileName.string( ) +
                                              " failed due to reason:\n" + strerror( errno ) );
                bStreamIsVoid = false;
            } // if
            aBuf[ uiInsPos ] = std::tuple<InsTypes...>( args... );
            if( ++uiInsPos == BUF_SIZE )
            {
                writeBufToStream( ); // write buffer to file
                uiInsPos = 0;
            } // if

            // Release if file limit reached
            if( ++uiInsCnt % ( static_cast<const size_t>( uiReleaseThreshold ) ) == 0 )
                this->release( );
        } // method

        /** @brief: Actually insert the values in the file to the table.
         *  With MySQL this results in a LOAD statement.
         */
        inline void release( bool bRelDueToDestruct = false )
        {
            if( !bStreamIsVoid )
            {
                this->flush( ); // flush remaining buffer rows
                // IMPORTANT: Status setting must come first, because fillTableByFile can throw an exception
                // (in this case, the release() call of the destructor should not go to the true branch!)
                bStreamIsVoid = true;
                // Close the stream so that it can be opened by the reader ...
                ofStream.close( );
                pHostTblDB->fillTableByFile( sCSVFileName, this->sHostTblName ); // blocks until finished
            } // if
            else if( !bRelDueToDestruct )
                throw std::runtime_error( "FileBulkInserter: Your tried to release a void stream." );
        } // method

        /** @brief Flush a non-full buffer to the file.
         */
        inline void flush( )
        {
            for( size_t uiCount = 0; uiCount < uiInsPos; uiCount++ )
                // Add the current tuple the file
                prtTpltoStream( ofStream, aBuf[ uiCount ] );

            uiInsPos = 0; // reset insert position counter
        } // method

        /** @brief Destructor flushes the buffer while dropping exceptions.
         */
        ~SQLFileBulkInserter( )
        {
            // Throwing an exception in a destructor results in undefined behavior. Therefore, we swallow these
            // exceptions and report them via std:cerr.
            doNoExcept(
                [ this ] {
                    this->release( true ); // true indicates that the release call is done by the destructor
                    // Delete the CSV-file if it exists.
                    if( fs::exists( this->sCSVFileName ) )
                        fs::remove( this->sCSVFileName );
                },
                "Destructor of SQLFileBulkInserter threw exception." );
        } // destructor
    }; // class (SQLFileBulkInserter)

  protected: // class SQLTable
    /** @brief get the SQL-type for each table column via the C++-type.
     *  ( C++ types are automatically translated to SQL types. )
     *  @param - Translator The delivered class that must define a C++ to SQL type translation
     *  Structured JSON dump of table def: std::cout << std::setw( 2 ) << jTableDef << std::endl;
     */
    template <class Translator, typename... ColumnTypes> struct ColTypeTranslator
    {
        // column iteration: recursive case
        template <size_t N, typename TypeCurrCol, typename... TypesRemainCols> struct TranslateTypes
        {
            static void iterate( std::vector<std::string>& rvDBColTypes )
            {
                // With respect to the Translator::template:
                // https://stackoverflow.com/questions/2105901/how-to-fix-expected-primary-expression-before-error-in-c-template-code
                rvDBColTypes.push_back( Translator::template getSQLTypeName<TypeCurrCol>( ) );
                // recursive call
                TranslateTypes<N - 1, TypesRemainCols...>::iterate( rvDBColTypes );
            } // method
        }; // struct

        // column iteration: base case (via partial specialization)
        template <typename TypeCurrCol> struct TranslateTypes<1, TypeCurrCol>
        {
            static void iterate( std::vector<std::string>& rvDBColTypes )
            {
                rvDBColTypes.push_back( Translator::template getSQLTypeName<TypeCurrCol>( ) );
            } // method
        }; // struct

        /** @brief Translate C++ types to SQL types via the Functor */
        static inline std::vector<std::string> getSQLColTypes( )
        {
            std::vector<std::string> vColsSQLTypeNames;
            TranslateTypes<sizeof...( ColumnTypes ), ColumnTypes...>::iterate( vColsSQLTypeNames );
            return vColsSQLTypeNames;
        } // method

        /** @brief Dump the SQL column types to cout. */
        static void dumpSQLColTypes( )
        {
            auto vColNames = getSQLColTypes( );
            for( auto s : vColNames )
                std::cout << s << " ";
            std::cout << std::endl;
        } // method
    }; // outer struct

    // Protected attributes of class SQLTable
    // typedef std::remove_pointer<DBCon>::type DBConBaseType;
    std::shared_ptr<DBCon> pDB; // database connection (templated) //--
    const json jTableDef; // json table definition (jTableDef must stay due to references)
    const json& rjTableCols; // reference into jTableDef
    const std::vector<std::string> vSQLColumnTypes; // SQL types of the table columns as text
    bool bDropOnDestr; // if true, table gets dropped at object destruction
    std::unique_ptr<typename DBCon::DBImplForward::PreparedStmt> pInsertStmt; // pointer to prepared insert statement

#if 0
    const std::set<size_t> xAutoNullCols; // positions of all columns receiving auto NULL insertion
#endif

    /** @brief Make the text of an appropriate SQL table creation statement.
     *  TO DO: Improved parsing and error reporting.
     */
    std::string makeTableCreateStmt( )
    {
        std::string sStmt = "CREATE TABLE " + getTableName( ) + " (";
        // deal with regular columns
        for( size_t iItr = 0; iItr < this->rjTableCols.size( ); )
        {
            auto& rjCol = this->rjTableCols[ iItr ]; // current column in jTableDef
            sStmt
                .append( rjCol[ COLUMN_NAME ] ) // column name
                .append( " " )
                .append( vSQLColumnTypes[ iItr ] ); // column type
            if( rjCol.count( CONSTRAINTS ) )
                // CONSTRAINTS must be plain text describing all constraints
                sStmt.append( " " ).append( rjCol[ CONSTRAINTS ] );
            // insert separating comma
            if( ++iItr < this->rjTableCols.size( ) )
                sStmt.append( ", " );
        } // for
        // deal with generated columns if there are any defined
        if( this->jTableDef.count( GENERATED_COLUMNS ) )
            for( size_t iItr = 0; iItr < this->jTableDef[ GENERATED_COLUMNS ].size( ); iItr++ )
            {
                // get the json column enty
                auto& rjCol = this->jTableDef[ GENERATED_COLUMNS ][ iItr ]; // current column in jTableDef

                // check that each colum is complete
                if( rjCol.count( COLUMN_NAME ) == 0 )
                    throw std::runtime_error(
                        std::string( "COLUMN_NAME is missing for a GENERATED_COLUMNS in the table " )
                            .append( getTableName( ) ) );
                if( rjCol.count( TYPE ) == 0 )
                    throw std::runtime_error( std::string( "TYPE is missing for the generated column: " )
                                                  .append( rjCol[ COLUMN_NAME ] )
                                                  .append( " in the table " )
                                                  .append( getTableName( ) ) );
                if( rjCol.count( AS ) == 0 )
                    throw std::runtime_error( std::string( "AS is missing for the generated column: " )
                                                  .append( rjCol[ COLUMN_NAME ] )
                                                  .append( " in the table " )
                                                  .append( getTableName( ) ) );
                // append to the SQL statemnt
                sStmt
                    // insert separating comma. since the last regular colum does not have a comma we can always saveley
                    // insert a seperating comma
                    .append( ", " )
                    .append( rjCol[ COLUMN_NAME ] ) // column name
                    .append( " " )
                    .append( rjCol[ TYPE ] ) // column type
                    /* Generated columns are columns that are computed from other columns
                     * InnoDb supports indices on VIRTUAL generated columns, so there is no need to make use of
                     * the STORED variant. -> actually it doesn't...
                     * The user is supposed to supply an expression that computes the generated column
                     * see:
                     * https://dev.mysql.com/doc/refman/5.7/en/create-table-generated-columns.html
                     * https://dev.mysql.com/doc/refman/5.7/en/create-table-secondary-indexes.html
                     */
                    .append( " AS ( " )
                    .append( rjCol[ AS ] )
                    .append( " ) " )
                    .append( rjCol.count( STORED ) == 0 || rjCol[ STORED ] ? "STORED" : "VIRTUAL" );
                // generated columns can have constraints as well
                if( rjCol.count( CONSTRAINTS ) )
                    // CONSTRAINTS must be plain text describing all constraints
                    sStmt.append( " " ).append( rjCol[ CONSTRAINTS ] );
            } // for

        // Primary Key (for composite form of primary key)
        if( jTableDef.count( PRIMARY_KEY ) )
            sStmt.append( ", PRIMARY KEY (" ).append( jTableDef[ PRIMARY_KEY ] ).append( ")" );

        // Foreign Key definitions
        for( auto& rjItem : jTableDef.items( ) )
            if( rjItem.key( ) == FOREIGN_KEY )
            { // Found definition
                auto& rjVal = rjItem.value( );
                if( rjVal.count( COLUMN_NAME ) != 1 || rjVal.count( REFERENCES ) != 1 )
                    throw std::runtime_error( "JSON table definition for table: " + getTableName( ) +
                                              "\nFOREIGN_KEY definition does not comprise exactly "
                                              "one COLUMN_NAME item as well as REFERENCE item." );
                sStmt.append( ", FOREIGN KEY (" )
                    .append( rjVal[ COLUMN_NAME ] )
                    .append( ")" )
                    .append( " REFERENCES " )
                    .append( rjVal[ REFERENCES ] );
            } // if
        // Close statement
        sStmt.append( ")" );
#ifdef SQL_VERBOSE
        std::cout << "SQL table creation statement: " << sStmt << std::endl;
#endif
        return sStmt;
    } // method

    /** @brief Implementation part of getValuesStmt */
    template <std::size_t... Is> void getValueStmtImpl( std::string& sStmtText, std::index_sequence<Is...> ) const
    {
        ( ( sStmtText.append( ( Is == 0 ? "" : "," ) )
                .append( DBCon::DBImplForward::TypeTranslator::template getPlaceholderForType<ColTypes>( ) ) ),
          ... );
    } // meta

    /** @brief Delivers the "VALUES"-art of an insertion statement */
    inline std::string getValuesStmt( ) const
    {
        std::string sStmtText( "(" );
        getValueStmtImpl( sStmtText, std::index_sequence_for<ColTypes...>{} );
        // For INSERT, REPLACE, and UPDATE, if a generated column is inserted into, replaced, or updated explicitly, the
        // only permitted value is DEFAULT.
        // this assumes that the create table statement always appends all generated columns at the end
        if( this->jTableDef.count( GENERATED_COLUMNS ) )
            for( size_t iItr = 0; iItr < this->jTableDef[ GENERATED_COLUMNS ].size( ); iItr++ )
                sStmtText.append( ", DEFAULT" );
        return sStmtText.append( ")" );
    } // method

  public:
    /** @brief Creates the text for a prepared SQL INSERT statement.
     *  uiNumberVals determines the number of values (rows) in the case of multiple row inserts.
     *  @details Syntax should work with most SQL dialects.
     */
    std::string makeInsertStmt( const size_t uiNumVals = 1 ) const
    {
        // Number of colums
        assert( this->rjTableCols.size( ) == sizeof...( ColTypes ) );

        const std::string sValuesPartOfStmt( getValuesStmt( ) );
        std::string sStmt = "INSERT INTO ";
        sStmt.append( getTableName( ) ).append( " VALUES " );

        for( size_t uiItrRow = 0; uiItrRow < uiNumVals; )
        {
            sStmt.append( sValuesPartOfStmt );
            // DEPR sStmt.append( "(" );
            // DEPR // Comma separated list
            // DEPR for( size_t uiItr = 0; uiItr < this->rjTableCols.size( ); )
            // DEPR {
            // DEPR     if( this->rjTableCols[ uiItr ].count( PLACEHOLDER ) == 0 )
            // DEPR         sStmt.append( "?" ); // default insert statement
            // DEPR     else // custom insert statement
            // DEPR     {
            // DEPR         // max one insert statement per column
            // DEPR         assert( this->rjTableCols[ uiItr ].count( PLACEHOLDER ) == 1 );
            // DEPR         sStmt.append( this->rjTableCols[ uiItr ][ PLACEHOLDER ] ); // custom insert statement
            // DEPR     } // else
            // DEPR
            // DEPR     // insert separating comma
            // DEPR     if( ++uiItr < this->rjTableCols.size( ) )
            // DEPR         sStmt.append( ", " );
            // DEPR } // inner for
            // DEPR sStmt.append( ")" );
            // insert separating comma
            if( ++uiItrRow < uiNumVals )
                sStmt.append( ", " );
        } // outer for
#ifdef SQL_VERBOSE
        std::cout << "SQL insert statement: " << sStmt << std::endl;
#endif
        return sStmt;
    } // function
  protected:
    /** @brief Make the text of an appropriate SQL table deletion statement. */
    std::string makeTableDropStmt( )
    {
        return "DROP TABLE IF EXISTS " + getTableName( );
    } // method

    /** @brief Make a SQL statement for deleting all table rows. */
    std::string makeTableDeleteAllRowsStmt( )
    {
        return "DELETE FROM  " + getTableName( );
    } // method

    /** @brief Drop the table in DB. (Should only be done by the destructor.) */
    void drop( )
    {
        pDB->execSQL( makeTableDropStmt( ) );
    } // method

    /** @brief Get the name of the current table. */
    std::string getTableName( ) const
    {
        return jTableDef[ TABLE_NAME ];
    } // method

    /** @brief Returns the JSON definition of the table as formated string. */
    std::string dumpJsonDefToStr( )
    {
        std::stringstream ss;
        ss << "JSON table definition:\n" << std::setw( 2 ) << this->jTableDef << std::endl;
        return ss.str( );
    } // method

    /** @brief: Get the columns reference safely. */
    const json& getTableCols( )
    {
#ifdef SQL_VERBOSE
        std::cout << "JSON table definition:\n" << std::setw( 2 ) << this->jTableDef << std::endl;
#endif
        if( this->jTableDef.count( TABLE_COLUMNS ) != 1 )
            throw std::runtime_error( dumpJsonDefToStr( ) +
                                      "\nJSON table definitions require exactly one TABLE_COLUMNS section." );
        return this->jTableDef[ TABLE_COLUMNS ];
    } // method

    /** @brief: Returns a vector comprising the names of table columns. */
    std::vector<std::string> tableColNames( )
    {
        std::vector<std::string> vColNames;
        for( auto& rxCol : rjTableCols )
            if( rxCol.count( COLUMN_NAME ) )
                vColNames.push_back( rxCol[ COLUMN_NAME ] );
            else
                throw std::runtime_error( "JSON for table definition: Missing item COLUMN_NAME.\n" +
                                          dumpJsonDefToStr( ) );

        return vColNames;
    } // method

  public:
    typedef ColTypeTranslator<typename DBCon::TypeTranslator, ColTypes...> CollTypeTranslation;

    /** @brief Initializes the table for use.
     *  @detail If the table does not exist in the DB, the table is created first.
     */
    void init( )
    {
        // Create table if not existing in DB guarantee
        pDB->doPoolSafe( [ & ] {
            if( !pDB->tableExistsInDB( getTableName( ) ) )
                pDB->execSQL( makeTableCreateStmt( ) );
            else
            {
                // Verify the table for correctness
            } // else
        } );

        // Create prepared insert statement, now where the existence of the table is guaranteed
        // Improvement: Could be done on demand ...
        pInsertStmt = std::make_unique<typename DBCon::PreparedStmt>( this->pDB, makeInsertStmt( ) );

        // Parse CPP extra section
        if( jTableDef.count( CPP_EXTRA ) )
        {
            for( auto& rxCPP_Extra : jTableDef[ CPP_EXTRA ] )
            {
                if( rxCPP_Extra == "DROP ON DESTRUCTION" )
                {
                    this->bDropOnDestr = true;
                } // if
            } // for
        } // if

        // INACTIVE: // Parse SQL extra section
        // INACTIVE: if( jTableDef.count( SQL_EXTRA ) )
        // INACTIVE: {
        // INACTIVE:     for( auto& rxSQL_Extra : jTableDef[ SQL_EXTRA ] )
        // INACTIVE:     {
        // INACTIVE:     } // for
        // INACTIVE: } // if
    } // method

    /** @brief Dump the table content. */
    void dump( )
    {
        SQLQuery<DBCon, ColTypes...> xQuery( this->pDB, "SELECT * FROM " + getTableName( ) );
        xQuery.execAndForAll( []( const auto&... val ) {
            ( ( std::cout << val << ',' ), ... );
            std::cout << std::endl;
        } );
        // xQuery.applyToAllRows( []( const auto&... val ) { ( ( std::cout << val << ',' ), ... ); } );
    } // method


    /** @brief Inserts the argument pack as fresh row into the table without guaranteeing type correctness at compile
     *  time.
     *  @detail This form of the insert does not guarantees that there are no problems with column types at runtime.
     *  It allows the injection of NULL values into an insertion by passing (void *)NULL at th column position,
     *  where the NULL value shall occurs. Don't use insertNonSafe, if you do not need explicit NULL values in the
     *  database.
     */
    template <typename... ArgTypes> inline void insertNonSafe( const ArgTypes&... args )
    {
        // static_assert( sizeof...( ArgTypes ) == sizeof...( ColTypes ) );
        auto iAffectedRows = pInsertStmt->bindAndExec( args... );
        if( iAffectedRows != 1 )
            throw std::runtime_error( "SQL DB insert. iAffectedRows != 1. (" + std::to_string( iAffectedRows ) + ")" );
    } // method

    /** @brief: Type-safely insert the argument pack as fresh row into the table. */
    inline SQLTable& insert( const ColTypes&... args )
    {
        this->insertNonSafe( args... );
        return *this;
    } // method

    // Alias for bulk inserter type
    template <size_t BUF_SIZE> using SQLBulkInserterType = SQLBulkInserter<BUF_SIZE, ColTypes...>;

    /** @brief Returns a shared pointer to a bulk inserter for inserting table rows type-safely.
     *   TIP: Definition of a bulk inserter (don't forget the keyword template with GCC!):
     *        auto xBulkInserter = table.template getBulkInserter< size >();
     */
    template <size_t BUF_SIZE> std::shared_ptr<SQLBulkInserterType<BUF_SIZE>> getBulkInserter( )
    {
        return std::make_shared<SQLBulkInserterType<BUF_SIZE>>( *this );
    } // method

    /** @brief Alias for file bulk inserter type */
    template <size_t BUF_SIZE>
    using SQLFileBulkInserterType =
        typename SQLTable<DBCon, ColTypes...>::template SQLFileBulkInserter<BUF_SIZE, ColTypes...>;

    /** @brief Bulk inserter that uses a file for data steaming. */
    template <size_t BUF_SIZE>
    std::shared_ptr<SQLFileBulkInserterType<BUF_SIZE>> getFileBulkInserter( const std::string& pCSVFileName )
    {
        return std::make_shared<SQLFileBulkInserterType<BUF_SIZE>>( *this, pCSVFileName );
    } // method

    /** @brief: Delete all rows in the table. */
    SQLTable& deleteAllRows( )
    {
        pDB->execSQL( makeTableDeleteAllRowsStmt( ) );
        return *this;
    } // method

    /** @brief: Creates requested index if not already existing. */
    void addIndex( const json& rjIndexDef )
    {
        SQLIndexView test( this, rjIndexDef );
    } // method

    SQLTable( const SQLTable& ) = delete; // no table copies

    /* Constructor
     * Design improvement: The positions of the NULL insertions could be coded via the JSON table definition
     */
    SQLTable( std::shared_ptr<DBCon> pDB, // DB connector //--
              const json& rjTableDef // table definition in JSON
#if 0
              , const std::set<size_t>& xAutoNullCols = { } // positions of columns with NULL insertions
#endif
              )
        : pDB( pDB ),
          jTableDef( rjTableDef ), // deep copy
          rjTableCols( getTableCols( ) ),
          vSQLColumnTypes( CollTypeTranslation::getSQLColTypes( ) ),
          bDropOnDestr( false )
#if 0
          , xAutoNullCols( xAutoNullCols )
#endif
    {
        if( !( ( rjTableCols.size( ) == vSQLColumnTypes.size( ) ) &&
               ( rjTableCols.size( ) == sizeof...( ColTypes ) ) ) )
            throw std::runtime_error( "Incorrect SQL table definition. Number of C++ types does not match number of "
                                      "columns in JSON definition." );
        init( );
    }; // constructor

    /* Destructor */
    ~SQLTable( )
    {
        do_exception_safe( [ & ]( ) {
            if( pDB && bDropOnDestr )
                this->drop( );
        } );
    } // destructor

}; // class (SQLTable)

#if 0
/** @brief Variation of the normal SQL table having an automatic primary key.
 *  Primary Key is of type int64_t and on an additional first column called ID.
 *  The primary key is incremented by the DB engine itself via AUTO_INCREMENT.
 */
template <typename DBCon, typename... ColTypes>
#ifdef PRIMARY_KEY_ON_LAST_ROW
class SQLTableWithAutoPriKey : public SQLTable<DBCon, ColTypes..., int64_t>
#else
class SQLTableWithAutoPriKey : public SQLTable<DBCon, int64_t, ColTypes...>
#endif
{
    /* Inject primary key column definition into table definition */
    json inject( const json& rjTableDef )
    {
        // Create deep copy of the table definition
        json jTableDef( rjTableDef );
#ifdef PRIMARY_KEY_ON_LAST_ROW
        if( jTableDef.count( TABLE_COLUMNS ) )
            jTableDef[ TABLE_COLUMNS ].push_back( json::object( { { COLUMN_NAME, "ID" },
                                                                  { CONSTRAINTS,
                                                                    "NOT NULL AUTO_INCREMENT PRIMARY KEY" } } ) );
#else
        // Primary key on first row:
        if( jTableDef.count( TABLE_COLUMNS ) )
            jTableDef[ TABLE_COLUMNS ].insert(
                jTableDef[ TABLE_COLUMNS ].begin( ),
                json::object(
                    { { COLUMN_NAME, "id" }, { CONSTRAINTS, "NOT NULL AUTO_INCREMENT UNIQUE PRIMARY KEY" } } ) );
#endif
        return jTableDef;
    } // method

    /** @brief Insert the argument pack as fresh row into the table in a thread-safe way.
     *	Delivers the primary key of the inserted row as return value.
     *  @detail We need a lock_guard, because in the case of concurrent inserts (on DB level) we have to guarantee
     *  that all AUTO_INCREMENT inserts occur serialized for getting the correct AUTO_INCREMENT value.
     */
    template <typename... ArgTypes> inline int64_t insertThreadSafe( const ArgTypes&... args )
    {
        std::lock_guard<std::mutex> xGuard( this->pDB->pGlobalInsertLock );
        // Thread-safe region (till end of method).
        SQLTable<DBCon, int64_t, ColTypes...>::insertNonSafe( nullptr, args... );
        return this->pDB->getLastAutoIncrVal( );
    } // method

  public:
    /**
     * @brief holds the columns types.
     * @details
     * since a parameter pack cannot be held in a using, we hold the type TypePack<ColTypes...>.
     * pack is a completely empty struct.
     * @see get_inserter_container_module.h, there this is used to extract the types of all column from a tabletype that
     * is given as a template parameter.
     */
    using ColTypesForw = TypePack<ColTypes...>;

    SQLTableWithAutoPriKey( const SQLTableWithAutoPriKey& ) = delete; // no table copies

    /* Constructor */
    SQLTableWithAutoPriKey( std::shared_ptr<DBCon> pDB, const json& rjTableDef ) //--
#ifdef PRIMARY_KEY_ON_LAST_ROW
        : SQLTable<DBCon, ColTypes..., int64_t>( pDB, inject( rjTableDef ),
                                                 std::set<size_t>( { rjTableDef[ TABLE_COLUMNS ].size( ) } )
#else
        : SQLTable<DBCon, int64_t, ColTypes...>( pDB, inject( rjTableDef ) /* , std::set<size_t>( { 0 } ) */
#endif
          )
    {} // constructor

    /** @brief Inserts the argument pack as fresh row into the table without guaranteeing type correctness.
     *	Delivers the primary key of the inserted row as return value.
     *  @detail It allows the injection of NULL values into an insertion by passing nullptr at the column position,
     *   where the NULL value shall occurs.
     *   Don't use insertNonSafe, if you do not need explicit NULL values in the database.
     */
    template <typename... ArgTypes> inline int64_t insertNonSafe( const ArgTypes&... args )
    {
        return this->insertThreadSafe( args... );
    } // method

    /** @brief Inserts a fresh row into the table type-safely. (type-safe variant of insertNonSafe)
     * Delivers the primary key of the inserted row as return value.
     * FIXME: std::forward<ArgTypes>( args )...
     */
    inline int64_t insert( const ColTypes&... args )
    {
        return this->insertThreadSafe( args... );
    } // method

    /** @brief Alias for bulk inserter type for tables with primary key */
    template <size_t BUF_SIZE>
    using SQLBulkInserterType =
        typename SQLTable<DBCon, int64_t, ColTypes...>::template SQLBulkInserter<BUF_SIZE, std::nullptr_t, ColTypes...>;

    /** @brief Delivers a shared pointer to a bulk inserter for inserting table rows type-safely.
     *   TIP: Definition of a bulk inserter (don't forget the keyword template with GCC!):
     *        auto xBulkInserter = table.template getBulkInserter< size >();
     */
    template <size_t BUF_SIZE> std::shared_ptr<SQLBulkInserterType<BUF_SIZE>> getBulkInserter( )
    {
        return std::make_shared<SQLBulkInserterType<BUF_SIZE>>( *this );
    } // method

    /** @brief Alias for file bulk inserter type for tables with primary key */
    template <size_t BUF_SIZE>
    using SQLFileBulkInserterType =
        typename SQLTable<DBCon, int64_t, ColTypes...>::template SQLFileBulkInserter<BUF_SIZE, std::nullptr_t,
                                                                                     ColTypes...>;

    /** @brief Bulk inserter that uses a file for data steaming. */
    template <size_t BUF_SIZE>
    std::shared_ptr<SQLFileBulkInserterType<BUF_SIZE>> getFileBulkInserter( int64_t uiReleaseThreshold = 1000000,
                                                                            const std::string& srExtension = "" )
    {
        return std::make_shared<SQLFileBulkInserterType<BUF_SIZE>>( *this, uiReleaseThreshold, srExtension );
    } // method
}; // class SQLTableWithAutoPriKey
#endif

/** @brief Class definition for single master sync object managing concurrent access and primary key counters. */
class SQLDBGlobalSync
{
    using CntsMapType = std::map<std::string, std::shared_ptr<std::atomic<PriKeyDefaultType>>>;

    std::shared_ptr<CntsMapType> pPriKeyCntsMap; // master map that keeps associations
                                                 // between table names and primary key counters

    std::unique_ptr<std::mutex> pMasterMutex; // top level mutex for locking on complete DB level.

  public:
    /** @brief Constructs and initializes the global sync object */
    SQLDBGlobalSync( )
        : pPriKeyCntsMap( std::make_shared<CntsMapType>( ) ), pMasterMutex( std::make_unique<std::mutex>( ) )
    {
        // DEBUG: std::cout << "Init SQLDBGlobal ..." << std::endl;
    } // constructor

    /** @brief Returns a shared pointer to the primary key counter for the table with name rsTblName. If there is no
     *  such pointer, it is created and initialized using uiPriKeyCnt.
     *  @details Design: All tables with an automatic primary key call this method in their constructor delivering the
     *  maximum of the id column as suggestion.
     */
    std::shared_ptr<std::atomic<PriKeyDefaultType>> getPtrToPriKeyCnt( const std::string rsTblName,
                                                                       PriKeyDefaultType uiPriKeyCnt ) const
    {
        // Make sure that the below code is exclusively executed by one thread.
        std::lock_guard<std::mutex> xLock( *pMasterMutex );

        auto pItr = pPriKeyCntsMap->find( rsTblName );
        if( pItr == pPriKeyCntsMap->end( ) )
        {
            // There is no primary key entry for rsTblName so far. Create one ...
            // Use as starting value of the primary key the maximal value so far plus one.
            // DEBUG: std::cout << "In getPtrToPriKeyCnt make new pointer ... " << uiPriKeyCnt << std::endl;
            auto pAutoIncrCntPtr = std::make_shared<std::atomic<PriKeyDefaultType>>( uiPriKeyCnt + 1 );
            pPriKeyCntsMap->emplace( rsTblName, pAutoIncrCntPtr );
            return pAutoIncrCntPtr;
        } // if

        // DEBUG: std::cout << "In getPtrToPriKeyCnt use existing pointer ... " << uiPriKeyCnt << std::endl;
        // There is already an entry for tables of name rsTblName. Deliver the stored pointer to the counter.
        return pItr->second;
    } // method

    /** @brief Destructs the global sync object */
    ~SQLDBGlobalSync( )
    {
        // DEBUG: std::cout << "Finish SQLDBGlobal ..." << std::endl;
    } // destructor
}; // class

/** @brief Single master object for concurrency synchronization. */
const SQLDBGlobalSync xSQLDBGlobalSync;


/** @brief Variation of the normal SQL table having an automatic primary key.
 *  @details PriKeyType should be either std::nullptr_t or PriKeyDefaultType. If PriKeyType is PriKeyDefaultType, the
 *   primary key is incremented by the SQL library itself. Primary key is always the first column called 'id'.
 */
template <typename DBCon, typename PriKeyType, typename... ColTypes>
class SQLTableWithPriKey : public SQLTable<DBCon, PriKeyDefaultType, ColTypes...>
{
  private:
    /** @brief Returns if AUTO_INCREMENT is required as part of the primary key definition or not. */
    bool autoIncrRequired( Identity<std::nullptr_t> _ )
    {
        return true;
    } // method

    bool autoIncrRequired( Identity<PriKeyDefaultType> _ )
    {
        return false;
    } // method

    /** @brief Inject primary key column definition into table definition. */
    json inject( const json& rjTableDef )
    {
        // Create deep copy of the table definition
        json jTableDef( rjTableDef );

        // Primary key on first row:
        if( jTableDef.count( TABLE_COLUMNS ) )
            jTableDef[ TABLE_COLUMNS ].insert(
                jTableDef[ TABLE_COLUMNS ].begin( ),
                json::object(
                    { { COLUMN_NAME, "id" },
                      { CONSTRAINTS, std::string( "NOT NULL " ) +
                                         ( autoIncrRequired( Identity<PriKeyType>( ) ) ? " AUTO_INCREMENT " : "" ) +
                                         " UNIQUE PRIMARY KEY" } } ) );
        return jTableDef;
    } // method

    // private attributes
    //-- typename SQLTable<DBCon, PriKeyType, ColTypes...>::SQLIndexView xPriKeyIndexViewType;
    std::shared_ptr<std::atomic<PriKeyDefaultType>>
        pAutoIncrCounter; // atomic incrementing counter. (Shared with other instances of the table.)

    /** @brief Insert the argument pack as fresh row into the table, if the primary key is computed by the library. */
    template <typename... ArgTypes>
    inline PriKeyDefaultType dispatchedInsert( Identity<PriKeyDefaultType> _, ArgTypes&&... args )
    {
        // Fetch the current primary key counter and increments it by one
        // fetch_add(1) is a single atomic read-modify-write operation.
        auto uiPriKeyValue = pAutoIncrCounter->fetch_add( 1 );
        SQLTable<DBCon, PriKeyDefaultType, ColTypes...>::insertNonSafe( uiPriKeyValue,
                                                                        std::forward<ArgTypes>( args )... );
        return uiPriKeyValue;
    } // method

    /** @brief Insert the argument pack as fresh row into the table, if the primary key is AUTO_INCREMENT. */
    template <typename... ArgTypes>
    inline PriKeyDefaultType dispatchedInsert( Identity<std::nullptr_t> _, ArgTypes&&... args )
    {
        std::lock_guard<std::mutex> xGuard( this->pDBCon->pGlobalInsertLock );
        // Thread-safe region (till end of method).
        SQLTable<DBCon, PriKeyDefaultType, ColTypes...>::insertNonSafe( nullptr, std::forward<ArgTypes>( args )... );
        return this->pDB->getLastAutoIncrVal( );
    } // method

    // private attributes
    std::shared_ptr<DBCon> pDBCon;

  public:
    /** @brief holds the columns types.
     *  @details
     *  since a parameter pack cannot be held in a using, we hold the type pack<ColTypes...>.
     *  pack is a completely empty struct.
     *  @see get_inserter_container_module.h, there this is used to extract the types of all column from a tabletype
     * that is given as a template parameter. columnTypes -> ForwardedColTypes
     *  @todo Rename pack to Pack and columnTypes to ColumnTypes
     */
    using columnTypes = pack<ColTypes...>;

    SQLTableWithPriKey( const SQLTableWithPriKey& ) = delete; // no table copies

    /* Constructor */
    SQLTableWithPriKey( std::shared_ptr<DBCon> pDBCon, const json& rjTableDef )
        : SQLTable<DBCon, PriKeyDefaultType, ColTypes...>( pDBCon, inject( rjTableDef ) ),
          pDBCon( pDBCon ) // call superclass constructor
                           // xPriKeyIndexViewType( this, json{ { "INDEX_NAME", "pri_key_idx" }, {
                           // "INDEX_COLUMNS", "id" } } )
    {
        // Request the current maximum of the primary key counter.
        // If the table is empty, the initial primary key counter value is 0.
        // See: https://stackoverflow.com/questions/15475059/how-to-treat-max-of-an-empty-table-as-0-instead-of-null
        SQLQuery<DBCon, PriKeyDefaultType> xQuery( pDBCon,
                                                   "SELECT COALESCE(MAX(id), 0) FROM " + this->getTableName( ) );
        xQuery.execAndFetch( ); // execute the query and fetch the value
        pAutoIncrCounter = xSQLDBGlobalSync.getPtrToPriKeyCnt( this->getTableName( ), xQuery.getVal( ) );
    } // constructor

    /** @brief Insert the argument pack as fresh row into the table.
     *	Returns the primary key of the inserted row as return value.
     *  @details A NULL is inserted on positions, where std::nullptr_t occurs in ArgTypes.
     *  NOTICE: This variant is not typesafe, i.e. the correctness of the arguments types can not be guaranteed at
     *  compile time.
     */
    template <typename... ArgTypes> inline PriKeyDefaultType insertNonSafe( ArgTypes&&... args )
    {
        return dispatchedInsert( Identity<PriKeyType>( ), std::forward<ArgTypes>( args )... );
    } // method

    /** @brief Type-safely inserts the argument pack as fresh row into the table.
     *	Returns the primary key of the inserted row as return value.
     */
    inline PriKeyDefaultType insert( const ColTypes&... args )
    {
        return dispatchedInsert( Identity<PriKeyType>( ), args... );
    } // method

    /** @brief Alias for bulk inserter type for tables with primary key */
    template <size_t BUF_SIZE>
    using SQLBulkInserterType =
        typename SQLTable<DBCon, PriKeyDefaultType, ColTypes...>::template SQLBulkInserter<BUF_SIZE, PriKeyType,
                                                                                           ColTypes...>;

    /** @brief Delivers a shared pointer to a bulk inserter for inserting table rows type-safely.
     *   TIP: Definition of a bulk inserter (don't forget the keyword 'template' when using GCC!):
     *        auto xBulkInserter = table.template getBulkInserter< size >();
     */
    template <size_t BUF_SIZE> std::shared_ptr<SQLBulkInserterType<BUF_SIZE>> getBulkInserter( )
    {
        return std::make_shared<SQLBulkInserterType<BUF_SIZE>>( *this, pAutoIncrCounter );
    } // method
}; // class  SQLTableWithPriKey


/** @brief Table with primary key of type PriKeyDefaultType, where the incrementing is done by the library.
 *  This kind of tables allows the bulk-inserter to return the primary key immediately after insertion.
 */
template <typename DBCon, typename... ColTypes>
using SQLTableWithLibIncrPriKey = SQLTableWithPriKey<DBCon, PriKeyDefaultType, ColTypes...>;

template <typename DBCon, typename... ColTypes>
using SQLTableWithAutoPriKey = SQLTableWithPriKey<DBCon, std::nullptr_t, ColTypes...>;

/** @brief Informs about the database in general */
template <typename DBConType> class SQLDBInformer
{
  private:
    // private attributes
    std::shared_ptr<DBConType> pDBCon; // DB connection used by SQLDBInformer

  public:
    SQLDBInformer( std::shared_ptr<DBConType> pDBCon ) : pDBCon( pDBCon )
    {} // constructor

    /** @brief Returns a vector of strings holding all schema-names */
    std::vector<std::string> getAllSchemas( )
    {
        SQLQuery<DBConType, std::string> xQuery( pDBCon, "SHOW SCHEMAS" );
        return xQuery.template executeAndStoreInVector<0>( );
    } // method
}; // class SQLDBInformer<|MERGE_RESOLUTION|>--- conflicted
+++ resolved
@@ -45,12 +45,12 @@
 #include <json.hpp>
 using nlohmann::json;
 
-/** @brief Completely empty struct. Used for forwarding pack types.
- *  @details
- *  can be used to hold and then extract a parameter pack from a variable.
- *  @todo pack -> Pack; Move me to an util library
+/**
+ * @brief completely empty struct
+ * @details
+ * can be used to hold and then extract a parameter TypePack from a variable.
  */
-template <typename... Args> struct pack
+template <typename... Args> struct TypePack
 {};
 
 /** @brief Required for workaround with respect to explicit specialization of a template function in a template class.
@@ -488,16 +488,6 @@
     return "\\N";
 }; // method
 
-<<<<<<< HEAD
-/**
- * @brief completely empty struct
- * @details
- * can be used to hold and then extract a parameter TypePack from a variable.
- */
-template <typename... Args> struct TypePack
-{};
-=======
->>>>>>> f66e03d9
 
 /* Tips: https://stackoverflow.com/questions/667643/mysql-batch-updates-in-c
  * FIXME: Change the name to SQLTableView
@@ -764,11 +754,7 @@
         {
             // Throwing an exception in a destructor results in undefined behavior.
             // Therefore, we swallow these exceptions and report them via std:cerr.
-<<<<<<< HEAD
             doNoExcept( [this] { this->flush( ); }, "Exception in ~SQLBulkInserter:" );
-=======
-            doNoExcept( [ this ] { this->flush( ); } );
->>>>>>> f66e03d9
         } // destructor
     }; // class (SQLBulkInserter)
 
