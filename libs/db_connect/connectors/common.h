<<<<<<< HEAD
/* Authors: Arne Kutzner and Markus Schmidt
 * Created: Jan. 2020
 * MIT License
 * @file common.h
 * @brief General API for SQL-like databases. Use this API in combination with a connector to work with SQL databases.
 */

#pragma once

// #define SQL_VERBOSE // define me if required
#include <fstream>
#include <iomanip>
#include <iostream>
#include <memory>
#include <mutex>
#include <set>
#include <string>
#include <vector>

// For getting the code working with gcc 6.x.x compiler
#if( __GNUC__ && ( __GNUC__ < 7 ) )
#include <experimental/tuple>
#define STD_APPLY std::experimental::apply
#else
#include <tuple>
#define STD_APPLY std::apply
#endif

#include <json.hpp>
// json support should have been included already by the connector ...
using nlohmann::json;

/** @brief Returns a string that contains info regarding types and values of an argument pack.
 *  Primarily for debugging purposes...
 */
template <typename... ArgTypes> std::string dumpArgPack( ArgTypes&&... args )
{
    std::stringstream xInfStream;
    ( ( xInfStream << typeid( args ).name( ) << ":" << args << "  " ), ... );
    return xInfStream.str( );
}

/** @brief An instance represents a connection to DB-system like MySQL etc.
 *   DBImpl must be a class that implements a database API.
 *  @details A single connection is not threadsafe.
 */
template <typename DBImpl> class SQLDB : public DBImpl
{
    /** brief The guard guarantees that the transaction commits of the object runs out of scope.
     */
    class GuardedTransaction
    {
        SQLDB<DBImpl>& rHost; // host DB connection
        std::shared_ptr<bool> pHostTombStone; // for checking the aliveness of the host
        bool bStateCommitted; // Is true if the transaction has been committed, false otherwise

      public:
        GuardedTransaction( const GuardedTransaction& ) = delete; // no transaction copies

        GuardedTransaction( SQLDB<DBImpl>& rHost, std::shared_ptr<bool> pHostTombStone )
            : rHost( rHost ), pHostTombStone( pHostTombStone ), bStateCommitted( true )
        {
            this->start( );
        } // constructor

        void commit( )
        {
            if( bStateCommitted )
                throw std::runtime_error( "SQL-DB Transaction:\nYou tried to commit after committing already." );
            if( *pHostTombStone )
                throw std::runtime_error( "SQL-DB Transaction:\nYou tried to commit although the database connection "
                                          "has been gone already." );
            rHost.commitTrxn( );
            this->bStateCommitted = true;
        } // method

        void start( )
        {
            if( !bStateCommitted )
                throw std::runtime_error( "SQL-DB Transaction:\nYou have to commit before starting a transaction." );
            if( *pHostTombStone )
                throw std::runtime_error(
                    "SQL-DB Transaction:\nYou tried to start a transaction although the database connection "
                    "has been gone already." );
            rHost.startTrxn( );
            this->bStateCommitted = false;
        } // method

        /* Commit the transaction if the corresponding about runs out of scope.*/
        ~GuardedTransaction( )
        {
            this->commit( );
        } // destructor
    }; // class

    std::shared_ptr<bool> pTombStone; // So long the database connection is alive the stone says false.
                                      // As soon as the DB is gone, the stone says true.

  public:
    typedef std::unique_ptr<GuardedTransaction> uniqueGuardedTrxnType;
    typedef std::shared_ptr<GuardedTransaction> sharedGuardedTrxnType;

    SQLDB( const SQLDB& ) = delete; // no DB Connection copies

    // For serializing all table insertions with respect to the current DB-connection.
    // Necessary for getting the correct last insertion ID in case of an auto-increment column. (e.g. with MySQL)
    std::mutex pGlobalInsertLock;

    SQLDB( ) : DBImpl( ), pTombStone( std::make_shared<bool>( false ) )
    {}

    SQLDB( const std::string& rsDBName )
    {
        throw std::runtime_error( "DB-Construction with name not implemented jet." );
    } // constructor

    ~SQLDB( )
    {
        // Inform about the "death" of the database connection.
        *pTombStone = true;
        // Now the destructor of the DB implementor is called ...
    }; // destructor

    int64_t lastRowId( )
    {
        throw std::runtime_error( "lastRowId of SQLDB is not implemented yet." );
    } // method

    /** @brief Directly execute the statement in DB.
     */
    void execStmt( const std::string& rsStmtTxt )
    {
        DBImpl::execSQL( rsStmtTxt );
    } // method

    /** @brief A commitGuard immediately starts a transaction and commits it, if it goes out of scope.
     * Destructing the guard after destructing the database leads to a crash.
     */
    std::unique_ptr<GuardedTransaction> uniqueGuardedTrxn( )
    {
        return std::make_unique<GuardedTransaction>( *this, pTombStone );
    } // method

    std::unique_ptr<GuardedTransaction> sharedGuardedTrxn( )
    {
        return std::make_unique<GuardedTransaction>( *this, pTombStone );
    } // method

    // FIXME: Not safe now in the case of several connections.
    bool indexExists( const std::string& rsTblName, const std::string& rsIdxName )
    {
        return DBImpl::indexExistsInDB( rsTblName, rsIdxName );
    } // method
}; // SQLDB


template <typename DBCon> class SQLStatement
{
  protected:
    std::shared_ptr<SQLDB<DBCon>> pDB; // Database connection
    std::unique_ptr<typename DBCon::PreparedStmt> pStmt; // pointer to insert statement

  public:
    SQLStatement( const SQLStatement& ) = delete; // no statement copies

    SQLStatement( std::shared_ptr<SQLDB<DBCon>> pDB, const std::string& rsStmtText )
        : pDB( pDB ), pStmt( std::make_unique<typename DBCon::PreparedStmt>( this->pDB, rsStmtText ) )
    {} // constructor

    template <typename... ArgTypes> inline int exec( ArgTypes&&... args )
    {
        return static_cast<int>( pStmt->bindAndExec( std::forward<ArgTypes>( args )... ) );
    } // method
}; // class


/* @brief An instance of this class models an SQL query. */
template <typename DBCon, typename... ColTypes> class SQLQuery
{
  private:
    std::shared_ptr<SQLDB<DBCon>> pDB; // Database connection
    std::unique_ptr<typename DBCon::template PreparedQuery<ColTypes...>> pQuery; // pointer to insert statement
    const std::string sStmtText; // backup of the query statement text. (used for verbose error reporting)
    /* Deprecated. Execute and bind the query args., but do not fetch the first row. */

    template <typename... ArgTypes> void execAndBind( ArgTypes&&... args )
    {
        // Execute statement
        pQuery->bindAndExec( std::forward<ArgTypes>( args )... );
        // Bind for later fetching
        pQuery->bindResult( );
    } // method

    template <typename F> void forAllRowsDo( F&& func )
    {
        // Fetch all rows and apply func to all of them
        while( pQuery->fetchNextRow( ) )
            // unpack the tuple and call func (C++17 fold expression)
            STD_APPLY( func, pQuery->tCellValues );
    } // method

  public:
    SQLQuery( std::shared_ptr<SQLDB<DBCon>> pDB, const std::string& rsStmtText )
        : pDB( pDB ),
          pQuery( std::make_unique<typename DBCon::template PreparedQuery<ColTypes...>>( this->pDB, rsStmtText ) ),
          sStmtText( rsStmtText )
    {} // constructor

    template <typename... ArgTypes> bool execAndFetch( ArgTypes&&... args )
    {
        // Execute the query
        this->execAndBind( std::forward<ArgTypes>( args )... );
        // Fetch first row for getting correct EOF value.
        return this->next( );
    } // method

    /** @brief Execute the query passing args and call the function func for all rows of the query outcome
     */
    template <typename F, typename... ArgTypes> void execAndForAll( F&& func, ArgTypes&&... args )
    {
        this->execAndBind( std::forward<ArgTypes>( args )... );
        this->forAllRowsDo( std::forward<F>( func ) );
    } // method

    /** @brief Execute the query and get the n-th cell of the first row of a query.
     */
    template <int COL_NUM, typename... ArgTypes>
    typename std::tuple_element<COL_NUM, std::tuple<ColTypes...>>::type execAndGetNthCell( ArgTypes&&... args )
    {
        // Execute query, bind, and fetch first row
        this->execAndBind( std::forward<ArgTypes>( args )... );
        if( !pQuery->fetchNextRow( ) )
            throw std::runtime_error( "SQLQuery: Tried to retrieve first row for an empty query outcome. For stmt:" +
                                      sStmtText + "\nArgs: " + dumpArgPack( args... ) );
        return std::get<COL_NUM>( pQuery->tCellValues );
    } // method

    /** @brief Executes the query and delivers the first value of the first row as result.
     *  WARNING: The type is automatically the type of the first column. (FIXME: fix this!)
     */
    typedef typename std::tuple_element<0, std::tuple<ColTypes...>>::type FstColType;
    template <typename... ArgTypes> FstColType scalar( ArgTypes&&... args )
    {
        return execAndGetNthCell<0>( std::forward<ArgTypes>( args )... );
    } // method

    /* Delivers a reference to a tuple holding the data of the current row.
     * WARNING: For efficiency reasons, the tuple is delivered by reference. The returned reference
     * stays valid for the lifetime of the current query object.
     * https://stackoverflow.com/questions/24725740/using-auto-and-decltype-to-return-reference-from-function-in-templated-class
     */
    inline auto get( ) -> decltype( pQuery->getCellValues( ) )&
    {
        try
        {
            return pQuery->getCellValues( );
        } // try
        catch( const std::exception& rxExept )
        {
            throw std::runtime_error( "SQLQuery: next() received an internal error for stmt: " + sStmtText +
                                      "\nInternal Error: " + rxExept.what( ) );
        } // catch
    } // method

    /** @brief Fetch next row of query.
     *  Returns true, if a row could be fetched successfully, false otherwise (indicating EOF).
     *	The fresh row can be received via get.
     */
    inline bool next( )
    {
        return pQuery->fetchNextRow( );
    } // method

    /** @brief End Of File. Delivers true, if the previous call of next() did not deliver a fresh row.
     *         This kind of eof works in a "look back" fashion; it tells if the previous fetch failed or not.
     */
    inline bool eof( )
    {
        try
        {
            return pQuery->eofLookBack( );
        } // try
        catch( const std::exception& rxExept )
        {
            throw std::runtime_error( "SQLQuery: eof() received an internal error for stmt: " + sStmtText +
                                      "\nInternal Error: " + rxExept.what( ) );
        } // catch
    } // method

    /* Delivers the outcome of a query as list of tuples.
     * DEPRECATED!
     */
    template <class... ArgTypes>
    std::vector<typename std::tuple<ColTypes...>> executeAndStoreAllInVector( ArgTypes&&... args )
    {
        // throw std::runtime_error( "executeAndStoreAllInVector is untested." );
        // Returned vector that receives column of table
        std::vector<typename std::tuple<ColTypes...>> vRetVec;
        // Execute query, bind, and fetch first row
        this->execAndBind( std::forward<ArgTypes>( args )... );
        // Fetch all rows and add them to the returned vector
        while( pQuery->fetchNextRow( ) )
            vRetVec.push_back( pQuery->tCellValues );
        return vRetVec;
    } // template method


    /* Delivers one column of the outcome of query as vector.
     * DEPRECATED!
     */
    template <size_t COL_NUM, class... ArgTypes>
    std::vector<typename std::tuple_element<COL_NUM, std::tuple<ColTypes...>>::type>
    executeAndStoreInVector( ArgTypes&&... args )
    {
        // throw std::runtime_error( "executeAndStoreAllInVector is untested." );
        // Returned vector that receives column of table
        std::vector<typename std::tuple_element<COL_NUM, std::tuple<ColTypes...>>::type> vRetVec;
        // Execute query, bind, and fetch first row
        this->execAndBind( std::forward<ArgTypes>( args )... );
        // Fetch all rows and add them to the returned vector
        while( pQuery->fetchNextRow( ) )
            vRetVec.emplace_back( std::get<COL_NUM>( pQuery->tCellValues ) );
        return vRetVec;
    } // template method
}; // class


// Constants for table definitions via json
const std::string TABLE_NAME = "TABLE_NAME";
const std::string TABLE_COLUMNS = "TABLE_COLUMNS";
const std::string SQLITE_EXTRA = "SQLITE_EXTRA";
const std::string COLUMN_NAME = "COLUMN_NAME";
const std::string CONSTRAINTS = "CONSTRAINTS";
const std::string PLACEHOLDER = "PLACEHOLDER";
const std::string CPP_EXTRA = "CPP_EXTRA";
const std::string SQL_EXTRA = "SQL_EXTRA";
const std::string PRIMARY_KEY = "PRIMARY_KEY";
const std::string FOREIGN_KEY = "FOREIGN_KEY";
const std::string REFERENCES = "REFERENCES";

// Constants for index definitions via json
const std::string INDEX_NAME = "INDEX_NAME";
const std::string INDEX_COLUMNS = "INDEX_COLUMNS";
const std::string WHERE = "WHERE";

/* Tips: https://stackoverflow.com/questions/667643/mysql-batch-updates-in-c
 * Change the name to SQLTableView
 */
template <typename DBCon, typename... ColTypes> class SQLTable
{
  protected:
    /** @brief: Inner class for representing view to an index.
     * { "INDEX_NAME", "name_of_your_index" } - item is option
     * { "INDEX_COLUMNS", "columns in comma separated form "} - duty
     * { "WHERE", "predicate expression" } - item is option
     */
    class SQLIndexView
    {
        const json jIndexDef; // copy of JSON index definition

        std::string makeIndexCreateStmt( const std::string& rsTblName, const std::string& rsIdxName )
        {
            if( jIndexDef.count( INDEX_COLUMNS ) != 1 )
                throw std::runtime_error(
                    "The JSON definition for a SQL index requires one INDEX_COLUMNS item exactly." );
            std::string sCols = jIndexDef[ INDEX_COLUMNS ];
            std::string sStmt = "CREATE INDEX " + rsIdxName + " ON " + rsTblName + "(" + sCols + ")";

            // WHERE is not supported by MySQL
            if( jIndexDef.count( WHERE ) )
            {
                if( DBCon::supportsWhereClauseForIndex( ) )
                    sStmt.append( " WHERE " ).append( jIndexDef[ WHERE ] );
                else
                    std::cout << "WARNING: WHERE clause ignored." << std::endl;
            } // if
#ifdef SQL_VERBOSE
            std::cout << "Index creation statement: " << sStmt << std::endl;
#endif
            return sStmt;
        } // method

      public:
        SQLIndexView( const SQLTable<DBCon, ColTypes...>* pTable,
                      const json& rjIndexDef ) // index definition in JSON)
            : jIndexDef( rjIndexDef ) // copy the index def. to attribute
        {
            // If there is no index name in the JSON, generate one.
            std::string sIdxName = jIndexDef.count( INDEX_NAME ) ? std::string( jIndexDef[ INDEX_NAME ] )
                                                                 : pTable->getTableName( ) + "_idx";

            // When we check the existence of the index as well as during creation,
            // we require an exclusive lock on the database connection.
            if( !pTable->pDB->indexExists( pTable->getTableName( ), sIdxName ) )
            {
                pTable->pDB->execSQL( makeIndexCreateStmt( pTable->getTableName( ), sIdxName ) );
            } // if
            else
            {
#ifdef SQL_VERBOSE
                std::cout << "Index exists already, skip creation." << std::endl;
#endif
            }
        } // constructor
    }; // inner class SQL Index

  public:
    /** @brief: Implements the concept of bulk inserts for table views.
     *  The bulk inserter always inserts NULL's on columns having type std::nullptr_t.
     */
    template <size_t BUF_SIZE,
              typename... InsTypes> // InsTypes - either equal to corresponding type in ColTypes or std::nullptr_t
    class SQLBulkInserter
    {
      private:
        std::array<std::tuple<InsTypes...>, BUF_SIZE> aBuf; // buffer of values inserted by a single op.
        size_t uiInsPos; // index of the next insert into the array
        std::unique_ptr<typename DBCon::PreparedStmt> pBulkInsertStmt; // pointer to prepared bulk insert statement
        std::unique_ptr<typename DBCon::PreparedStmt> pSingleInsertStmt; // required for buffer flush

#if BULK_INSERT_BY_TUPLE_CATENATION // Nice Haskell like approach, but apparently to much for most C++ compilers ...
        // Implementation part of cat_arr_of_tpl
        template <typename Array, std::size_t... I>
        auto cat_arr_of_tpl_impl( const Array& a, std::index_sequence<I...> )
        {
            return std::tuple_cat( std::move( a[ I ] )... );
        } // meta

        /** @brief Concatenates an array of tuples and returns the resulting single tuple.
         * IMPORTANT:
         * Tuple elements are moved for efficiency, so the array and its elements should not be moved after catenation.
         */
        template <typename T, std::size_t N, typename Indices = std::make_index_sequence<N>>
        auto cat_arr_of_tpl( const std::array<T, N>& a )
        {
            return cat_arr_of_tpl_impl( a, Indices{} );
        } // meta

        /** @brief Inserts the buffer content into the table by executing a bulk insert statement.
         * Design alternative: iterate over the array and bind each tuple separately.
         * Discussion: The latter approach requires more code but avoids template instantiation problems.
         */
        inline void bulkInsert( )
        {
            auto tCatTpl = cat_arr_of_tpl( aBuf ); // all tuples of aBuf concatenated to a single one
            // DEBUG: std::cout << typeid(tCatTpl).name() << std::endl;

            // std::apply transforms the concatenated tuple to a argument pack and passes this to the lambda.
            // The lambda forwards the argument to bindAndExec via references for avoiding copies.
            // This statement creates trouble for some GCC compilers (template instantiation depth exceeds maximum) ...
            STD_APPLY( [&]( auto&... args ) { pBulkInsertStmt->bindAndExec( args... ); }, tCatTpl );
        } // method
#else // Iterating approach for parameter binding with bulk inserts. (Lacks beauty, but better manageable for compilers)

        /** @brief Unpack the tuple to an argument pack and bind using this pack.
         *  (Part of bulkInsert)
         */
        template <int OFFSET, typename... Args> void doSingleBind( const std::tuple<Args...>& rTpl )
        {
            STD_APPLY( [&]( auto&... args ) //
                       { pBulkInsertStmt->template bind<OFFSET>( args... ); },
                       rTpl );
        } // method

        /** @brief Implementation part of forAllDoBind */
        template <typename T, std::size_t N, std::size_t... Idx>
        void forAllDoBindImpl( const std::array<T, N>& a, std::index_sequence<Idx...> )
        {
            // Requires C++17 folded expression support ...
            ( doSingleBind<Idx>( a[ Idx ] ), ... );
        } // meta

        /** @brief Compile time iteration over the array a for binding each tuple in the array (each row) */
        template <typename T, std::size_t N> void forAllDoBind( const std::array<T, N>& a )
        {
            forAllDoBindImpl( a, std::make_index_sequence<N>{} );
        } // meta

        /** @brief Inserts the buffer content into the table by executing a bulk insert statement.
         *  Design alternative: iterate over the array and bind each tuple separately.
         *  Discussion: The latter approach requires more code but avoids the template instantiation problems.
         */
        inline void bulkInsert( )
        {
            // Iterates over the array during compile time.
            forAllDoBind( aBuf );
            // After binding all arguments, actually execute the insert statement.
            pBulkInsertStmt->exec( );
        } // method
#endif // alternative approach

      public:
        /** @brief Construct bulk-inserter.
         *  The table must be part of the database already, or the construction fails.
         *  Implementation detail:
         *  Because we can not guarantee the life of host table for all of the life of the bulk inserter,
         *  we should not keep a reference to the table. Instead we copy the required info of the table.
         */
        SQLBulkInserter( SQLTable& rxHost )
            : uiInsPos( 0 ),
              pBulkInsertStmt( // compile bulk insert stmt
                  std::make_unique<typename DBCon::PreparedStmt>( rxHost.pDB, rxHost.makeInsertStmt( BUF_SIZE ) ) ),
              pSingleInsertStmt( // compile single insert stmt
                  std::make_unique<typename DBCon::PreparedStmt>( rxHost.pDB, rxHost.makeInsertStmt( 1 ) ) )
        {
            static_assert( sizeof...( InsTypes ) == sizeof...( ColTypes ) );
        } // constructor

        /** @brief Inserts a row into the table via a bulk-insert approach.
         */
        inline void insert( const InsTypes... args )
        {
            aBuf[ uiInsPos ] = std::tuple<InsTypes...>( args... ); // TO DO: Check for std::move( args )...
            if( ++uiInsPos == BUF_SIZE )
            {
                // bulkInsert( ) does not inspects uiInsPos anymore. However, it can throw an exceptions.
                // In order to avoid the crash scenario described in flush(),  uiInsPos must be set zero before calling
                // bulkInsert().
                uiInsPos = 0; // reset counter
                bulkInsert( ); // write full buffer to DB
            } // if
        } // method

        /** @brief Flush a non-full buffer to the database.
         */
        inline void flush( )
        {
            // uiInsPos must be set zero before calling bindAndExec, because bindAndExec could throw an exception
            // which in turn triggers a destructor call. However, in the case of an exception, the flush in the
            // destructor should not lead to an additional call of bindAndExec, because it would lead to a crash.
            auto uiInsPosBackup = uiInsPos;
            uiInsPos = 0; // reset insert position counter
            for( size_t uiCount = 0; uiCount < uiInsPosBackup; uiCount++ )
                // Write the current tuple in the array to the DB
                STD_APPLY( [&]( auto&... args ) { pSingleInsertStmt->bindAndExec( args... ); }, aBuf[ uiCount ] );
        } // method

        /** @brief Destructor flushes the buffer.
         */
        ~SQLBulkInserter( )
        {
            this->flush( ); // Due to the design, we do not need to swallow exceptions here (see flush).
        } // destructor
    }; // class

    template <size_t BUF_SIZE,
              typename... InsTypes> // InsTypes - either equal to corresponding type in ColTypes or std::nullptr_t
    class SQLFileBulkInserter
    {
      private:
        std::array<std::tuple<InsTypes...>, BUF_SIZE> aBuf; // buffer of values inserted by a single op.
        size_t uiInsPos; // index of the next insert into the array
        size_t uiInsCnt; // counter for all inserts so far

        /** @brief Serializes a value for CSV representation.
         *  NULL values are represented by '\N'.
         */
        template <typename Type> std::string csvPrint( Type& rVal )
        {
            return std::to_string( rVal );
        }; // method

        std::string csvPrint( const std::string& rVal )
        {
            return "'" + rVal + "'";
        }; // method

        std::string csvPrint( const std::nullptr_t& rVal )
        {
            return "\\N";
        }; // method

        // Tuple printer for ostream.
        // Found at: https://en.cppreference.com/w/cpp/utility/integer_sequence
        template <class Ch, class Tr, class Tuple, std::size_t... Is>
        void prtTpltoStreamImpl( std::basic_ostream<Ch, Tr>& os, const Tuple& t, std::index_sequence<Is...> )
        {
            // Requires C++17 folded expression support ...
            ( ( os << ( Is == 0 ? "" : "\t" ) << csvPrint( std::get<Is>( t ) ) ), ... );
        } // meta

        template <class Ch, class Tr, class... Args>
        void prtTpltoStream( std::basic_ostream<Ch, Tr>& os, const std::tuple<Args...>& t )
        {
            prtTpltoStreamImpl( os, t, std::index_sequence_for<Args...>{} );
            os << "\n";
        } // meta

        // FIXME: Move to library with meta programming
        template <typename F, typename T, std::size_t N, std::size_t... Idx>
        void for_all_do_impl( F f, const std::array<T, N>& a, std::index_sequence<Idx...> )
        {
            ( f( a[ Idx ] ), ... );
        } // meta

        // FIXME: Move to library with meta programming
        template <typename F, typename T, std::size_t N> void for_all_do( F f, const std::array<T, N>& a )
        {
            for_all_do_impl( f, a, std::make_index_sequence<N>{} );
        } // meta

        /** @brief Writes the content of the buffer aBuf to the output-stream using CSV.
         */
        inline void writeBufToStream( )
        {
            for_all_do( [&]( auto& rTpl ) { prtTpltoStream( ofStream, rTpl ); }, aBuf );
        } // method

        fs::path uploadFileName( const std::string& rsExtension )
        {
            std::string sSecureFilePrivPath = pHostTblDB->getVarSecureFilePriv( );
            if( sSecureFilePrivPath.empty( ) )
                // sSecureFilePrivPath = "/MAdata/tmp";
                sSecureFilePrivPath = "/tmp";

            return fs::path( sSecureFilePrivPath ) /
                   fs::path( std::string( "upload_" ) + sHostTblName + rsExtension + ".csv" );
        } // method

        std::string sHostTblName; // name of host table
        std::shared_ptr<SQLDB<DBCon>> pHostTblDB; // database connection of the host table
        fs::path sCSVFileName; // name of the file for CSV output
        std::ofstream ofStream; // pointer to output stream
        bool bStreamIsVoid; // boolean state. If stream is void, it has to be opened first

      public:
        SQLFileBulkInserter( SQLTable& rxHost, const std::string& sCSVFileName )
            : sHostTblName( rxHost.getTableName( ) ),
              pHostTblDB( rxHost.pDB ),
              sCSVFileName( uploadFileName( sCSVFileName ) ), // must become a JSON-parameter
              bStreamIsVoid( true ) // Boolean state that
        {
            // Quick hack:
            std::cout << "FILE NAME:" << this->sCSVFileName.generic_string( ) << std::endl;
        } // constructor

        /** @brief Inserts a row into the table belonging to the bulk inserter.
         */
        inline void insert( const InsTypes... args )
        {
            if( bStreamIsVoid ) // 'bRelease == true' implies that the stream (file) must be closed.
            {
                // Open the stream and get any existing content purged.
                ofStream.open( sCSVFileName, std::ofstream::out | std::ofstream::trunc );
                bStreamIsVoid = false;
            } // if
            aBuf[ uiInsPos ] = std::tuple<InsTypes...>( args... ); // TO DO: Check for std::move( args )...
            if( ++uiInsPos == BUF_SIZE )
            {
                writeBufToStream( ); // write buffer to file
                uiInsPos = 0;
            } // if

            // Release if file limit reached
            if( ++uiInsCnt % 100000 == 0 )
                this->release( );
        } // method

        /** @brief: Actually insert the values in the file to the table.
         *  With MySQL this results in a LOAD statement.
         */
        inline void release( bool bRelDoToDestruct = false )
        {
            if( !bStreamIsVoid )
            {
                this->flush( ); // flush before release
                // IMPORTANT: Status setting must come first, because fillTableByFile can throw an exception
                // (in this case, the release() call of the destructor must not go to the true branch!)
                bStreamIsVoid = true;
                // Close the stream so that it can be opened by the reader
                ofStream.close( );

                try
                {
                    pHostTblDB->fillTableByFile( sCSVFileName, this->sHostTblName ); // blocks until finished
                }
                catch( std::exception& e )
                {
                    std::cout << "EX:" << e.what( ) << std::endl;
                }
                // Close the stream so that it can be reopened ...

            } // if
            else if( !bRelDoToDestruct )
                throw std::runtime_error( "FileBulkInserter: Your tried to release a void stream." );
        } // method

        /** @brief Flush a non-full buffer to the database.
         */
        inline void flush( )
        {
            for( size_t uiCount = 0; uiCount < uiInsPos; uiCount++ )
                // Add the current tuple the file
                prtTpltoStream( ofStream, aBuf[ uiCount ] );

            uiInsPos = 0; // reset insert position counter
        } // method

        /** @brief Destructor flushes the buffer
         */
        ~SQLFileBulkInserter( )
        {
            this->release( true ); // true indicates that the release call is done by the destructor
            // Delete the CSV-file if it exists.
            // REINSERT: if( fs::exists( this->sCSVFileName ) )
            // REINSERT:     fs::remove( this->sCSVFileName );
        } // destructor
    }; // class (SQLFileBulkInserter)

  protected:
    /** @brief get the SQL-type for each table column via the C++-type.
     *  ( C++ types are automatically translated to SQL types. )
     *  @param - Translator The delivered class that must define a C++ to SQL type translation
     *  Structured JSON dump of table def: std::cout << std::setw( 2 ) << jTableDef << std::endl;
     */
    template <class Translator, typename... ColumnTypes> struct ColTypeTranslator
    {
        // column iteration: recursive case
        template <size_t N, typename TypeCurrCol, typename... TypesRemainCols> struct TranslateTypes
        {
            static void iterate( std::vector<std::string>& rvDBColTypes )
            {
                // With respect to the Translator::template:
                // https://stackoverflow.com/questions/2105901/how-to-fix-expected-primary-expression-before-error-in-c-template-code
                rvDBColTypes.push_back( Translator::template getSQLTypeName<TypeCurrCol>( ) );
                // recursive call
                TranslateTypes<N - 1, TypesRemainCols...>::iterate( rvDBColTypes );
            } // method
        }; // struct

        // column iteration: base case (via partial specialization)
        template <typename TypeCurrCol> struct TranslateTypes<1, TypeCurrCol>
        {
            static void iterate( std::vector<std::string>& rvDBColTypes )
            {
                rvDBColTypes.push_back( Translator::template getSQLTypeName<TypeCurrCol>( ) );
            } // method
        }; // struct

        /** @brief Translate C++ types to SQL types via the Functor */
        static inline std::vector<std::string> getSQLColTypes( )
        {
            std::vector<std::string> vColsSQLTypeNames;
            TranslateTypes<sizeof...( ColumnTypes ), ColumnTypes...>::iterate( vColsSQLTypeNames );
            return vColsSQLTypeNames;
        } // method

        /** @brief Dump the SQL column types to cout. */
        static void dumpSQLColTypes( )
        {
            auto vColNames = getSQLColTypes( );
            for( auto s : vColNames )
                std::cout << s << " ";
            std::cout << std::endl;
        } // method
    }; // outer struct

    // Protected attributes
    std::shared_ptr<SQLDB<DBCon>> pDB; // database connection (templated)
    const json jTableDef; // json table definition (jTableDef must stay due to references)
    const json& rjTableCols; // reference into jTableDef
    const std::vector<std::string> vSQLColumnTypes; // SQL types of the table columns as text
    bool bDropOnDestr; // if true, table gets dropped at object destruction
    std::unique_ptr<typename DBCon::PreparedStmt> pInsertStmt; // pointer to prepared insert statement

#if 0
    const std::set<size_t> xAutoNullCols; // positions of all columns receiving auto NULL insertion
#endif

    /** @brief Make the text of an appropriate SQL table creation statement.
     *  TO DO: Improved parsing and error reporting.
     */
    std::string makeTableCreateStmt( )
    {
        std::string sStmt = "CREATE TABLE " + getTableName( ) + " (";
        for( size_t iItr = 0; iItr < this->rjTableCols.size( ); )
        {
            auto& rjCol = this->rjTableCols[ iItr ]; // current column in jTableDef
            sStmt
                .append( rjCol[ COLUMN_NAME ] ) // column name
                .append( " " )
                .append( vSQLColumnTypes[ iItr ] ); // column type
            if( rjCol.count( CONSTRAINTS ) )
                // CONSTRAINTS must be plain text describing all constraints
                sStmt.append( " " ).append( rjCol[ CONSTRAINTS ] );
            // insert separating comma
            if( ++iItr < this->rjTableCols.size( ) )
                sStmt.append( ", " );
        } // for

        // Primary Key (for composite form of primary key)
        if( jTableDef.count( PRIMARY_KEY ) )
            sStmt.append( ", PRIMARY KEY (" ).append( jTableDef[ PRIMARY_KEY ] ).append( ")" );

        // Foreign Key definitions
        for( auto& rjItem : jTableDef.items( ) )
            if( rjItem.key( ) == FOREIGN_KEY )
            { // Found definition
                auto& rjVal = rjItem.value( );
                if( rjVal.count( COLUMN_NAME ) != 1 || rjVal.count( REFERENCES ) != 1 )
                    throw std::runtime_error( "JSON table definition for table: " + getTableName( ) +
                                              "\nFOREIGN_KEY definition does not comprise exactly "
                                              "one COLUMN_NAME item as well as REFERENCE item." );
                sStmt.append( ", FOREIGN KEY (" )
                    .append( rjVal[ COLUMN_NAME ] )
                    .append( ")" )
                    .append( " REFERENCES " )
                    .append( rjVal[ REFERENCES ] );
            } // if
        // Close statement
        sStmt.append( ")" );
#ifdef SQL_VERBOSE
        std::cout << "SQL table creation statement: " << sStmt << std::endl;
#endif
        return sStmt;
    } // method
  public:
    /** @brief Creates the text for a prepared SQL INSERT statement.
     *  uiNumberVals determines the number of values (rows) in the case of multiple row inserts.
     *  @details Syntax should work with most SQL dialects.
     */
    std::string makeInsertStmt( const size_t uiNumVals = 1 )
    {
        std::string sStmt = "INSERT INTO ";
        sStmt.append( getTableName( ) ).append( " VALUES " );

        for( size_t uiItrRow = 0; uiItrRow < uiNumVals; )
        {
            sStmt.append( "(" );
            // Comma separated list
            for( size_t uiItr = 0; uiItr < this->rjTableCols.size( ); )
            {
                if( this->rjTableCols[ uiItr ].count( PLACEHOLDER ) == 0 )
                    sStmt.append( "?" ); // default insert statement
                else // custom insert statement
                {
                    // max one insert statement per column
                    assert( this->rjTableCols[ uiItr ].count( PLACEHOLDER ) == 1 );
                    sStmt.append( this->rjTableCols[ uiItr ][ PLACEHOLDER ] ); // custom insert statement
                } // else

                // insert separating comma
                if( ++uiItr < this->rjTableCols.size( ) )
                    sStmt.append( ", " );
            } // inner for
            sStmt.append( ")" );
            // insert separating comma
            if( ++uiItrRow < uiNumVals )
                sStmt.append( ", " );
        } // outer for
#ifdef SQL_VERBOSE
        std::cout << "SQL insert statement: " << sStmt << std::endl;
#endif
        return sStmt;
    } // function
  protected:
    /** @brief Make the text of an appropriate SQL table deletion statement. */
    std::string makeTableDropStmt( )
    {
        return "DROP TABLE IF EXISTS " + getTableName( );
    } // method

    /** @brief Make a SQL statement for deleting all table rows. */
    std::string makeTableDeleteAllRowsStmt( )
    {
        return "DELETE FROM  " + getTableName( );
    } // method

    /** @brief Drop the table in DB. (Should only be done by the destructor.) */
    void drop( )
    {
        pDB->execSQL( makeTableDropStmt( ) );
    } // method

    /** @brief Get the name of the current table. */
    std::string getTableName( ) const
    {
        return jTableDef[ TABLE_NAME ];
    } // method

    std::string dumpJsonDefToStr( )
    {
        std::stringstream ss;
        ss << "JSON table definition:\n" << std::setw( 2 ) << this->jTableDef << std::endl;
        return ss.str( );
    } // method

    /** @brief: Get the columns reference safely.
     */
    const json& getTableCols( )
    {
#ifdef SQL_VERBOSE
        std::cout << "JSON table definition:\n" << std::setw( 2 ) << this->jTableDef << std::endl;
#endif
        if( this->jTableDef.count( TABLE_COLUMNS ) != 1 )
            throw std::runtime_error( dumpJsonDefToStr( ) +
                                      "\nJSON table definitions require exactly one TABLE_COLUMNS section." );
        return this->jTableDef[ TABLE_COLUMNS ];
    } // method

  public:
    typedef ColTypeTranslator<typename DBCon::TypeTranslator, ColTypes...> CollTypeTranslation;

    /** @brief Initializes the table for use.
     *  @details If the table does not exist in the DB, the table is created first.
     */
    void init( )
    {
        // Create table if not existing in DB
        if( !pDB->tableExistsInDB( getTableName( ) ) )
            pDB->execSQL( makeTableCreateStmt( ) );
        else
        {
            // Verify the table for correctness
        }

        // Create prepared insert statement, now where the existence of the table is guaranteed
        // Improvement: Could be done on demand ...
        pInsertStmt = std::make_unique<typename DBCon::PreparedStmt>( this->pDB, makeInsertStmt( ) );

        // Parse CPP extra section
        if( jTableDef.count( CPP_EXTRA ) )
        {
            for( auto& rxCPP_Extra : jTableDef[ CPP_EXTRA ] )
            {
                if( rxCPP_Extra == "DROP ON DESTRUCTION" )
                {
                    this->bDropOnDestr = true;
                } // if
            } // for
        } // if

        // INACTIVE: // Parse SQL extra section
        // INACTIVE: if( jTableDef.count( SQL_EXTRA ) )
        // INACTIVE: {
        // INACTIVE:     for( auto& rxSQL_Extra : jTableDef[ SQL_EXTRA ] )
        // INACTIVE:     {
        // INACTIVE:     } // for
        // INACTIVE: } // if
    } // method

    /** @brief Dump the table content. */
    void dump( )
    {
        SQLQuery<DBCon, ColTypes...> xQuery( this->pDB, "SELECT * FROM " + getTableName( ) );
        xQuery.execAndForAll( []( const auto&... val ) {
            ( ( std::cout << val << ',' ), ... );
            std::cout << std::endl;
        } );
        // xQuery.applyToAllRows( []( const auto&... val ) { ( ( std::cout << val << ',' ), ... ); } );
    } // method


    /** @brief Insert the argument pack as fresh row into the table without guaranteeing type correctness.
     *  @details This form of the insert does not guarantees that there are no problems with column types at runtime.
     *  It allows the injection of NULL values into an insertion by passing (void *)NULL at th column position, where
     *  the NULL value shall occurs.
     *  Don't use insertNonSafe, if you do not need explicit NULL values in the database.
     */
    template <typename... ArgTypes> inline void insertNonSafe( const ArgTypes&... args )
    {
        // static_assert( sizeof...( ArgTypes ) == sizeof...( ColTypes ) );
        auto iAffectedRows = pInsertStmt->bindAndExec( args... );
        if( iAffectedRows != 1 )
            throw std::runtime_error( "SQL DB insert. iAffectedRows != 1. (" + std::to_string( iAffectedRows ) + ")" );
    } // method

    /** @brief: Type-safely insert the argument pack as fresh row into the table. */
    inline SQLTable& insert( const ColTypes&... args )
    {
        this->insertNonSafe( args... );
        return *this;
    } // method

    // Alias for bulk inserter type
    template <size_t BUF_SIZE> using SQLBulkInserterType = SQLBulkInserter<BUF_SIZE, ColTypes...>;

    /** @brief Delivers a shared pointer to a bulk inserter for inserting table rows type-safely.
     *   TIP: Definition of a bulk inserter (don't forget the keyword template with GCC!):
     *        auto xBulkInserter = table.template getBulkInserter< size >();
     */
    template <size_t BUF_SIZE> std::shared_ptr<SQLBulkInserterType<BUF_SIZE>> getBulkInserter( )
    {
        return std::make_shared<SQLBulkInserterType<BUF_SIZE>>( *this );
    } // method

    /** @brief: Delete all rows in the table. */
    SQLTable& deleteAllRows( )
    {
        pDB->execSQL( makeTableDeleteAllRowsStmt( ) );
        return *this;
    } // method

    /** @brief: Creates requested index if not already existing. */
    void addIndex( const json& rjIndexDef )
    {
        SQLIndexView test( this, rjIndexDef );
    } // method

    SQLTable( const SQLTable& ) = delete; // no table copies

    /* Constructor
     * Design improvement: The positions of the NULL insertions could be coded via the JSON table definition
     */
    SQLTable( std::shared_ptr<SQLDB<DBCon>> pDB, // DB connector
              const json& rjTableDef // table definition in JSON
#if 0
              , const std::set<size_t>& xAutoNullCols = { } // positions of columns with NULL insertions
#endif
              )
        : pDB( pDB ),
          jTableDef( rjTableDef ), // deep copy
          rjTableCols( getTableCols( ) ),
          vSQLColumnTypes( CollTypeTranslation::getSQLColTypes( ) ),
          bDropOnDestr( false )
#if 0
          , xAutoNullCols( xAutoNullCols )
#endif
    {
        if( rjTableCols.size( ) != vSQLColumnTypes.size( ) )
            throw std::runtime_error(
                "Incorrect SQL table definition. Number of C++ types does not match number of columns." );
        init( );
    }; // constructor

    /* Destructor */
    ~SQLTable( )
    {
        do_exception_safe( [&]( ) {
            if( pDB && bDropOnDestr )
                this->drop( );
        } );
    } // destructor
}; // class (SQLTable)


/** @brief Variation of the normal SQL table having an automatic primary key.
 *  Primary Key is of type int64_t and on an additional first column called ID.
 */
template <typename DBCon, typename... ColTypes>
#ifdef PRIMARY_KEY_ON_LAST_ROW
class SQLTableWithAutoPriKey : public SQLTable<DBCon, ColTypes..., int64_t>
#else
class SQLTableWithAutoPriKey : public SQLTable<DBCon, int64_t, ColTypes...>
#endif
{
    /* Inject primary key column definition into table definition */
    json inject( const json& rjTableDef )
    {
        // Create deep copy of the table definition
        json jTableDef( rjTableDef );
#ifdef PRIMARY_KEY_ON_LAST_ROW
        if( jTableDef.count( TABLE_COLUMNS ) )
            jTableDef[ TABLE_COLUMNS ].push_back( json::object( {{COLUMN_NAME, "ID"},
                                                                 { CONSTRAINTS,
                                                                   "NOT NULL AUTO_INCREMENT PRIMARY KEY" }} ) );
#else
        // Primary key on first row:
        if( jTableDef.count( TABLE_COLUMNS ) )
            jTableDef[ TABLE_COLUMNS ].insert(
                jTableDef[ TABLE_COLUMNS ].begin( ),
                json::object( {{COLUMN_NAME, "id"}, {CONSTRAINTS, "NOT NULL AUTO_INCREMENT UNIQUE PRIMARY KEY"}} ) );
#endif
        return jTableDef;
    } // method

    /** @brief Insert the argument pack as fresh row into the table in a thread-safe way.
     *	Delivers the primary key of the inserted row as return value.
     *  @details We need a lock_guard, because in the case of concurrent inserts (on DB level) we have to guarantee that
     *   all AUTO_INCREMENT inserts occur serialized for getting the correct AUTO_INCREMENT value.
     */
    template <typename... ArgTypes> inline int64_t insertThreadSafe( const ArgTypes&... args )
    {
        std::lock_guard<std::mutex> xGuard( this->pDB->pGlobalInsertLock );
        // Thread-safe region (till end of method).
        SQLTable<DBCon, int64_t, ColTypes...>::insertNonSafe( nullptr, args... );
        return this->pDB->getLastAutoIncrVal( );
    } // method

  public:
    SQLTableWithAutoPriKey( const SQLTableWithAutoPriKey& ) = delete; // no table copies

    /* Constructor */
    SQLTableWithAutoPriKey( std::shared_ptr<SQLDB<DBCon>> pDB, const json& rjTableDef )
#ifdef PRIMARY_KEY_ON_LAST_ROW
        : SQLTable<DBCon, ColTypes..., int64_t>( pDB, inject( rjTableDef ),
                                                 std::set<size_t>( {rjTableDef[ TABLE_COLUMNS ].size( )} )
#else
        : SQLTable<DBCon, int64_t, ColTypes...>( pDB, inject( rjTableDef ) /* , std::set<size_t>( { 0 } ) */
#endif
          )
    {} // constructor

    /** @brief Inserts the argument pack as fresh row into the table without guaranteeing type correctness.
     *	Delivers the primary key of the inserted row as return value.
     *  @details It allows the injection of NULL values into an insertion by passing nullptr at the column position,
     *   where the NULL value shall occurs.
     *   Don't use insertNonSafe, if you do not need explicit NULL values in the database.
     */
    template <typename... ArgTypes> inline int64_t insertNonSafe( const ArgTypes&... args )
    {
        return this->insertThreadSafe( args... );
    } // method

    /** @brief Inserts a fresh row into the table type-safely. (type-safe variant of insertNonSafe)
     * Delivers the primary key of the inserted row as return value.
     * FIXME: std::forward<ArgTypes>( args )...
     */
    inline int64_t insert( const ColTypes&... args )
    {
        return this->insertThreadSafe( args... );
    } // method

    // Alias for bulk inserter type
    template <size_t BUF_SIZE>
    using SQLBulkInserterType =
        typename SQLTable<DBCon, int64_t, ColTypes...>::template SQLBulkInserter<BUF_SIZE, std::nullptr_t, ColTypes...>;

    /** @brief Delivers a shared pointer to a bulk inserter for inserting table rows type-safely.
     *   TIP: Definition of a bulk inserter (don't forget the keyword template with GCC!):
     *        auto xBulkInserter = table.template getBulkInserter< size >();
     */
    template <size_t BUF_SIZE> std::shared_ptr<SQLBulkInserterType<BUF_SIZE>> getBulkInserter( )
    {
        return std::make_shared<SQLBulkInserterType<BUF_SIZE>>( *this );
    } // method

    // Alias for bulk inserter type
    template <size_t BUF_SIZE>
    using SQLFileBulkInserterType =
        typename SQLTable<DBCon, int64_t, ColTypes...>::template SQLFileBulkInserter<BUF_SIZE, std::nullptr_t,
                                                                                     ColTypes...>;

    template <size_t BUF_SIZE>
    std::shared_ptr<SQLFileBulkInserterType<BUF_SIZE>> getFileBulkInserter( const std::string& pCSVFileName )
    {
        return std::make_shared<SQLFileBulkInserterType<BUF_SIZE>>( *this, pCSVFileName );
    } // method
}; // class
=======
/* Authors: Arne Kutzner and Markus Schmidt
 * Created: Jan. 2020
 * MIT License
 * @file common.h
 * @brief General API for SQL-like databases. Use this API in combination with a connector to work with SQL databases.
 */

#pragma once

// #define SQL_VERBOSE // define me if required
#include <cerrno> // error management for file I/O
#include <cstring> // error management for file I/O
#include <fstream>
#include <iomanip>
#include <iostream>
#include <memory>
#include <mutex>
#include <set>
#include <string>
#include <vector>

// For getting the code working with gcc 6.x.x compiler
#if( __GNUC__ && ( __GNUC__ < 7 ) )
#include <experimental/tuple>
#define STD_APPLY std::experimental::apply
#else
#include <tuple>
#define STD_APPLY std::apply
#endif

#include <json.hpp>
// json support should have been included already by the connector ...
using nlohmann::json;

/** @brief Returns a string that contains info regarding types and values of an argument pack.
 *  Primarily for debugging purposes...
 */
template <typename... ArgTypes> std::string dumpArgPack( ArgTypes&&... args )
{
    std::stringstream xInfStream;
    ( ( xInfStream << typeid( args ).name( ) << ":" << args << "  " ), ... );
    return xInfStream.str( );
} // helper function

/** @brief Delivers hex string for integer value.
 *  See: https://stackoverflow.com/questions/5100718/integer-to-hex-string-in-c
 */
template <typename T> inline std::string intToHex( T val, size_t width = sizeof( T ) * 2 )
{
    std::stringstream ss;
    ss << std::setfill( '0' ) << std::setw( width ) << std::hex << ( val | 0 );
    return ss.str( );
} // helper function

/** @brief Executes the func so that exceptions are swallowed.
 *  @detail For destructors and threads so that they do not throw.
 */
template <typename F> inline void doNoExcept( F&& func, std::string sInfo = "" )
{
    try
    {
        func( );
    } // try
    catch( std::exception& rxExcept )
    {
        std::cerr << sInfo << ( sInfo.empty( ) ? "" : " - " )
                  << std::string( "The following exceptions is dropped:\n" ) + rxExcept.what( ) << std::endl;
    } // catch
    catch( ... )
    {
        std::cerr << sInfo << ( sInfo.empty( ) ? "" : "\n" ) << "Drop unknown exception." << std::endl;
    } // catch
} // method


/** @brief An instance represents a connection to DB-system like MySQL etc.
 *   DBImpl must be a class that implements a database API.
 *  @detail A single connection is supposed not to be thread-safe. For multiple threads use a connection pool.
 */
template <typename DBImpl> class SQLDB : public DBImpl
{
    /** brief The guard guarantees that the transaction commits of the object runs out of scope.
     */
    class GuardedTransaction
    {
        SQLDB<DBImpl>& rHost; // host DB connection
        std::shared_ptr<bool> pHostTombStone; // for checking the aliveness of the host
        bool bStateCommitted; // Is true if the transaction has been committed, false otherwise

      public:
        GuardedTransaction( const GuardedTransaction& ) = delete; // no transaction copies

        GuardedTransaction( SQLDB<DBImpl>& rHost, std::shared_ptr<bool> pHostTombStone )
            : rHost( rHost ), pHostTombStone( pHostTombStone ), bStateCommitted( true )
        {
            this->start( );
        } // constructor

        /** brief Commit the transaction */
        void commit( )
        {
            if( bStateCommitted )
                throw std::runtime_error( "SQL-DB Transaction:\nYou tried to commit after committing already." );
            if( *pHostTombStone )
                throw std::runtime_error( "SQL-DB Transaction:\nYou tried to commit although the database connection "
                                          "has been gone already." );
            rHost.commitTrxn( );
            this->bStateCommitted = true;
        } // method

        /** brief Start the transaction */
        void start( )
        {
            if( !bStateCommitted )
                throw std::runtime_error( "SQL-DB Transaction:\nYou have to commit before starting a transaction." );
            if( *pHostTombStone )
                throw std::runtime_error(
                    "SQL-DB Transaction:\nYou tried to start a transaction although the database connection "
                    "has been gone already." );
            rHost.startTrxn( );
            this->bStateCommitted = false;
        } // method

        /* Commit the transaction if the corresponding about runs out of scope.*/
        ~GuardedTransaction( )
        {
            this->commit( );
        } // destructor
    }; // class (GuardedTransaction)

    std::shared_ptr<bool> pTombStone; // So long the database connection is alive the stone says false.
                                      // As soon as the DB is gone, the stone says true.

  public:
    typedef std::unique_ptr<GuardedTransaction> uniqueGuardedTrxnType;
    typedef std::shared_ptr<GuardedTransaction> sharedGuardedTrxnType;
    typedef DBImpl DBImplForward; // Forwarding of the template parameter type
    const std::string sConId; // unique connection ID with respect to the current machine

    SQLDB( const SQLDB& ) = delete; // no DB connection copies

    // For serializing all table insertions with respect to the current DB-connection.
    // Necessary for getting the correct last insertion ID in case of an auto-increment column. (e.g. with MySQL)
    // FIXME: Remove the lock, because it is not necessary.
    std::mutex pGlobalInsertLock;

    SQLDB( const std::string& rsDBName = "" )
        : DBImpl( rsDBName ),
          pTombStone( std::make_shared<bool>( false ) ), // initialize tombstone
          sConId( intToHex( reinterpret_cast<uint64_t>( this ) ) ) // use the address for id creation
    {} // constructor


    ~SQLDB( )
    {
        // Inform about the "death" of the database connection.
        *pTombStone = true;
        // Now the destructor of the DB implementor is called ...
    }; // destructor

    int64_t lastRowId( )
    {
        throw std::runtime_error( "lastRowId of SQLDB is not implemented yet." );
    } // method

    /** @brief Directly execute the statement in DB. */
    void execStmt( const std::string& rsStmtTxt )
    {
        DBImpl::execSQL( rsStmtTxt );
    } // method

    /** @brief A commitGuard immediately starts a transaction and commits it, if it goes out of scope.
     * Destructing the guard after destructing the database leads to a crash.
     */
    std::unique_ptr<GuardedTransaction> uniqueGuardedTrxn( )
    {
        return std::make_unique<GuardedTransaction>( *this, pTombStone );
    } // method

    std::unique_ptr<GuardedTransaction> sharedGuardedTrxn( )
    {
        return std::make_unique<GuardedTransaction>( *this, pTombStone );
    } // method

    // WARNING: If indexExists is coupled with an index creation, it should be executed "pool safe".
    bool indexExists( const std::string& rsTblName, const std::string& rsIdxName )
    {
        return DBImpl::indexExistsInDB( rsTblName, rsIdxName );
    } // method

    /** @brief This function should be redefined in pooled SQL connections so that the function is executed in mutex
     * protected environment. In a single connection we simply execute the function.
     */
    template <typename F> void doPoolSafe( F&& func )
    {
        func( );
    } // method
}; // SQLDB


template <typename DBCon> class SQLStatement
{
  protected:
    std::shared_ptr<DBCon> pDB; // Database connection //--
    std::unique_ptr<typename DBCon::PreparedStmt> pStmt; // pointer to insert statement

  public:
    SQLStatement( const SQLStatement& ) = delete; // no statement copies

    SQLStatement( std::shared_ptr<DBCon> pDB, const std::string& rsStmtText ) //--
        : pDB( pDB ), pStmt( std::make_unique<typename DBCon::PreparedStmt>( this->pDB, rsStmtText ) )
    {} // constructor

    template <typename... ArgTypes> inline int exec( ArgTypes&&... args )
    {
        return static_cast<int>( pStmt->bindAndExec( std::forward<ArgTypes>( args )... ) );
    } // method
}; // class


/* @brief An instance of this class models an SQL query. */
template <typename DBCon, typename... ColTypes> class SQLQuery
{
  private:
    std::shared_ptr<DBCon> pDB; // Database connection //--
    std::unique_ptr<typename DBCon::template PreparedQuery<ColTypes...>> pQuery; // pointer to insert statement
    const std::string sStmtText; // backup of the query statement text. (used for verbose error reporting)
    /* Deprecated. Execute and bind the query args., but do not fetch the first row. */

    template <typename... ArgTypes> void execAndBind( ArgTypes&&... args )
    {
        // Execute statement
        pQuery->bindAndExec( std::forward<ArgTypes>( args )... );
        // Bind for later fetching
        pQuery->bindResult( );
    } // method

    template <typename F> void forAllRowsDo( F&& func )
    {
        // Fetch all rows and apply func to all of them
        while( pQuery->fetchNextRow( ) )
            // unpack the tuple and call func (C++17 fold expression)
            STD_APPLY( func, pQuery->tCellValues );
    } // method

  public:
    SQLQuery( std::shared_ptr<DBCon> pDB, const std::string& rsStmtText ) //--
        : pDB( pDB ),
          pQuery( std::make_unique<typename DBCon::template PreparedQuery<ColTypes...>>( this->pDB, rsStmtText ) ),
          sStmtText( rsStmtText )
    {} // constructor

    template <typename... ArgTypes> bool execAndFetch( ArgTypes&&... args )
    {
        // Execute the query
        this->execAndBind( std::forward<ArgTypes>( args )... );
        // Fetch first row for getting correct EOF value.
        return this->next( );
    } // method

    /** @brief Execute the query passing args and call the function func for all rows of the query outcome
     */
    template <typename F, typename... ArgTypes> void execAndForAll( F&& func, ArgTypes&&... args )
    {
        this->execAndBind( std::forward<ArgTypes>( args )... );
        this->forAllRowsDo( std::forward<F>( func ) );
    } // method

    /** @brief Execute the query and get the n-th cell of the first row of a query.
     */
    template <int COL_NUM, typename... ArgTypes>
    typename std::tuple_element<COL_NUM, std::tuple<ColTypes...>>::type execAndGetNthCell( ArgTypes&&... args )
    {
        // Execute query, bind, and fetch first row
        this->execAndBind( std::forward<ArgTypes>( args )... );
        if( !pQuery->fetchNextRow( ) )
            throw std::runtime_error( "SQLQuery: Tried to retrieve first row for an empty query outcome. For stmt:" +
                                      sStmtText + "\nArgs: " + dumpArgPack( args... ) );
        return std::get<COL_NUM>( pQuery->tCellValues );
    } // method

    /** @brief Executes the query and delivers the first value of the first row as result.
     *  WARNING: The type is automatically the type of the first column. (FIXME: fix this!)
     */
    typedef typename std::tuple_element<0, std::tuple<ColTypes...>>::type FstColType;
    template <typename... ArgTypes> FstColType scalar( ArgTypes&&... args )
    {
        return execAndGetNthCell<0>( std::forward<ArgTypes>( args )... );
    } // method

    /* Delivers a reference to a tuple holding the data of the current row.
     * WARNING: For efficiency reasons, the tuple is delivered by reference. The returned reference
     * stays valid for the lifetime of the current query object.
     * https://stackoverflow.com/questions/24725740/using-auto-and-decltype-to-return-reference-from-function-in-templated-class
     */
    inline auto get( ) -> decltype( pQuery->getCellValues( ) )&
    {
        try
        {
            return pQuery->getCellValues( );
        } // try
        catch( const std::exception& rxExept )
        {
            throw std::runtime_error( "SQLQuery: next() received an internal error for stmt: " + sStmtText +
                                      "\nInternal Error: " + rxExept.what( ) );
        } // catch
    } // method

    /** @brief Fetch next row of query.
     *  Returns true, if a row could be fetched successfully, false otherwise (indicating EOF).
     *	The fresh row can be received via get.
     */
    inline bool next( )
    {
        return pQuery->fetchNextRow( );
    } // method

    /** @brief End Of File. Delivers true, if the previous call of next() did not deliver a fresh row.
     *         This kind of eof works in a "look back" fashion; it tells if the previous fetch failed or not.
     */
    inline bool eof( )
    {
        try
        {
            return pQuery->eofLookBack( );
        } // try
        catch( const std::exception& rxExept )
        {
            throw std::runtime_error( "SQLQuery: eof() received an internal error for stmt: " + sStmtText +
                                      "\nInternal Error: " + rxExept.what( ) );
        } // catch
    } // method

    /* Delivers the outcome of a query as list of tuples.
     * DEPRECATED!
     */
    template <class... ArgTypes>
    std::vector<typename std::tuple<ColTypes...>> executeAndStoreAllInVector( ArgTypes&&... args )
    {
        // throw std::runtime_error( "executeAndStoreAllInVector is untested." );
        // Returned vector that receives column of table
        std::vector<typename std::tuple<ColTypes...>> vRetVec;
        // Execute query, bind, and fetch first row
        this->execAndBind( std::forward<ArgTypes>( args )... );
        // Fetch all rows and add them to the returned vector
        while( pQuery->fetchNextRow( ) )
            vRetVec.push_back( pQuery->tCellValues );
        return vRetVec;
    } // template method


    /* Delivers one column of the outcome of query as vector.
     * DEPRECATED!
     */
    template <size_t COL_NUM, class... ArgTypes>
    std::vector<typename std::tuple_element<COL_NUM, std::tuple<ColTypes...>>::type>
    executeAndStoreInVector( ArgTypes&&... args )
    {
        // throw std::runtime_error( "executeAndStoreAllInVector is untested." );
        // Returned vector that receives column of table
        std::vector<typename std::tuple_element<COL_NUM, std::tuple<ColTypes...>>::type> vRetVec;
        // Execute query, bind, and fetch first row
        this->execAndBind( std::forward<ArgTypes>( args )... );
        // Fetch all rows and add them to the returned vector
        while( pQuery->fetchNextRow( ) )
            vRetVec.emplace_back( std::get<COL_NUM>( pQuery->tCellValues ) );
        return vRetVec;
    } // template method
}; // class


// Constants for table definitions via json
const std::string TABLE_NAME = "TABLE_NAME";
const std::string TABLE_COLUMNS = "TABLE_COLUMNS";
const std::string SQLITE_EXTRA = "SQLITE_EXTRA";
const std::string COLUMN_NAME = "COLUMN_NAME";
const std::string CONSTRAINTS = "CONSTRAINTS";
const std::string CPP_EXTRA = "CPP_EXTRA";
const std::string SQL_EXTRA = "SQL_EXTRA";
const std::string PRIMARY_KEY = "PRIMARY_KEY";
const std::string FOREIGN_KEY = "FOREIGN_KEY";
const std::string REFERENCES = "REFERENCES";

// Constants for index definitions via json
const std::string INDEX_NAME = "INDEX_NAME";
const std::string INDEX_COLUMNS = "INDEX_COLUMNS";
const std::string WHERE = "WHERE";

/* Tips: https://stackoverflow.com/questions/667643/mysql-batch-updates-in-c
 * Change the name to SQLTableView
 */
template <typename DBCon, typename... ColTypes> class SQLTable
{
  protected:
    /** @brief: Inner class for representing view to an index.
     * { "INDEX_NAME", "name_of_your_index" } - item is option
     * { "INDEX_COLUMNS", "columns in comma separated form "} - duty
     * { "WHERE", "predicate expression" } - item is option
     */
    class SQLIndexView
    {
        const json jIndexDef; // copy of JSON index definition

        std::string makeIndexCreateStmt( const std::string& rsTblName, const std::string& rsIdxName )
        {
            if( jIndexDef.count( INDEX_COLUMNS ) != 1 )
                throw std::runtime_error(
                    "The JSON definition for a SQL index requires one INDEX_COLUMNS item exactly." );
            std::string sCols = jIndexDef[ INDEX_COLUMNS ];
            std::string sStmt = "CREATE INDEX " + rsIdxName + " ON " + rsTblName + "(" + sCols + ")";

            // WHERE is not supported by MySQL
            if( jIndexDef.count( WHERE ) )
            {
                if( DBCon::supportsWhereClauseForIndex( ) )
                    sStmt.append( " WHERE " ).append( jIndexDef[ WHERE ] );
                else
                    std::cout << "WARNING: WHERE clause ignored." << std::endl;
            } // if
#ifdef SQL_VERBOSE
            std::cout << "Index creation statement: " << sStmt << std::endl;
#endif
            return sStmt;
        } // method

      public:
        SQLIndexView( const SQLTable<DBCon, ColTypes...>* pTable,
                      const json& rjIndexDef ) // index definition in JSON)
            : jIndexDef( rjIndexDef ) // copy the index def. to attribute
        {
            // If there is no index name in the JSON, generate one.
            std::string sIdxName = jIndexDef.count( INDEX_NAME ) ? std::string( jIndexDef[ INDEX_NAME ] )
                                                                 : pTable->getTableName( ) + "_idx";

            // In a pooled environment the creation of indexes should be serialzed.
            pTable->pDB->doPoolSafe( [ & ] {
                // When we check the existence of the index as well as during creation,
                // we require an exclusive lock on the database connection.
                if( !pTable->pDB->indexExists( pTable->getTableName( ), sIdxName ) )
                {
                    pTable->pDB->execSQL( makeIndexCreateStmt( pTable->getTableName( ), sIdxName ) );
                } // if
                else
                {
#ifdef SQL_VERBOSE
                    std::cout << "Index exists already, skip creation." << std::endl;
#endif
                }
            } ); // doPoolSafe
        } // constructor
    }; // inner class SQL Index

  public:
    /** @brief: Implements the concept of bulk inserts for table views.
     *  The bulk inserter always inserts NULL's on columns having type std::nullptr_t.
     */
    template <size_t BUF_SIZE,
              typename... InsTypes> // InsTypes - either equal to corresponding type in ColTypes or std::nullptr_t
    class SQLBulkInserter
    {
      private:
        std::array<std::tuple<InsTypes...>, BUF_SIZE> aBuf; // buffer of values inserted by a single op.
        size_t uiInsPos; // index of the next insert into the array
        std::unique_ptr<typename DBCon::PreparedStmt> pBulkInsertStmt; // pointer to prepared bulk insert statement
        std::unique_ptr<typename DBCon::PreparedStmt> pSingleInsertStmt; // required for buffer flush

#if BULK_INSERT_BY_TUPLE_CATENATION // Nice Haskell like approach, but apparently to much for most C++ compilers ...
        // Implementation part of cat_arr_of_tpl
        template <typename Array, std::size_t... I>
        auto cat_arr_of_tpl_impl( const Array& a, std::index_sequence<I...> )
        {
            return std::tuple_cat( std::move( a[ I ] )... );
        } // meta

        /** @brief Concatenates an array of tuples and returns the resulting single tuple.
         * IMPORTANT:
         * Tuple elements are moved for efficiency, so the array and its elements should not be moved after catenation.
         */
        template <typename T, std::size_t N, typename Indices = std::make_index_sequence<N>>
        auto cat_arr_of_tpl( const std::array<T, N>& a )
        {
            return cat_arr_of_tpl_impl( a, Indices{ } );
        } // meta

        /** @brief Inserts the buffer content into the table by executing a bulk insert statement.
         * Design alternative: iterate over the array and bind each tuple separately.
         * Discussion: The latter approach requires more code but avoids template instantiation problems.
         */
        inline void bulkInsert( )
        {
            auto tCatTpl = cat_arr_of_tpl( aBuf ); // all tuples of aBuf concatenated to a single one
            // DEBUG: std::cout << typeid(tCatTpl).name() << std::endl;

            // std::apply transforms the concatenated tuple to a argument pack and passes this to the lambda.
            // The lambda forwards the argument to bindAndExec via references for avoiding copies.
            // This statement creates trouble for some GCC compilers (template instantiation depth exceeds maximum) ...
            STD_APPLY( [ & ]( auto&... args ) { pBulkInsertStmt->bindAndExec( args... ); }, tCatTpl );
        } // method
#else // Iterating approach for parameter binding with bulk inserts. (Lacks beauty, but better manageable for compilers)

        /** @brief Unpack the tuple to an argument pack and bind using this pack.
         *  (Part of bulkInsert)
         */
        template <int OFFSET, typename... Args> void doSingleBind( const std::tuple<Args...>& rTpl )
        {
            STD_APPLY( [ & ]( auto&... args ) //
                       { pBulkInsertStmt->template bind<OFFSET>( args... ); },
                       rTpl );
        } // method

        /** @brief Implementation part of forAllDoBind */
        template <typename T, std::size_t N, std::size_t... Idx>
        void forAllDoBindImpl( const std::array<T, N>& a, std::index_sequence<Idx...> )
        {
            // Requires C++17 folded expression support ...
            ( doSingleBind<Idx>( a[ Idx ] ), ... );
        } // meta

        /** @brief Compile time iteration over the array a for binding each tuple in the array (each row) */
        template <typename T, std::size_t N> void forAllDoBind( const std::array<T, N>& a )
        {
            forAllDoBindImpl( a, std::make_index_sequence<N>{ } );
        } // meta

        /** @brief Inserts the buffer content into the table by executing a bulk insert statement.
         *  Design alternative: iterate over the array and bind each tuple separately.
         *  Discussion: The latter approach requires more code but avoids the template instantiation problems.
         */
        inline void bulkInsert( )
        {
            // Iterates over the array during compile time.
            forAllDoBind( aBuf );
            // After binding all arguments, actually execute the insert statement.
            pBulkInsertStmt->exec( );
        } // method
#endif // alternative approach

      public:
        /** @brief Construct bulk-inserter.
         *  The table must be part of the database already, or the construction fails.
         *  Implementation detail:
         *  Because we can not guarantee the life of host table for all of the life of the bulk inserter,
         *  we should not keep a reference to the table. Instead we copy the required info of the table.
         */
        SQLBulkInserter( SQLTable& rxHost )
            : uiInsPos( 0 ),
              pBulkInsertStmt( // compile bulk insert stmt
                  std::make_unique<typename DBCon::PreparedStmt>( rxHost.pDB, rxHost.makeInsertStmt( BUF_SIZE ) ) ),
              pSingleInsertStmt( // compile single insert stmt
                  std::make_unique<typename DBCon::PreparedStmt>( rxHost.pDB, rxHost.makeInsertStmt( 1 ) ) )
        {
            static_assert( sizeof...( InsTypes ) == sizeof...( ColTypes ) );
        } // constructor

        /** @brief Inserts a row into the table via a bulk-insert approach.
         */
        inline void insert( const InsTypes... args )
        {
            aBuf[ uiInsPos ] = std::tuple<InsTypes...>( args... ); // TO DO: Check for std::move( args )...
            if( ++uiInsPos == BUF_SIZE )
            {
                // bulkInsert( ) does not inspects uiInsPos anymore. However, it can throw an exceptions.
                // In order to avoid the crash scenario described in flush(),  uiInsPos must be set zero before calling
                // bulkInsert().
                uiInsPos = 0; // reset counter
                bulkInsert( ); // write full buffer to DB
            } // if
        } // method

        /** @brief Flush a non-full buffer to the database.
         */
        inline void flush( )
        {
            // uiInsPos must be set zero before calling bindAndExec, because bindAndExec could throw an exception
            // which in turn triggers a destructor call. However, in the case of an exception, the flush in the
            // destructor should not lead to an additional call of bindAndExec, because it would lead to a crash.
            auto uiInsPosBackup = uiInsPos;
            uiInsPos = 0; // reset insert position counter
            for( size_t uiCount = 0; uiCount < uiInsPosBackup; uiCount++ )
                // Write the current tuple in the array to the DB
                STD_APPLY( [ & ]( auto&... args ) { pSingleInsertStmt->bindAndExec( args... ); }, aBuf[ uiCount ] );
        } // method

        /** @brief Destructor flushes the buffer.
         */
        ~SQLBulkInserter( )
        {
            // Throwing an exception in a destructor results in undefined behavior.
            // Therefore, we swallow these exceptions and report them via std:cerr.
            doNoExcept( [ this ] { this->flush( ); } );
        } // destructor
    }; // class

    /** @brief Like a standard SQLBulkInserter, but for the streaming a CSV-file is used in between. This approach is
     *  sometimes faster than the standard SQLBulkInserter.
     *  IMPORTANT NOTICE: Call release() before a SQLFileBulkInserter runs out of scope. In this case you get an
     *  exception, if something goes wrong. If you let do the release-job automatically by the destructor all exception
     *  are swallowed and you won't get any feedback about problems.
     */
    template <size_t BUF_SIZE,
              typename... InsTypes> // InsTypes - either equal to corresponding type in ColTypes or std::nullptr_t
    class SQLFileBulkInserter
    {
      private:
        std::array<std::tuple<InsTypes...>, BUF_SIZE> aBuf; // buffer of values inserted by a single op.
        size_t uiInsPos; // index of the next insert into the array
        size_t uiInsCnt; // counter for all inserts so far

        /** @brief Serializes a value for CSV representation.
         *  NULL values are represented by '\N'.
         */
        template <typename Type> std::string csvPrint( Type& rVal )
        {
            return std::to_string( rVal );
        }; // method

        std::string csvPrint( const std::string& rVal )
        {
            return "'" + rVal + "'";
        }; // method

        std::string csvPrint( const std::nullptr_t& rVal )
        {
            return "\\N";
        }; // method

        // Tuple printer for ostream.
        // Found at: https://en.cppreference.com/w/cpp/utility/integer_sequence
        template <class Ch, class Tr, class Tuple, std::size_t... Is>
        void prtTpltoStreamImpl( std::basic_ostream<Ch, Tr>& os, const Tuple& t, std::index_sequence<Is...> )
        {
            // Requires C++17 folded expression support ...
            ( ( os << ( Is == 0 ? "" : "\t" ) << csvPrint( std::get<Is>( t ) ) ), ... );
        } // meta

        template <class Ch, class Tr, class... Args>
        void prtTpltoStream( std::basic_ostream<Ch, Tr>& os, const std::tuple<Args...>& t )
        {
            prtTpltoStreamImpl( os, t, std::index_sequence_for<Args...>{ } );
            os << "\n";
        } // meta

        // FIXME: Move to library with meta programming
        template <typename F, typename T, std::size_t N, std::size_t... Idx>
        void for_all_do_impl( F f, const std::array<T, N>& a, std::index_sequence<Idx...> )
        {
            ( f( a[ Idx ] ), ... );
        } // meta

        // FIXME: Move to library with meta programming
        template <typename F, typename T, std::size_t N> void for_all_do( F f, const std::array<T, N>& a )
        {
            for_all_do_impl( f, a, std::make_index_sequence<N>{ } );
        } // meta

        /** @brief Writes the content of the buffer aBuf to the output-stream using CSV.
         */
        inline void writeBufToStream( )
        {
            for_all_do( [ & ]( auto& rTpl ) { prtTpltoStream( ofStream, rTpl ); }, aBuf );
        } // method

        /** @brief Creates a filename for the CSV-file to be uploaded using the directory given by the backend.
         */
        fs::path uploadFileName( const std::string& rsConId, // id of the SQL connection
                                 const std::string& rsExtension ) // possible additive extension
        {
            auto pUploadDir = pHostTblDB->getDataUploadDir( );

            return pUploadDir /
                   fs::path( std::string( "upload_" ) + sHostTblName + "_con_" + rsConId + rsExtension + ".csv" );
        } // method

        // Private attributes
        std::string sHostTblName; // name of host table
        std::shared_ptr<DBCon> pHostTblDB; // database connection of the host table /--
        fs::path sCSVFileName; // name of the file for CSV output
        std::ofstream ofStream; // pointer to output stream
        bool bStreamIsVoid; // boolean state; if the stream is void, it has to be opened first
        int64_t uiReleaseThreshold; // if the file comprises uiReleaseThreshold rows, automatically release it

      public:
        SQLFileBulkInserter( SQLTable& rxHost, int64_t uiReleaseThreshold,
                             const std::string& rsExtension )
            : uiInsPos( 0 ), // initialize buffer position counter
              uiInsCnt( 0 ), // initialize counter for total number of insertions
              sHostTblName( rxHost.getTableName( ) ),
              pHostTblDB( rxHost.pDB ),
              sCSVFileName( uploadFileName( rxHost.pDB->sConId, rsExtension ) ), // filename used for CSV upload
              bStreamIsVoid( true ), // Boolean state that
              uiReleaseThreshold( uiReleaseThreshold )
        {
            // DEBUG: std::cout << "SQLFileBulkInserter filename:" << this->sCSVFileName.generic_string( ) << std::endl;
        } // constructor

        /** @brief Inserts a row into the table belonging to the bulk inserter.
         */
        inline void insert( const InsTypes... args )
        {
            if( bStreamIsVoid ) // 'bRelease == true' implies that the stream (file) must be closed.
            {
                // Open the stream and get any existing content purged.
                ofStream.open( sCSVFileName, std::ofstream::out | std::ofstream::trunc );
                // Check whether something went wrong
                if( !ofStream )
                    throw std::runtime_error( "SQLFileBulkInserter - Opening file: " + sCSVFileName.string( ) +
                                              " failed due to reason:\n" + strerror( errno ) );
                bStreamIsVoid = false;
            } // if
            aBuf[ uiInsPos ] = std::tuple<InsTypes...>( args... ); // TO DO: Check for std::move( args )...
            if( ++uiInsPos == BUF_SIZE )
            {
                writeBufToStream( ); // write buffer to file
                uiInsPos = 0;
            } // if

            // Release if file limit reached
            if( ++uiInsCnt % ( static_cast<const size_t>( uiReleaseThreshold ) ) == 0 )
                this->release( );
        } // method

        /** @brief: Actually insert the values in the file to the table.
         *  With MySQL this results in a LOAD statement.
         */
        inline void release( bool bRelDueToDestruct = false )
        {
            if( !bStreamIsVoid )
            {
                this->flush( ); // flush remaining buffer rows
                // IMPORTANT: Status setting must come first, because fillTableByFile can throw an exception
                // (in this case, the release() call of the destructor should not go to the true branch!)
                bStreamIsVoid = true;
                // Close the stream so that it can be opened by the reader ...
                ofStream.close( );
                pHostTblDB->fillTableByFile( sCSVFileName, this->sHostTblName ); // blocks until finished
            } // if
            else if( !bRelDueToDestruct )
                throw std::runtime_error( "FileBulkInserter: Your tried to release a void stream." );
        } // method

        /** @brief Flush a non-full buffer to the file.
         */
        inline void flush( )
        {
            for( size_t uiCount = 0; uiCount < uiInsPos; uiCount++ )
                // Add the current tuple the file
                prtTpltoStream( ofStream, aBuf[ uiCount ] );

            uiInsPos = 0; // reset insert position counter
        } // method

        /** @brief Destructor flushes the buffer while dropping exceptions.
         */
        ~SQLFileBulkInserter( )
        {
            // Throwing an exception in a destructor results in undefined behavior. Therefore, we swallow these
            // exceptions and report them via std:cerr.
            doNoExcept(
                [ this ] {
                    this->release( true ); // true indicates that the release call is done by the destructor
                    // Delete the CSV-file if it exists.
                    if( fs::exists( this->sCSVFileName ) )
                        fs::remove( this->sCSVFileName );
                },
                "Destructor of SQLFileBulkInserter threw exception." );
        } // destructor
    }; // class (SQLFileBulkInserter)

  protected:
    /** @brief get the SQL-type for each table column via the C++-type.
     *  ( C++ types are automatically translated to SQL types. )
     *  @param - Translator The delivered class that must define a C++ to SQL type translation
     *  Structured JSON dump of table def: std::cout << std::setw( 2 ) << jTableDef << std::endl;
     */
    template <class Translator, typename... ColumnTypes> struct ColTypeTranslator
    {
        // column iteration: recursive case
        template <size_t N, typename TypeCurrCol, typename... TypesRemainCols> struct TranslateTypes
        {
            static void iterate( std::vector<std::string>& rvDBColTypes )
            {
                // With respect to the Translator::template:
                // https://stackoverflow.com/questions/2105901/how-to-fix-expected-primary-expression-before-error-in-c-template-code
                rvDBColTypes.push_back( Translator::template getSQLTypeName<TypeCurrCol>( ) );
                // recursive call
                TranslateTypes<N - 1, TypesRemainCols...>::iterate( rvDBColTypes );
            } // method
        }; // struct

        // column iteration: base case (via partial specialization)
        template <typename TypeCurrCol> struct TranslateTypes<1, TypeCurrCol>
        {
            static void iterate( std::vector<std::string>& rvDBColTypes )
            {
                rvDBColTypes.push_back( Translator::template getSQLTypeName<TypeCurrCol>( ) );
            } // method
        }; // struct

        /** @brief Translate C++ types to SQL types via the Functor */
        static inline std::vector<std::string> getSQLColTypes( )
        {
            std::vector<std::string> vColsSQLTypeNames;
            TranslateTypes<sizeof...( ColumnTypes ), ColumnTypes...>::iterate( vColsSQLTypeNames );
            return vColsSQLTypeNames;
        } // method

        /** @brief Dump the SQL column types to cout. */
        static void dumpSQLColTypes( )
        {
            auto vColNames = getSQLColTypes( );
            for( auto s : vColNames )
                std::cout << s << " ";
            std::cout << std::endl;
        } // method
    }; // outer struct

    // Protected attributes
    // typedef std::remove_pointer<DBCon>::type DBConBaseType;
    std::shared_ptr<DBCon> pDB; // database connection (templated) //--
    const json jTableDef; // json table definition (jTableDef must stay due to references)
    const json& rjTableCols; // reference into jTableDef
    const std::vector<std::string> vSQLColumnTypes; // SQL types of the table columns as text
    bool bDropOnDestr; // if true, table gets dropped at object destruction
    std::unique_ptr<typename DBCon::DBImplForward::PreparedStmt> pInsertStmt; // pointer to prepared insert statement

#if 0
    const std::set<size_t> xAutoNullCols; // positions of all columns receiving auto NULL insertion
#endif

    /** @brief Make the text of an appropriate SQL table creation statement.
     *  TO DO: Improved parsing and error reporting.
     */
    std::string makeTableCreateStmt( )
    {
        std::string sStmt = "CREATE TABLE " + getTableName( ) + " (";
        for( size_t iItr = 0; iItr < this->rjTableCols.size( ); )
        {
            auto& rjCol = this->rjTableCols[ iItr ]; // current column in jTableDef
            sStmt
                .append( rjCol[ COLUMN_NAME ] ) // column name
                .append( " " )
                .append( vSQLColumnTypes[ iItr ] ); // column type
            if( rjCol.count( CONSTRAINTS ) )
                // CONSTRAINTS must be plain text describing all constraints
                sStmt.append( " " ).append( rjCol[ CONSTRAINTS ] );
            // insert separating comma
            if( ++iItr < this->rjTableCols.size( ) )
                sStmt.append( ", " );
        } // for

        // Primary Key (for composite form of primary key)
        if( jTableDef.count( PRIMARY_KEY ) )
            sStmt.append( ", PRIMARY KEY (" ).append( jTableDef[ PRIMARY_KEY ] ).append( ")" );

        // Foreign Key definitions
        for( auto& rjItem : jTableDef.items( ) )
            if( rjItem.key( ) == FOREIGN_KEY )
            { // Found definition
                auto& rjVal = rjItem.value( );
                if( rjVal.count( COLUMN_NAME ) != 1 || rjVal.count( REFERENCES ) != 1 )
                    throw std::runtime_error( "JSON table definition for table: " + getTableName( ) +
                                              "\nFOREIGN_KEY definition does not comprise exactly "
                                              "one COLUMN_NAME item as well as REFERENCE item." );
                sStmt.append( ", FOREIGN KEY (" )
                    .append( rjVal[ COLUMN_NAME ] )
                    .append( ")" )
                    .append( " REFERENCES " )
                    .append( rjVal[ REFERENCES ] );
            } // if
        // Close statement
        sStmt.append( ")" );
#ifdef SQL_VERBOSE
        std::cout << "SQL table creation statement: " << sStmt << std::endl;
#endif
        return sStmt;
    } // method
  public:
    /** @brief Creates the text for a prepared SQL INSERT statement.
     *  uiNumberVals determines the number of values (rows) in the case of multiple row inserts.
     *  @detail Syntax should work with most SQL dialects.
     */
    std::string makeInsertStmt( const size_t uiNumVals = 1 )
    {
        std::string sStmt = "INSERT INTO ";
        sStmt.append( getTableName( ) ).append( " VALUES " );

        for( size_t uiItrRow = 0; uiItrRow < uiNumVals; )
        {
            sStmt.append( "(" );
            // Comma separated list
            for( size_t uiItr = 0; uiItr < this->rjTableCols.size( ); )
            {
#if 0
            sStmt.append( this->xAutoNullCols.find( uiItr ) != this->xAutoNullCols.end( ) ? "NULL" : "?" );
#else
                sStmt.append( "?" );
#endif
                // insert separating comma
                if( ++uiItr < this->rjTableCols.size( ) )
                    sStmt.append( ", " );
            } // inner for
            sStmt.append( ")" );
            // insert separating comma
            if( ++uiItrRow < uiNumVals )
                sStmt.append( ", " );
        } // outer for
#ifdef SQL_VERBOSE
        std::cout << "SQL insert statement: " << sStmt << std::endl;
#endif
        return sStmt;
    } // function
  protected:
    /** @brief Make the text of an appropriate SQL table deletion statement. */
    std::string makeTableDropStmt( )
    {
        return "DROP TABLE IF EXISTS " + getTableName( );
    } // method

    /** @brief Make a SQL statement for deleting all table rows. */
    std::string makeTableDeleteAllRowsStmt( )
    {
        return "DELETE FROM  " + getTableName( );
    } // method

    /** @brief Drop the table in DB. (Should only be done by the destructor.) */
    void drop( )
    {
        pDB->execSQL( makeTableDropStmt( ) );
    } // method

    /** @brief Get the name of the current table. */
    std::string getTableName( ) const
    {
        return jTableDef[ TABLE_NAME ];
    } // method

    std::string dumpJsonDefToStr( )
    {
        std::stringstream ss;
        ss << "JSON table definition:\n" << std::setw( 2 ) << this->jTableDef << std::endl;
        return ss.str( );
    } // method

    /** @brief: Get the columns reference safely.
     */
    const json& getTableCols( )
    {
#ifdef SQL_VERBOSE
        std::cout << "JSON table definition:\n" << std::setw( 2 ) << this->jTableDef << std::endl;
#endif
        if( this->jTableDef.count( TABLE_COLUMNS ) != 1 )
            throw std::runtime_error( dumpJsonDefToStr( ) +
                                      "\nJSON table definitions require exactly one TABLE_COLUMNS section." );
        return this->jTableDef[ TABLE_COLUMNS ];
    } // method

  public:
    typedef ColTypeTranslator<typename DBCon::TypeTranslator, ColTypes...> CollTypeTranslation;

    /** @brief Initializes the table for use.
     *  @detail If the table does not exist in the DB, the table is created first.
     */
    void init( )
    {
        // Create table if not existing in DB guarantee
        pDB->doPoolSafe( [ & ] {
            if( !pDB->tableExistsInDB( getTableName( ) ) )
                pDB->execSQL( makeTableCreateStmt( ) );
            else
            {
                // Verify the table for correctness
            } // else
        } );

        // Create prepared insert statement, now where the existence of the table is guaranteed
        // Improvement: Could be done on demand ...
        pInsertStmt = std::make_unique<typename DBCon::PreparedStmt>( this->pDB, makeInsertStmt( ) );

        // Parse CPP extra section
        if( jTableDef.count( CPP_EXTRA ) )
        {
            for( auto& rxCPP_Extra : jTableDef[ CPP_EXTRA ] )
            {
                if( rxCPP_Extra == "DROP ON DESTRUCTION" )
                {
                    this->bDropOnDestr = true;
                } // if
            } // for
        } // if

        // INACTIVE: // Parse SQL extra section
        // INACTIVE: if( jTableDef.count( SQL_EXTRA ) )
        // INACTIVE: {
        // INACTIVE:     for( auto& rxSQL_Extra : jTableDef[ SQL_EXTRA ] )
        // INACTIVE:     {
        // INACTIVE:     } // for
        // INACTIVE: } // if
    } // method

    /** @brief Dump the table content. */
    void dump( )
    {
        SQLQuery<DBCon, ColTypes...> xQuery( this->pDB, "SELECT * FROM " + getTableName( ) );
        xQuery.execAndForAll( []( const auto&... val ) {
            ( ( std::cout << val << ',' ), ... );
            std::cout << std::endl;
        } );
        // xQuery.applyToAllRows( []( const auto&... val ) { ( ( std::cout << val << ',' ), ... ); } );
    } // method


    /** @brief Insert the argument pack as fresh row into the table without guaranteeing type correctness.
     *  @detail This form of the insert does not guarantees that there are no problems with column types at runtime.
     *  It allows the injection of NULL values into an insertion by passing (void *)NULL at th column position,
     * where the NULL value shall occurs. Don't use insertNonSafe, if you do not need explicit NULL values in the
     * database.
     */
    template <typename... ArgTypes> inline void insertNonSafe( const ArgTypes&... args )
    {
        // static_assert( sizeof...( ArgTypes ) == sizeof...( ColTypes ) );
        auto iAffectedRows = pInsertStmt->bindAndExec( args... );
        if( iAffectedRows != 1 )
            throw std::runtime_error( "SQL DB insert. iAffectedRows != 1. (" + std::to_string( iAffectedRows ) + ")" );
    } // method

    /** @brief: Type-safely insert the argument pack as fresh row into the table. */
    inline SQLTable& insert( const ColTypes&... args )
    {
        this->insertNonSafe( args... );
        return *this;
    } // method

    // Alias for bulk inserter type
    template <size_t BUF_SIZE> using SQLBulkInserterType = SQLBulkInserter<BUF_SIZE, ColTypes...>;

    /** @brief Delivers a shared pointer to a bulk inserter for inserting table rows type-safely.
     *   TIP: Definition of a bulk inserter (don't forget the keyword template with GCC!):
     *        auto xBulkInserter = table.template getBulkInserter< size >();
     */
    template <size_t BUF_SIZE> std::shared_ptr<SQLBulkInserterType<BUF_SIZE>> getBulkInserter( )
    {
        return std::make_shared<SQLBulkInserterType<BUF_SIZE>>( *this );
    } // method

    /** @brief Alias for file bulk inserter type */
    template <size_t BUF_SIZE>
    using SQLFileBulkInserterType =
        typename SQLTable<DBCon, ColTypes...>::template SQLFileBulkInserter<BUF_SIZE, ColTypes...>;

    /** @brief Bulk inserter that uses a file for data steaming. */
    template <size_t BUF_SIZE>
    std::shared_ptr<SQLFileBulkInserterType<BUF_SIZE>> getFileBulkInserter( const std::string& pCSVFileName )
    {
        return std::make_shared<SQLFileBulkInserterType<BUF_SIZE>>( *this, pCSVFileName );
    } // method

    /** @brief: Delete all rows in the table. */
    SQLTable& deleteAllRows( )
    {
        pDB->execSQL( makeTableDeleteAllRowsStmt( ) );
        return *this;
    } // method

    /** @brief: Creates requested index if not already existing. */
    void addIndex( const json& rjIndexDef )
    {
        SQLIndexView test( this, rjIndexDef );
    } // method

    SQLTable( const SQLTable& ) = delete; // no table copies

    /* Constructor
     * Design improvement: The positions of the NULL insertions could be coded via the JSON table definition
     */
    SQLTable( std::shared_ptr<DBCon> pDB, // DB connector //--
              const json& rjTableDef // table definition in JSON
#if 0
              , const std::set<size_t>& xAutoNullCols = { } // positions of columns with NULL insertions
#endif
              )
        : pDB( pDB ),
          jTableDef( rjTableDef ), // deep copy
          rjTableCols( getTableCols( ) ),
          vSQLColumnTypes( CollTypeTranslation::getSQLColTypes( ) ),
          bDropOnDestr( false )
#if 0
          , xAutoNullCols( xAutoNullCols )
#endif
    {
        if( rjTableCols.size( ) != vSQLColumnTypes.size( ) )
            throw std::runtime_error(
                "Incorrect SQL table definition. Number of C++ types does not match number of columns." );
        init( );
    }; // constructor

    /* Destructor */
    ~SQLTable( )
    {
        do_exception_safe( [ & ]( ) {
            if( pDB && bDropOnDestr )
                this->drop( );
        } );
    } // destructor
}; // class (SQLTable)


/** @brief Variation of the normal SQL table having an automatic primary key.
 *  Primary Key is of type int64_t and on an additional first column called ID.
 */
template <typename DBCon, typename... ColTypes>
#ifdef PRIMARY_KEY_ON_LAST_ROW
class SQLTableWithAutoPriKey : public SQLTable<DBCon, ColTypes..., int64_t>
#else
class SQLTableWithAutoPriKey : public SQLTable<DBCon, int64_t, ColTypes...>
#endif
{
    /* Inject primary key column definition into table definition */
    json inject( const json& rjTableDef )
    {
        // Create deep copy of the table definition
        json jTableDef( rjTableDef );
#ifdef PRIMARY_KEY_ON_LAST_ROW
        if( jTableDef.count( TABLE_COLUMNS ) )
            jTableDef[ TABLE_COLUMNS ].push_back( json::object( { { COLUMN_NAME, "ID" },
                                                                  { CONSTRAINTS,
                                                                    "NOT NULL AUTO_INCREMENT PRIMARY KEY" } } ) );
#else
        // Primary key on first row:
        if( jTableDef.count( TABLE_COLUMNS ) )
            jTableDef[ TABLE_COLUMNS ].insert(
                jTableDef[ TABLE_COLUMNS ].begin( ),
                json::object(
                    { { COLUMN_NAME, "id" }, { CONSTRAINTS, "NOT NULL AUTO_INCREMENT UNIQUE PRIMARY KEY" } } ) );
#endif
        return jTableDef;
    } // method

    /** @brief Insert the argument pack as fresh row into the table in a thread-safe way.
     *	Delivers the primary key of the inserted row as return value.
     *  @detail We need a lock_guard, because in the case of concurrent inserts (on DB level) we have to guarantee
     *that all AUTO_INCREMENT inserts occur serialized for getting the correct AUTO_INCREMENT value.
     */
    template <typename... ArgTypes> inline int64_t insertThreadSafe( const ArgTypes&... args )
    {
        std::lock_guard<std::mutex> xGuard( this->pDB->pGlobalInsertLock );
        // Thread-safe region (till end of method).
        SQLTable<DBCon, int64_t, ColTypes...>::insertNonSafe( nullptr, args... );
        return this->pDB->getLastAutoIncrVal( );
    } // method

  public:
    SQLTableWithAutoPriKey( const SQLTableWithAutoPriKey& ) = delete; // no table copies

    /* Constructor */
    SQLTableWithAutoPriKey( std::shared_ptr<DBCon> pDB, const json& rjTableDef ) //--
#ifdef PRIMARY_KEY_ON_LAST_ROW
        : SQLTable<DBCon, ColTypes..., int64_t>( pDB, inject( rjTableDef ),
                                                 std::set<size_t>( { rjTableDef[ TABLE_COLUMNS ].size( ) } )
#else
        : SQLTable<DBCon, int64_t, ColTypes...>( pDB, inject( rjTableDef ) /* , std::set<size_t>( { 0 } ) */
#endif
          )
    {} // constructor

    /** @brief Inserts the argument pack as fresh row into the table without guaranteeing type correctness.
     *	Delivers the primary key of the inserted row as return value.
     *  @detail It allows the injection of NULL values into an insertion by passing nullptr at the column position,
     *   where the NULL value shall occurs.
     *   Don't use insertNonSafe, if you do not need explicit NULL values in the database.
     */
    template <typename... ArgTypes> inline int64_t insertNonSafe( const ArgTypes&... args )
    {
        return this->insertThreadSafe( args... );
    } // method

    /** @brief Inserts a fresh row into the table type-safely. (type-safe variant of insertNonSafe)
     * Delivers the primary key of the inserted row as return value.
     * FIXME: std::forward<ArgTypes>( args )...
     */
    inline int64_t insert( const ColTypes&... args )
    {
        return this->insertThreadSafe( args... );
    } // method

    /** @brief Alias for bulk inserter type for tables with primary key */
    template <size_t BUF_SIZE>
    using SQLBulkInserterType =
        typename SQLTable<DBCon, int64_t, ColTypes...>::template SQLBulkInserter<BUF_SIZE, std::nullptr_t, ColTypes...>;

    /** @brief Delivers a shared pointer to a bulk inserter for inserting table rows type-safely.
     *   TIP: Definition of a bulk inserter (don't forget the keyword template with GCC!):
     *        auto xBulkInserter = table.template getBulkInserter< size >();
     */
    template <size_t BUF_SIZE> std::shared_ptr<SQLBulkInserterType<BUF_SIZE>> getBulkInserter( )
    {
        return std::make_shared<SQLBulkInserterType<BUF_SIZE>>( *this );
    } // method

    /** @brief Alias for file bulk inserter type for tables with primary key */
    template <size_t BUF_SIZE>
    using SQLFileBulkInserterType =
        typename SQLTable<DBCon, int64_t, ColTypes...>::template SQLFileBulkInserter<BUF_SIZE, std::nullptr_t,
                                                                                     ColTypes...>;

    /** @brief Bulk inserter that uses a file for data steaming. */
    template <size_t BUF_SIZE>
    std::shared_ptr<SQLFileBulkInserterType<BUF_SIZE>> getFileBulkInserter( int64_t uiReleaseThreshold = 1000000,
                                                                            const std::string& srExtension = "" )
    {
        return std::make_shared<SQLFileBulkInserterType<BUF_SIZE>>( *this, uiReleaseThreshold, srExtension );
    } // method
}; // class
>>>>>>> 651925a2
<|MERGE_RESOLUTION|>--- conflicted
+++ resolved
@@ -1,4 +1,3 @@
-<<<<<<< HEAD
 /* Authors: Arne Kutzner and Markus Schmidt
  * Created: Jan. 2020
  * MIT License
@@ -9,6 +8,8 @@
 #pragma once
 
 // #define SQL_VERBOSE // define me if required
+#include <cerrno> // error management for file I/O
+#include <cstring> // error management for file I/O
 #include <fstream>
 #include <iomanip>
 #include <iostream>
@@ -39,11 +40,42 @@
     std::stringstream xInfStream;
     ( ( xInfStream << typeid( args ).name( ) << ":" << args << "  " ), ... );
     return xInfStream.str( );
-}
+} // helper function
+
+/** @brief Delivers hex string for integer value.
+ *  See: https://stackoverflow.com/questions/5100718/integer-to-hex-string-in-c
+ */
+template <typename T> inline std::string intToHex( T val, size_t width = sizeof( T ) * 2 )
+{
+    std::stringstream ss;
+    ss << std::setfill( '0' ) << std::setw( width ) << std::hex << ( val | 0 );
+    return ss.str( );
+} // helper function
+
+/** @brief Executes the func so that exceptions are swallowed.
+ *  @detail For destructors and threads so that they do not throw.
+ */
+template <typename F> inline void doNoExcept( F&& func, std::string sInfo = "" )
+{
+    try
+    {
+        func( );
+    } // try
+    catch( std::exception& rxExcept )
+    {
+        std::cerr << sInfo << ( sInfo.empty( ) ? "" : " - " )
+                  << std::string( "The following exceptions is dropped:\n" ) + rxExcept.what( ) << std::endl;
+    } // catch
+    catch( ... )
+    {
+        std::cerr << sInfo << ( sInfo.empty( ) ? "" : "\n" ) << "Drop unknown exception." << std::endl;
+    } // catch
+} // method
+
 
 /** @brief An instance represents a connection to DB-system like MySQL etc.
  *   DBImpl must be a class that implements a database API.
- *  @details A single connection is not threadsafe.
+ *  @detail A single connection is supposed not to be thread-safe. For multiple threads use a connection pool.
  */
 template <typename DBImpl> class SQLDB : public DBImpl
 {
@@ -64,6 +96,7 @@
             this->start( );
         } // constructor
 
+        /** brief Commit the transaction */
         void commit( )
         {
             if( bStateCommitted )
@@ -75,6 +108,7 @@
             this->bStateCommitted = true;
         } // method
 
+        /** brief Start the transaction */
         void start( )
         {
             if( !bStateCommitted )
@@ -92,7 +126,7 @@
         {
             this->commit( );
         } // destructor
-    }; // class
+    }; // class (GuardedTransaction)
 
     std::shared_ptr<bool> pTombStone; // So long the database connection is alive the stone says false.
                                       // As soon as the DB is gone, the stone says true.
@@ -100,20 +134,22 @@
   public:
     typedef std::unique_ptr<GuardedTransaction> uniqueGuardedTrxnType;
     typedef std::shared_ptr<GuardedTransaction> sharedGuardedTrxnType;
-
-    SQLDB( const SQLDB& ) = delete; // no DB Connection copies
+    typedef DBImpl DBImplForward; // Forwarding of the template parameter type
+    const std::string sConId; // unique connection ID with respect to the current machine
+
+    SQLDB( const SQLDB& ) = delete; // no DB connection copies
 
     // For serializing all table insertions with respect to the current DB-connection.
     // Necessary for getting the correct last insertion ID in case of an auto-increment column. (e.g. with MySQL)
+    // FIXME: Remove the lock, because it is not necessary.
     std::mutex pGlobalInsertLock;
 
-    SQLDB( ) : DBImpl( ), pTombStone( std::make_shared<bool>( false ) )
-    {}
-
-    SQLDB( const std::string& rsDBName )
-    {
-        throw std::runtime_error( "DB-Construction with name not implemented jet." );
-    } // constructor
+    SQLDB( const std::string& rsDBName = "" )
+        : DBImpl( rsDBName ),
+          pTombStone( std::make_shared<bool>( false ) ), // initialize tombstone
+          sConId( intToHex( reinterpret_cast<uint64_t>( this ) ) ) // use the address for id creation
+    {} // constructor
+
 
     ~SQLDB( )
     {
@@ -127,8 +163,7 @@
         throw std::runtime_error( "lastRowId of SQLDB is not implemented yet." );
     } // method
 
-    /** @brief Directly execute the statement in DB.
-     */
+    /** @brief Directly execute the statement in DB. */
     void execStmt( const std::string& rsStmtTxt )
     {
         DBImpl::execSQL( rsStmtTxt );
@@ -147,10 +182,18 @@
         return std::make_unique<GuardedTransaction>( *this, pTombStone );
     } // method
 
-    // FIXME: Not safe now in the case of several connections.
+    // WARNING: If indexExists is coupled with an index creation, it should be executed "pool safe".
     bool indexExists( const std::string& rsTblName, const std::string& rsIdxName )
     {
         return DBImpl::indexExistsInDB( rsTblName, rsIdxName );
+    } // method
+
+    /** @brief This function should be redefined in pooled SQL connections so that the function is executed in mutex
+     * protected environment. In a single connection we simply execute the function.
+     */
+    template <typename F> void doPoolSafe( F&& func )
+    {
+        func( );
     } // method
 }; // SQLDB
 
@@ -158,13 +201,13 @@
 template <typename DBCon> class SQLStatement
 {
   protected:
-    std::shared_ptr<SQLDB<DBCon>> pDB; // Database connection
+    std::shared_ptr<DBCon> pDB; // Database connection //--
     std::unique_ptr<typename DBCon::PreparedStmt> pStmt; // pointer to insert statement
 
   public:
     SQLStatement( const SQLStatement& ) = delete; // no statement copies
 
-    SQLStatement( std::shared_ptr<SQLDB<DBCon>> pDB, const std::string& rsStmtText )
+    SQLStatement( std::shared_ptr<DBCon> pDB, const std::string& rsStmtText ) //--
         : pDB( pDB ), pStmt( std::make_unique<typename DBCon::PreparedStmt>( this->pDB, rsStmtText ) )
     {} // constructor
 
@@ -179,7 +222,7 @@
 template <typename DBCon, typename... ColTypes> class SQLQuery
 {
   private:
-    std::shared_ptr<SQLDB<DBCon>> pDB; // Database connection
+    std::shared_ptr<DBCon> pDB; // Database connection //--
     std::unique_ptr<typename DBCon::template PreparedQuery<ColTypes...>> pQuery; // pointer to insert statement
     const std::string sStmtText; // backup of the query statement text. (used for verbose error reporting)
     /* Deprecated. Execute and bind the query args., but do not fetch the first row. */
@@ -201,7 +244,7 @@
     } // method
 
   public:
-    SQLQuery( std::shared_ptr<SQLDB<DBCon>> pDB, const std::string& rsStmtText )
+    SQLQuery( std::shared_ptr<DBCon> pDB, const std::string& rsStmtText ) //--
         : pDB( pDB ),
           pQuery( std::make_unique<typename DBCon::template PreparedQuery<ColTypes...>>( this->pDB, rsStmtText ) ),
           sStmtText( rsStmtText )
@@ -390,18 +433,21 @@
             std::string sIdxName = jIndexDef.count( INDEX_NAME ) ? std::string( jIndexDef[ INDEX_NAME ] )
                                                                  : pTable->getTableName( ) + "_idx";
 
-            // When we check the existence of the index as well as during creation,
-            // we require an exclusive lock on the database connection.
-            if( !pTable->pDB->indexExists( pTable->getTableName( ), sIdxName ) )
-            {
-                pTable->pDB->execSQL( makeIndexCreateStmt( pTable->getTableName( ), sIdxName ) );
-            } // if
-            else
-            {
+            // In a pooled environment the creation of indexes should be serialzed.
+            pTable->pDB->doPoolSafe( [ & ] {
+                // When we check the existence of the index as well as during creation,
+                // we require an exclusive lock on the database connection.
+                if( !pTable->pDB->indexExists( pTable->getTableName( ), sIdxName ) )
+                {
+                    pTable->pDB->execSQL( makeIndexCreateStmt( pTable->getTableName( ), sIdxName ) );
+                } // if
+                else
+                {
 #ifdef SQL_VERBOSE
-                std::cout << "Index exists already, skip creation." << std::endl;
+                    std::cout << "Index exists already, skip creation." << std::endl;
 #endif
-            }
+                }
+            } ); // doPoolSafe
         } // constructor
     }; // inner class SQL Index
 
@@ -434,7 +480,7 @@
         template <typename T, std::size_t N, typename Indices = std::make_index_sequence<N>>
         auto cat_arr_of_tpl( const std::array<T, N>& a )
         {
-            return cat_arr_of_tpl_impl( a, Indices{} );
+            return cat_arr_of_tpl_impl( a, Indices{ } );
         } // meta
 
         /** @brief Inserts the buffer content into the table by executing a bulk insert statement.
@@ -449,7 +495,7 @@
             // std::apply transforms the concatenated tuple to a argument pack and passes this to the lambda.
             // The lambda forwards the argument to bindAndExec via references for avoiding copies.
             // This statement creates trouble for some GCC compilers (template instantiation depth exceeds maximum) ...
-            STD_APPLY( [&]( auto&... args ) { pBulkInsertStmt->bindAndExec( args... ); }, tCatTpl );
+            STD_APPLY( [ & ]( auto&... args ) { pBulkInsertStmt->bindAndExec( args... ); }, tCatTpl );
         } // method
 #else // Iterating approach for parameter binding with bulk inserts. (Lacks beauty, but better manageable for compilers)
 
@@ -458,7 +504,7 @@
          */
         template <int OFFSET, typename... Args> void doSingleBind( const std::tuple<Args...>& rTpl )
         {
-            STD_APPLY( [&]( auto&... args ) //
+            STD_APPLY( [ & ]( auto&... args ) //
                        { pBulkInsertStmt->template bind<OFFSET>( args... ); },
                        rTpl );
         } // method
@@ -474,7 +520,7 @@
         /** @brief Compile time iteration over the array a for binding each tuple in the array (each row) */
         template <typename T, std::size_t N> void forAllDoBind( const std::array<T, N>& a )
         {
-            forAllDoBindImpl( a, std::make_index_sequence<N>{} );
+            forAllDoBindImpl( a, std::make_index_sequence<N>{ } );
         } // meta
 
         /** @brief Inserts the buffer content into the table by executing a bulk insert statement.
@@ -533,17 +579,25 @@
             uiInsPos = 0; // reset insert position counter
             for( size_t uiCount = 0; uiCount < uiInsPosBackup; uiCount++ )
                 // Write the current tuple in the array to the DB
-                STD_APPLY( [&]( auto&... args ) { pSingleInsertStmt->bindAndExec( args... ); }, aBuf[ uiCount ] );
+                STD_APPLY( [ & ]( auto&... args ) { pSingleInsertStmt->bindAndExec( args... ); }, aBuf[ uiCount ] );
         } // method
 
         /** @brief Destructor flushes the buffer.
          */
         ~SQLBulkInserter( )
         {
-            this->flush( ); // Due to the design, we do not need to swallow exceptions here (see flush).
+            // Throwing an exception in a destructor results in undefined behavior.
+            // Therefore, we swallow these exceptions and report them via std:cerr.
+            doNoExcept( [ this ] { this->flush( ); } );
         } // destructor
     }; // class
 
+    /** @brief Like a standard SQLBulkInserter, but for the streaming a CSV-file is used in between. This approach is
+     *  sometimes faster than the standard SQLBulkInserter.
+     *  IMPORTANT NOTICE: Call release() before a SQLFileBulkInserter runs out of scope. In this case you get an
+     *  exception, if something goes wrong. If you let do the release-job automatically by the destructor all exception
+     *  are swallowed and you won't get any feedback about problems.
+     */
     template <size_t BUF_SIZE,
               typename... InsTypes> // InsTypes - either equal to corresponding type in ColTypes or std::nullptr_t
     class SQLFileBulkInserter
@@ -583,7 +637,7 @@
         template <class Ch, class Tr, class... Args>
         void prtTpltoStream( std::basic_ostream<Ch, Tr>& os, const std::tuple<Args...>& t )
         {
-            prtTpltoStreamImpl( os, t, std::index_sequence_for<Args...>{} );
+            prtTpltoStreamImpl( os, t, std::index_sequence_for<Args...>{ } );
             os << "\n";
         } // meta
 
@@ -597,42 +651,47 @@
         // FIXME: Move to library with meta programming
         template <typename F, typename T, std::size_t N> void for_all_do( F f, const std::array<T, N>& a )
         {
-            for_all_do_impl( f, a, std::make_index_sequence<N>{} );
+            for_all_do_impl( f, a, std::make_index_sequence<N>{ } );
         } // meta
 
         /** @brief Writes the content of the buffer aBuf to the output-stream using CSV.
          */
         inline void writeBufToStream( )
         {
-            for_all_do( [&]( auto& rTpl ) { prtTpltoStream( ofStream, rTpl ); }, aBuf );
-        } // method
-
-        fs::path uploadFileName( const std::string& rsExtension )
-        {
-            std::string sSecureFilePrivPath = pHostTblDB->getVarSecureFilePriv( );
-            if( sSecureFilePrivPath.empty( ) )
-                // sSecureFilePrivPath = "/MAdata/tmp";
-                sSecureFilePrivPath = "/tmp";
-
-            return fs::path( sSecureFilePrivPath ) /
-                   fs::path( std::string( "upload_" ) + sHostTblName + rsExtension + ".csv" );
-        } // method
-
+            for_all_do( [ & ]( auto& rTpl ) { prtTpltoStream( ofStream, rTpl ); }, aBuf );
+        } // method
+
+        /** @brief Creates a filename for the CSV-file to be uploaded using the directory given by the backend.
+         */
+        fs::path uploadFileName( const std::string& rsConId, // id of the SQL connection
+                                 const std::string& rsExtension ) // possible additive extension
+        {
+            auto pUploadDir = pHostTblDB->getDataUploadDir( );
+
+            return pUploadDir /
+                   fs::path( std::string( "upload_" ) + sHostTblName + "_con_" + rsConId + rsExtension + ".csv" );
+        } // method
+
+        // Private attributes
         std::string sHostTblName; // name of host table
-        std::shared_ptr<SQLDB<DBCon>> pHostTblDB; // database connection of the host table
+        std::shared_ptr<DBCon> pHostTblDB; // database connection of the host table /--
         fs::path sCSVFileName; // name of the file for CSV output
         std::ofstream ofStream; // pointer to output stream
-        bool bStreamIsVoid; // boolean state. If stream is void, it has to be opened first
+        bool bStreamIsVoid; // boolean state; if the stream is void, it has to be opened first
+        int64_t uiReleaseThreshold; // if the file comprises uiReleaseThreshold rows, automatically release it
 
       public:
-        SQLFileBulkInserter( SQLTable& rxHost, const std::string& sCSVFileName )
-            : sHostTblName( rxHost.getTableName( ) ),
+        SQLFileBulkInserter( SQLTable& rxHost, int64_t uiReleaseThreshold,
+                             const std::string& rsExtension )
+            : uiInsPos( 0 ), // initialize buffer position counter
+              uiInsCnt( 0 ), // initialize counter for total number of insertions
+              sHostTblName( rxHost.getTableName( ) ),
               pHostTblDB( rxHost.pDB ),
-              sCSVFileName( uploadFileName( sCSVFileName ) ), // must become a JSON-parameter
-              bStreamIsVoid( true ) // Boolean state that
-        {
-            // Quick hack:
-            std::cout << "FILE NAME:" << this->sCSVFileName.generic_string( ) << std::endl;
+              sCSVFileName( uploadFileName( rxHost.pDB->sConId, rsExtension ) ), // filename used for CSV upload
+              bStreamIsVoid( true ), // Boolean state that
+              uiReleaseThreshold( uiReleaseThreshold )
+        {
+            // DEBUG: std::cout << "SQLFileBulkInserter filename:" << this->sCSVFileName.generic_string( ) << std::endl;
         } // constructor
 
         /** @brief Inserts a row into the table belonging to the bulk inserter.
@@ -643,6 +702,10 @@
             {
                 // Open the stream and get any existing content purged.
                 ofStream.open( sCSVFileName, std::ofstream::out | std::ofstream::trunc );
+                // Check whether something went wrong
+                if( !ofStream )
+                    throw std::runtime_error( "SQLFileBulkInserter - Opening file: " + sCSVFileName.string( ) +
+                                              " failed due to reason:\n" + strerror( errno ) );
                 bStreamIsVoid = false;
             } // if
             aBuf[ uiInsPos ] = std::tuple<InsTypes...>( args... ); // TO DO: Check for std::move( args )...
@@ -653,40 +716,30 @@
             } // if
 
             // Release if file limit reached
-            if( ++uiInsCnt % 100000 == 0 )
+            if( ++uiInsCnt % ( static_cast<const size_t>( uiReleaseThreshold ) ) == 0 )
                 this->release( );
         } // method
 
         /** @brief: Actually insert the values in the file to the table.
          *  With MySQL this results in a LOAD statement.
          */
-        inline void release( bool bRelDoToDestruct = false )
+        inline void release( bool bRelDueToDestruct = false )
         {
             if( !bStreamIsVoid )
             {
-                this->flush( ); // flush before release
+                this->flush( ); // flush remaining buffer rows
                 // IMPORTANT: Status setting must come first, because fillTableByFile can throw an exception
-                // (in this case, the release() call of the destructor must not go to the true branch!)
+                // (in this case, the release() call of the destructor should not go to the true branch!)
                 bStreamIsVoid = true;
-                // Close the stream so that it can be opened by the reader
+                // Close the stream so that it can be opened by the reader ...
                 ofStream.close( );
-
-                try
-                {
-                    pHostTblDB->fillTableByFile( sCSVFileName, this->sHostTblName ); // blocks until finished
-                }
-                catch( std::exception& e )
-                {
-                    std::cout << "EX:" << e.what( ) << std::endl;
-                }
-                // Close the stream so that it can be reopened ...
-
+                pHostTblDB->fillTableByFile( sCSVFileName, this->sHostTblName ); // blocks until finished
             } // if
-            else if( !bRelDoToDestruct )
+            else if( !bRelDueToDestruct )
                 throw std::runtime_error( "FileBulkInserter: Your tried to release a void stream." );
         } // method
 
-        /** @brief Flush a non-full buffer to the database.
+        /** @brief Flush a non-full buffer to the file.
          */
         inline void flush( )
         {
@@ -697,14 +750,20 @@
             uiInsPos = 0; // reset insert position counter
         } // method
 
-        /** @brief Destructor flushes the buffer
+        /** @brief Destructor flushes the buffer while dropping exceptions.
          */
         ~SQLFileBulkInserter( )
         {
-            this->release( true ); // true indicates that the release call is done by the destructor
-            // Delete the CSV-file if it exists.
-            // REINSERT: if( fs::exists( this->sCSVFileName ) )
-            // REINSERT:     fs::remove( this->sCSVFileName );
+            // Throwing an exception in a destructor results in undefined behavior. Therefore, we swallow these
+            // exceptions and report them via std:cerr.
+            doNoExcept(
+                [ this ] {
+                    this->release( true ); // true indicates that the release call is done by the destructor
+                    // Delete the CSV-file if it exists.
+                    if( fs::exists( this->sCSVFileName ) )
+                        fs::remove( this->sCSVFileName );
+                },
+                "Destructor of SQLFileBulkInserter threw exception." );
         } // destructor
     }; // class (SQLFileBulkInserter)
 
@@ -757,12 +816,13 @@
     }; // outer struct
 
     // Protected attributes
-    std::shared_ptr<SQLDB<DBCon>> pDB; // database connection (templated)
+    // typedef std::remove_pointer<DBCon>::type DBConBaseType;
+    std::shared_ptr<DBCon> pDB; // database connection (templated) //--
     const json jTableDef; // json table definition (jTableDef must stay due to references)
     const json& rjTableCols; // reference into jTableDef
     const std::vector<std::string> vSQLColumnTypes; // SQL types of the table columns as text
     bool bDropOnDestr; // if true, table gets dropped at object destruction
-    std::unique_ptr<typename DBCon::PreparedStmt> pInsertStmt; // pointer to prepared insert statement
+    std::unique_ptr<typename DBCon::DBImplForward::PreparedStmt> pInsertStmt; // pointer to prepared insert statement
 
 #if 0
     const std::set<size_t> xAutoNullCols; // positions of all columns receiving auto NULL insertion
@@ -903,1202 +963,6 @@
     typedef ColTypeTranslator<typename DBCon::TypeTranslator, ColTypes...> CollTypeTranslation;
 
     /** @brief Initializes the table for use.
-     *  @details If the table does not exist in the DB, the table is created first.
-     */
-    void init( )
-    {
-        // Create table if not existing in DB
-        if( !pDB->tableExistsInDB( getTableName( ) ) )
-            pDB->execSQL( makeTableCreateStmt( ) );
-        else
-        {
-            // Verify the table for correctness
-        }
-
-        // Create prepared insert statement, now where the existence of the table is guaranteed
-        // Improvement: Could be done on demand ...
-        pInsertStmt = std::make_unique<typename DBCon::PreparedStmt>( this->pDB, makeInsertStmt( ) );
-
-        // Parse CPP extra section
-        if( jTableDef.count( CPP_EXTRA ) )
-        {
-            for( auto& rxCPP_Extra : jTableDef[ CPP_EXTRA ] )
-            {
-                if( rxCPP_Extra == "DROP ON DESTRUCTION" )
-                {
-                    this->bDropOnDestr = true;
-                } // if
-            } // for
-        } // if
-
-        // INACTIVE: // Parse SQL extra section
-        // INACTIVE: if( jTableDef.count( SQL_EXTRA ) )
-        // INACTIVE: {
-        // INACTIVE:     for( auto& rxSQL_Extra : jTableDef[ SQL_EXTRA ] )
-        // INACTIVE:     {
-        // INACTIVE:     } // for
-        // INACTIVE: } // if
-    } // method
-
-    /** @brief Dump the table content. */
-    void dump( )
-    {
-        SQLQuery<DBCon, ColTypes...> xQuery( this->pDB, "SELECT * FROM " + getTableName( ) );
-        xQuery.execAndForAll( []( const auto&... val ) {
-            ( ( std::cout << val << ',' ), ... );
-            std::cout << std::endl;
-        } );
-        // xQuery.applyToAllRows( []( const auto&... val ) { ( ( std::cout << val << ',' ), ... ); } );
-    } // method
-
-
-    /** @brief Insert the argument pack as fresh row into the table without guaranteeing type correctness.
-     *  @details This form of the insert does not guarantees that there are no problems with column types at runtime.
-     *  It allows the injection of NULL values into an insertion by passing (void *)NULL at th column position, where
-     *  the NULL value shall occurs.
-     *  Don't use insertNonSafe, if you do not need explicit NULL values in the database.
-     */
-    template <typename... ArgTypes> inline void insertNonSafe( const ArgTypes&... args )
-    {
-        // static_assert( sizeof...( ArgTypes ) == sizeof...( ColTypes ) );
-        auto iAffectedRows = pInsertStmt->bindAndExec( args... );
-        if( iAffectedRows != 1 )
-            throw std::runtime_error( "SQL DB insert. iAffectedRows != 1. (" + std::to_string( iAffectedRows ) + ")" );
-    } // method
-
-    /** @brief: Type-safely insert the argument pack as fresh row into the table. */
-    inline SQLTable& insert( const ColTypes&... args )
-    {
-        this->insertNonSafe( args... );
-        return *this;
-    } // method
-
-    // Alias for bulk inserter type
-    template <size_t BUF_SIZE> using SQLBulkInserterType = SQLBulkInserter<BUF_SIZE, ColTypes...>;
-
-    /** @brief Delivers a shared pointer to a bulk inserter for inserting table rows type-safely.
-     *   TIP: Definition of a bulk inserter (don't forget the keyword template with GCC!):
-     *        auto xBulkInserter = table.template getBulkInserter< size >();
-     */
-    template <size_t BUF_SIZE> std::shared_ptr<SQLBulkInserterType<BUF_SIZE>> getBulkInserter( )
-    {
-        return std::make_shared<SQLBulkInserterType<BUF_SIZE>>( *this );
-    } // method
-
-    /** @brief: Delete all rows in the table. */
-    SQLTable& deleteAllRows( )
-    {
-        pDB->execSQL( makeTableDeleteAllRowsStmt( ) );
-        return *this;
-    } // method
-
-    /** @brief: Creates requested index if not already existing. */
-    void addIndex( const json& rjIndexDef )
-    {
-        SQLIndexView test( this, rjIndexDef );
-    } // method
-
-    SQLTable( const SQLTable& ) = delete; // no table copies
-
-    /* Constructor
-     * Design improvement: The positions of the NULL insertions could be coded via the JSON table definition
-     */
-    SQLTable( std::shared_ptr<SQLDB<DBCon>> pDB, // DB connector
-              const json& rjTableDef // table definition in JSON
-#if 0
-              , const std::set<size_t>& xAutoNullCols = { } // positions of columns with NULL insertions
-#endif
-              )
-        : pDB( pDB ),
-          jTableDef( rjTableDef ), // deep copy
-          rjTableCols( getTableCols( ) ),
-          vSQLColumnTypes( CollTypeTranslation::getSQLColTypes( ) ),
-          bDropOnDestr( false )
-#if 0
-          , xAutoNullCols( xAutoNullCols )
-#endif
-    {
-        if( rjTableCols.size( ) != vSQLColumnTypes.size( ) )
-            throw std::runtime_error(
-                "Incorrect SQL table definition. Number of C++ types does not match number of columns." );
-        init( );
-    }; // constructor
-
-    /* Destructor */
-    ~SQLTable( )
-    {
-        do_exception_safe( [&]( ) {
-            if( pDB && bDropOnDestr )
-                this->drop( );
-        } );
-    } // destructor
-}; // class (SQLTable)
-
-
-/** @brief Variation of the normal SQL table having an automatic primary key.
- *  Primary Key is of type int64_t and on an additional first column called ID.
- */
-template <typename DBCon, typename... ColTypes>
-#ifdef PRIMARY_KEY_ON_LAST_ROW
-class SQLTableWithAutoPriKey : public SQLTable<DBCon, ColTypes..., int64_t>
-#else
-class SQLTableWithAutoPriKey : public SQLTable<DBCon, int64_t, ColTypes...>
-#endif
-{
-    /* Inject primary key column definition into table definition */
-    json inject( const json& rjTableDef )
-    {
-        // Create deep copy of the table definition
-        json jTableDef( rjTableDef );
-#ifdef PRIMARY_KEY_ON_LAST_ROW
-        if( jTableDef.count( TABLE_COLUMNS ) )
-            jTableDef[ TABLE_COLUMNS ].push_back( json::object( {{COLUMN_NAME, "ID"},
-                                                                 { CONSTRAINTS,
-                                                                   "NOT NULL AUTO_INCREMENT PRIMARY KEY" }} ) );
-#else
-        // Primary key on first row:
-        if( jTableDef.count( TABLE_COLUMNS ) )
-            jTableDef[ TABLE_COLUMNS ].insert(
-                jTableDef[ TABLE_COLUMNS ].begin( ),
-                json::object( {{COLUMN_NAME, "id"}, {CONSTRAINTS, "NOT NULL AUTO_INCREMENT UNIQUE PRIMARY KEY"}} ) );
-#endif
-        return jTableDef;
-    } // method
-
-    /** @brief Insert the argument pack as fresh row into the table in a thread-safe way.
-     *	Delivers the primary key of the inserted row as return value.
-     *  @details We need a lock_guard, because in the case of concurrent inserts (on DB level) we have to guarantee that
-     *   all AUTO_INCREMENT inserts occur serialized for getting the correct AUTO_INCREMENT value.
-     */
-    template <typename... ArgTypes> inline int64_t insertThreadSafe( const ArgTypes&... args )
-    {
-        std::lock_guard<std::mutex> xGuard( this->pDB->pGlobalInsertLock );
-        // Thread-safe region (till end of method).
-        SQLTable<DBCon, int64_t, ColTypes...>::insertNonSafe( nullptr, args... );
-        return this->pDB->getLastAutoIncrVal( );
-    } // method
-
-  public:
-    SQLTableWithAutoPriKey( const SQLTableWithAutoPriKey& ) = delete; // no table copies
-
-    /* Constructor */
-    SQLTableWithAutoPriKey( std::shared_ptr<SQLDB<DBCon>> pDB, const json& rjTableDef )
-#ifdef PRIMARY_KEY_ON_LAST_ROW
-        : SQLTable<DBCon, ColTypes..., int64_t>( pDB, inject( rjTableDef ),
-                                                 std::set<size_t>( {rjTableDef[ TABLE_COLUMNS ].size( )} )
-#else
-        : SQLTable<DBCon, int64_t, ColTypes...>( pDB, inject( rjTableDef ) /* , std::set<size_t>( { 0 } ) */
-#endif
-          )
-    {} // constructor
-
-    /** @brief Inserts the argument pack as fresh row into the table without guaranteeing type correctness.
-     *	Delivers the primary key of the inserted row as return value.
-     *  @details It allows the injection of NULL values into an insertion by passing nullptr at the column position,
-     *   where the NULL value shall occurs.
-     *   Don't use insertNonSafe, if you do not need explicit NULL values in the database.
-     */
-    template <typename... ArgTypes> inline int64_t insertNonSafe( const ArgTypes&... args )
-    {
-        return this->insertThreadSafe( args... );
-    } // method
-
-    /** @brief Inserts a fresh row into the table type-safely. (type-safe variant of insertNonSafe)
-     * Delivers the primary key of the inserted row as return value.
-     * FIXME: std::forward<ArgTypes>( args )...
-     */
-    inline int64_t insert( const ColTypes&... args )
-    {
-        return this->insertThreadSafe( args... );
-    } // method
-
-    // Alias for bulk inserter type
-    template <size_t BUF_SIZE>
-    using SQLBulkInserterType =
-        typename SQLTable<DBCon, int64_t, ColTypes...>::template SQLBulkInserter<BUF_SIZE, std::nullptr_t, ColTypes...>;
-
-    /** @brief Delivers a shared pointer to a bulk inserter for inserting table rows type-safely.
-     *   TIP: Definition of a bulk inserter (don't forget the keyword template with GCC!):
-     *        auto xBulkInserter = table.template getBulkInserter< size >();
-     */
-    template <size_t BUF_SIZE> std::shared_ptr<SQLBulkInserterType<BUF_SIZE>> getBulkInserter( )
-    {
-        return std::make_shared<SQLBulkInserterType<BUF_SIZE>>( *this );
-    } // method
-
-    // Alias for bulk inserter type
-    template <size_t BUF_SIZE>
-    using SQLFileBulkInserterType =
-        typename SQLTable<DBCon, int64_t, ColTypes...>::template SQLFileBulkInserter<BUF_SIZE, std::nullptr_t,
-                                                                                     ColTypes...>;
-
-    template <size_t BUF_SIZE>
-    std::shared_ptr<SQLFileBulkInserterType<BUF_SIZE>> getFileBulkInserter( const std::string& pCSVFileName )
-    {
-        return std::make_shared<SQLFileBulkInserterType<BUF_SIZE>>( *this, pCSVFileName );
-    } // method
-}; // class
-=======
-/* Authors: Arne Kutzner and Markus Schmidt
- * Created: Jan. 2020
- * MIT License
- * @file common.h
- * @brief General API for SQL-like databases. Use this API in combination with a connector to work with SQL databases.
- */
-
-#pragma once
-
-// #define SQL_VERBOSE // define me if required
-#include <cerrno> // error management for file I/O
-#include <cstring> // error management for file I/O
-#include <fstream>
-#include <iomanip>
-#include <iostream>
-#include <memory>
-#include <mutex>
-#include <set>
-#include <string>
-#include <vector>
-
-// For getting the code working with gcc 6.x.x compiler
-#if( __GNUC__ && ( __GNUC__ < 7 ) )
-#include <experimental/tuple>
-#define STD_APPLY std::experimental::apply
-#else
-#include <tuple>
-#define STD_APPLY std::apply
-#endif
-
-#include <json.hpp>
-// json support should have been included already by the connector ...
-using nlohmann::json;
-
-/** @brief Returns a string that contains info regarding types and values of an argument pack.
- *  Primarily for debugging purposes...
- */
-template <typename... ArgTypes> std::string dumpArgPack( ArgTypes&&... args )
-{
-    std::stringstream xInfStream;
-    ( ( xInfStream << typeid( args ).name( ) << ":" << args << "  " ), ... );
-    return xInfStream.str( );
-} // helper function
-
-/** @brief Delivers hex string for integer value.
- *  See: https://stackoverflow.com/questions/5100718/integer-to-hex-string-in-c
- */
-template <typename T> inline std::string intToHex( T val, size_t width = sizeof( T ) * 2 )
-{
-    std::stringstream ss;
-    ss << std::setfill( '0' ) << std::setw( width ) << std::hex << ( val | 0 );
-    return ss.str( );
-} // helper function
-
-/** @brief Executes the func so that exceptions are swallowed.
- *  @detail For destructors and threads so that they do not throw.
- */
-template <typename F> inline void doNoExcept( F&& func, std::string sInfo = "" )
-{
-    try
-    {
-        func( );
-    } // try
-    catch( std::exception& rxExcept )
-    {
-        std::cerr << sInfo << ( sInfo.empty( ) ? "" : " - " )
-                  << std::string( "The following exceptions is dropped:\n" ) + rxExcept.what( ) << std::endl;
-    } // catch
-    catch( ... )
-    {
-        std::cerr << sInfo << ( sInfo.empty( ) ? "" : "\n" ) << "Drop unknown exception." << std::endl;
-    } // catch
-} // method
-
-
-/** @brief An instance represents a connection to DB-system like MySQL etc.
- *   DBImpl must be a class that implements a database API.
- *  @detail A single connection is supposed not to be thread-safe. For multiple threads use a connection pool.
- */
-template <typename DBImpl> class SQLDB : public DBImpl
-{
-    /** brief The guard guarantees that the transaction commits of the object runs out of scope.
-     */
-    class GuardedTransaction
-    {
-        SQLDB<DBImpl>& rHost; // host DB connection
-        std::shared_ptr<bool> pHostTombStone; // for checking the aliveness of the host
-        bool bStateCommitted; // Is true if the transaction has been committed, false otherwise
-
-      public:
-        GuardedTransaction( const GuardedTransaction& ) = delete; // no transaction copies
-
-        GuardedTransaction( SQLDB<DBImpl>& rHost, std::shared_ptr<bool> pHostTombStone )
-            : rHost( rHost ), pHostTombStone( pHostTombStone ), bStateCommitted( true )
-        {
-            this->start( );
-        } // constructor
-
-        /** brief Commit the transaction */
-        void commit( )
-        {
-            if( bStateCommitted )
-                throw std::runtime_error( "SQL-DB Transaction:\nYou tried to commit after committing already." );
-            if( *pHostTombStone )
-                throw std::runtime_error( "SQL-DB Transaction:\nYou tried to commit although the database connection "
-                                          "has been gone already." );
-            rHost.commitTrxn( );
-            this->bStateCommitted = true;
-        } // method
-
-        /** brief Start the transaction */
-        void start( )
-        {
-            if( !bStateCommitted )
-                throw std::runtime_error( "SQL-DB Transaction:\nYou have to commit before starting a transaction." );
-            if( *pHostTombStone )
-                throw std::runtime_error(
-                    "SQL-DB Transaction:\nYou tried to start a transaction although the database connection "
-                    "has been gone already." );
-            rHost.startTrxn( );
-            this->bStateCommitted = false;
-        } // method
-
-        /* Commit the transaction if the corresponding about runs out of scope.*/
-        ~GuardedTransaction( )
-        {
-            this->commit( );
-        } // destructor
-    }; // class (GuardedTransaction)
-
-    std::shared_ptr<bool> pTombStone; // So long the database connection is alive the stone says false.
-                                      // As soon as the DB is gone, the stone says true.
-
-  public:
-    typedef std::unique_ptr<GuardedTransaction> uniqueGuardedTrxnType;
-    typedef std::shared_ptr<GuardedTransaction> sharedGuardedTrxnType;
-    typedef DBImpl DBImplForward; // Forwarding of the template parameter type
-    const std::string sConId; // unique connection ID with respect to the current machine
-
-    SQLDB( const SQLDB& ) = delete; // no DB connection copies
-
-    // For serializing all table insertions with respect to the current DB-connection.
-    // Necessary for getting the correct last insertion ID in case of an auto-increment column. (e.g. with MySQL)
-    // FIXME: Remove the lock, because it is not necessary.
-    std::mutex pGlobalInsertLock;
-
-    SQLDB( const std::string& rsDBName = "" )
-        : DBImpl( rsDBName ),
-          pTombStone( std::make_shared<bool>( false ) ), // initialize tombstone
-          sConId( intToHex( reinterpret_cast<uint64_t>( this ) ) ) // use the address for id creation
-    {} // constructor
-
-
-    ~SQLDB( )
-    {
-        // Inform about the "death" of the database connection.
-        *pTombStone = true;
-        // Now the destructor of the DB implementor is called ...
-    }; // destructor
-
-    int64_t lastRowId( )
-    {
-        throw std::runtime_error( "lastRowId of SQLDB is not implemented yet." );
-    } // method
-
-    /** @brief Directly execute the statement in DB. */
-    void execStmt( const std::string& rsStmtTxt )
-    {
-        DBImpl::execSQL( rsStmtTxt );
-    } // method
-
-    /** @brief A commitGuard immediately starts a transaction and commits it, if it goes out of scope.
-     * Destructing the guard after destructing the database leads to a crash.
-     */
-    std::unique_ptr<GuardedTransaction> uniqueGuardedTrxn( )
-    {
-        return std::make_unique<GuardedTransaction>( *this, pTombStone );
-    } // method
-
-    std::unique_ptr<GuardedTransaction> sharedGuardedTrxn( )
-    {
-        return std::make_unique<GuardedTransaction>( *this, pTombStone );
-    } // method
-
-    // WARNING: If indexExists is coupled with an index creation, it should be executed "pool safe".
-    bool indexExists( const std::string& rsTblName, const std::string& rsIdxName )
-    {
-        return DBImpl::indexExistsInDB( rsTblName, rsIdxName );
-    } // method
-
-    /** @brief This function should be redefined in pooled SQL connections so that the function is executed in mutex
-     * protected environment. In a single connection we simply execute the function.
-     */
-    template <typename F> void doPoolSafe( F&& func )
-    {
-        func( );
-    } // method
-}; // SQLDB
-
-
-template <typename DBCon> class SQLStatement
-{
-  protected:
-    std::shared_ptr<DBCon> pDB; // Database connection //--
-    std::unique_ptr<typename DBCon::PreparedStmt> pStmt; // pointer to insert statement
-
-  public:
-    SQLStatement( const SQLStatement& ) = delete; // no statement copies
-
-    SQLStatement( std::shared_ptr<DBCon> pDB, const std::string& rsStmtText ) //--
-        : pDB( pDB ), pStmt( std::make_unique<typename DBCon::PreparedStmt>( this->pDB, rsStmtText ) )
-    {} // constructor
-
-    template <typename... ArgTypes> inline int exec( ArgTypes&&... args )
-    {
-        return static_cast<int>( pStmt->bindAndExec( std::forward<ArgTypes>( args )... ) );
-    } // method
-}; // class
-
-
-/* @brief An instance of this class models an SQL query. */
-template <typename DBCon, typename... ColTypes> class SQLQuery
-{
-  private:
-    std::shared_ptr<DBCon> pDB; // Database connection //--
-    std::unique_ptr<typename DBCon::template PreparedQuery<ColTypes...>> pQuery; // pointer to insert statement
-    const std::string sStmtText; // backup of the query statement text. (used for verbose error reporting)
-    /* Deprecated. Execute and bind the query args., but do not fetch the first row. */
-
-    template <typename... ArgTypes> void execAndBind( ArgTypes&&... args )
-    {
-        // Execute statement
-        pQuery->bindAndExec( std::forward<ArgTypes>( args )... );
-        // Bind for later fetching
-        pQuery->bindResult( );
-    } // method
-
-    template <typename F> void forAllRowsDo( F&& func )
-    {
-        // Fetch all rows and apply func to all of them
-        while( pQuery->fetchNextRow( ) )
-            // unpack the tuple and call func (C++17 fold expression)
-            STD_APPLY( func, pQuery->tCellValues );
-    } // method
-
-  public:
-    SQLQuery( std::shared_ptr<DBCon> pDB, const std::string& rsStmtText ) //--
-        : pDB( pDB ),
-          pQuery( std::make_unique<typename DBCon::template PreparedQuery<ColTypes...>>( this->pDB, rsStmtText ) ),
-          sStmtText( rsStmtText )
-    {} // constructor
-
-    template <typename... ArgTypes> bool execAndFetch( ArgTypes&&... args )
-    {
-        // Execute the query
-        this->execAndBind( std::forward<ArgTypes>( args )... );
-        // Fetch first row for getting correct EOF value.
-        return this->next( );
-    } // method
-
-    /** @brief Execute the query passing args and call the function func for all rows of the query outcome
-     */
-    template <typename F, typename... ArgTypes> void execAndForAll( F&& func, ArgTypes&&... args )
-    {
-        this->execAndBind( std::forward<ArgTypes>( args )... );
-        this->forAllRowsDo( std::forward<F>( func ) );
-    } // method
-
-    /** @brief Execute the query and get the n-th cell of the first row of a query.
-     */
-    template <int COL_NUM, typename... ArgTypes>
-    typename std::tuple_element<COL_NUM, std::tuple<ColTypes...>>::type execAndGetNthCell( ArgTypes&&... args )
-    {
-        // Execute query, bind, and fetch first row
-        this->execAndBind( std::forward<ArgTypes>( args )... );
-        if( !pQuery->fetchNextRow( ) )
-            throw std::runtime_error( "SQLQuery: Tried to retrieve first row for an empty query outcome. For stmt:" +
-                                      sStmtText + "\nArgs: " + dumpArgPack( args... ) );
-        return std::get<COL_NUM>( pQuery->tCellValues );
-    } // method
-
-    /** @brief Executes the query and delivers the first value of the first row as result.
-     *  WARNING: The type is automatically the type of the first column. (FIXME: fix this!)
-     */
-    typedef typename std::tuple_element<0, std::tuple<ColTypes...>>::type FstColType;
-    template <typename... ArgTypes> FstColType scalar( ArgTypes&&... args )
-    {
-        return execAndGetNthCell<0>( std::forward<ArgTypes>( args )... );
-    } // method
-
-    /* Delivers a reference to a tuple holding the data of the current row.
-     * WARNING: For efficiency reasons, the tuple is delivered by reference. The returned reference
-     * stays valid for the lifetime of the current query object.
-     * https://stackoverflow.com/questions/24725740/using-auto-and-decltype-to-return-reference-from-function-in-templated-class
-     */
-    inline auto get( ) -> decltype( pQuery->getCellValues( ) )&
-    {
-        try
-        {
-            return pQuery->getCellValues( );
-        } // try
-        catch( const std::exception& rxExept )
-        {
-            throw std::runtime_error( "SQLQuery: next() received an internal error for stmt: " + sStmtText +
-                                      "\nInternal Error: " + rxExept.what( ) );
-        } // catch
-    } // method
-
-    /** @brief Fetch next row of query.
-     *  Returns true, if a row could be fetched successfully, false otherwise (indicating EOF).
-     *	The fresh row can be received via get.
-     */
-    inline bool next( )
-    {
-        return pQuery->fetchNextRow( );
-    } // method
-
-    /** @brief End Of File. Delivers true, if the previous call of next() did not deliver a fresh row.
-     *         This kind of eof works in a "look back" fashion; it tells if the previous fetch failed or not.
-     */
-    inline bool eof( )
-    {
-        try
-        {
-            return pQuery->eofLookBack( );
-        } // try
-        catch( const std::exception& rxExept )
-        {
-            throw std::runtime_error( "SQLQuery: eof() received an internal error for stmt: " + sStmtText +
-                                      "\nInternal Error: " + rxExept.what( ) );
-        } // catch
-    } // method
-
-    /* Delivers the outcome of a query as list of tuples.
-     * DEPRECATED!
-     */
-    template <class... ArgTypes>
-    std::vector<typename std::tuple<ColTypes...>> executeAndStoreAllInVector( ArgTypes&&... args )
-    {
-        // throw std::runtime_error( "executeAndStoreAllInVector is untested." );
-        // Returned vector that receives column of table
-        std::vector<typename std::tuple<ColTypes...>> vRetVec;
-        // Execute query, bind, and fetch first row
-        this->execAndBind( std::forward<ArgTypes>( args )... );
-        // Fetch all rows and add them to the returned vector
-        while( pQuery->fetchNextRow( ) )
-            vRetVec.push_back( pQuery->tCellValues );
-        return vRetVec;
-    } // template method
-
-
-    /* Delivers one column of the outcome of query as vector.
-     * DEPRECATED!
-     */
-    template <size_t COL_NUM, class... ArgTypes>
-    std::vector<typename std::tuple_element<COL_NUM, std::tuple<ColTypes...>>::type>
-    executeAndStoreInVector( ArgTypes&&... args )
-    {
-        // throw std::runtime_error( "executeAndStoreAllInVector is untested." );
-        // Returned vector that receives column of table
-        std::vector<typename std::tuple_element<COL_NUM, std::tuple<ColTypes...>>::type> vRetVec;
-        // Execute query, bind, and fetch first row
-        this->execAndBind( std::forward<ArgTypes>( args )... );
-        // Fetch all rows and add them to the returned vector
-        while( pQuery->fetchNextRow( ) )
-            vRetVec.emplace_back( std::get<COL_NUM>( pQuery->tCellValues ) );
-        return vRetVec;
-    } // template method
-}; // class
-
-
-// Constants for table definitions via json
-const std::string TABLE_NAME = "TABLE_NAME";
-const std::string TABLE_COLUMNS = "TABLE_COLUMNS";
-const std::string SQLITE_EXTRA = "SQLITE_EXTRA";
-const std::string COLUMN_NAME = "COLUMN_NAME";
-const std::string CONSTRAINTS = "CONSTRAINTS";
-const std::string CPP_EXTRA = "CPP_EXTRA";
-const std::string SQL_EXTRA = "SQL_EXTRA";
-const std::string PRIMARY_KEY = "PRIMARY_KEY";
-const std::string FOREIGN_KEY = "FOREIGN_KEY";
-const std::string REFERENCES = "REFERENCES";
-
-// Constants for index definitions via json
-const std::string INDEX_NAME = "INDEX_NAME";
-const std::string INDEX_COLUMNS = "INDEX_COLUMNS";
-const std::string WHERE = "WHERE";
-
-/* Tips: https://stackoverflow.com/questions/667643/mysql-batch-updates-in-c
- * Change the name to SQLTableView
- */
-template <typename DBCon, typename... ColTypes> class SQLTable
-{
-  protected:
-    /** @brief: Inner class for representing view to an index.
-     * { "INDEX_NAME", "name_of_your_index" } - item is option
-     * { "INDEX_COLUMNS", "columns in comma separated form "} - duty
-     * { "WHERE", "predicate expression" } - item is option
-     */
-    class SQLIndexView
-    {
-        const json jIndexDef; // copy of JSON index definition
-
-        std::string makeIndexCreateStmt( const std::string& rsTblName, const std::string& rsIdxName )
-        {
-            if( jIndexDef.count( INDEX_COLUMNS ) != 1 )
-                throw std::runtime_error(
-                    "The JSON definition for a SQL index requires one INDEX_COLUMNS item exactly." );
-            std::string sCols = jIndexDef[ INDEX_COLUMNS ];
-            std::string sStmt = "CREATE INDEX " + rsIdxName + " ON " + rsTblName + "(" + sCols + ")";
-
-            // WHERE is not supported by MySQL
-            if( jIndexDef.count( WHERE ) )
-            {
-                if( DBCon::supportsWhereClauseForIndex( ) )
-                    sStmt.append( " WHERE " ).append( jIndexDef[ WHERE ] );
-                else
-                    std::cout << "WARNING: WHERE clause ignored." << std::endl;
-            } // if
-#ifdef SQL_VERBOSE
-            std::cout << "Index creation statement: " << sStmt << std::endl;
-#endif
-            return sStmt;
-        } // method
-
-      public:
-        SQLIndexView( const SQLTable<DBCon, ColTypes...>* pTable,
-                      const json& rjIndexDef ) // index definition in JSON)
-            : jIndexDef( rjIndexDef ) // copy the index def. to attribute
-        {
-            // If there is no index name in the JSON, generate one.
-            std::string sIdxName = jIndexDef.count( INDEX_NAME ) ? std::string( jIndexDef[ INDEX_NAME ] )
-                                                                 : pTable->getTableName( ) + "_idx";
-
-            // In a pooled environment the creation of indexes should be serialzed.
-            pTable->pDB->doPoolSafe( [ & ] {
-                // When we check the existence of the index as well as during creation,
-                // we require an exclusive lock on the database connection.
-                if( !pTable->pDB->indexExists( pTable->getTableName( ), sIdxName ) )
-                {
-                    pTable->pDB->execSQL( makeIndexCreateStmt( pTable->getTableName( ), sIdxName ) );
-                } // if
-                else
-                {
-#ifdef SQL_VERBOSE
-                    std::cout << "Index exists already, skip creation." << std::endl;
-#endif
-                }
-            } ); // doPoolSafe
-        } // constructor
-    }; // inner class SQL Index
-
-  public:
-    /** @brief: Implements the concept of bulk inserts for table views.
-     *  The bulk inserter always inserts NULL's on columns having type std::nullptr_t.
-     */
-    template <size_t BUF_SIZE,
-              typename... InsTypes> // InsTypes - either equal to corresponding type in ColTypes or std::nullptr_t
-    class SQLBulkInserter
-    {
-      private:
-        std::array<std::tuple<InsTypes...>, BUF_SIZE> aBuf; // buffer of values inserted by a single op.
-        size_t uiInsPos; // index of the next insert into the array
-        std::unique_ptr<typename DBCon::PreparedStmt> pBulkInsertStmt; // pointer to prepared bulk insert statement
-        std::unique_ptr<typename DBCon::PreparedStmt> pSingleInsertStmt; // required for buffer flush
-
-#if BULK_INSERT_BY_TUPLE_CATENATION // Nice Haskell like approach, but apparently to much for most C++ compilers ...
-        // Implementation part of cat_arr_of_tpl
-        template <typename Array, std::size_t... I>
-        auto cat_arr_of_tpl_impl( const Array& a, std::index_sequence<I...> )
-        {
-            return std::tuple_cat( std::move( a[ I ] )... );
-        } // meta
-
-        /** @brief Concatenates an array of tuples and returns the resulting single tuple.
-         * IMPORTANT:
-         * Tuple elements are moved for efficiency, so the array and its elements should not be moved after catenation.
-         */
-        template <typename T, std::size_t N, typename Indices = std::make_index_sequence<N>>
-        auto cat_arr_of_tpl( const std::array<T, N>& a )
-        {
-            return cat_arr_of_tpl_impl( a, Indices{ } );
-        } // meta
-
-        /** @brief Inserts the buffer content into the table by executing a bulk insert statement.
-         * Design alternative: iterate over the array and bind each tuple separately.
-         * Discussion: The latter approach requires more code but avoids template instantiation problems.
-         */
-        inline void bulkInsert( )
-        {
-            auto tCatTpl = cat_arr_of_tpl( aBuf ); // all tuples of aBuf concatenated to a single one
-            // DEBUG: std::cout << typeid(tCatTpl).name() << std::endl;
-
-            // std::apply transforms the concatenated tuple to a argument pack and passes this to the lambda.
-            // The lambda forwards the argument to bindAndExec via references for avoiding copies.
-            // This statement creates trouble for some GCC compilers (template instantiation depth exceeds maximum) ...
-            STD_APPLY( [ & ]( auto&... args ) { pBulkInsertStmt->bindAndExec( args... ); }, tCatTpl );
-        } // method
-#else // Iterating approach for parameter binding with bulk inserts. (Lacks beauty, but better manageable for compilers)
-
-        /** @brief Unpack the tuple to an argument pack and bind using this pack.
-         *  (Part of bulkInsert)
-         */
-        template <int OFFSET, typename... Args> void doSingleBind( const std::tuple<Args...>& rTpl )
-        {
-            STD_APPLY( [ & ]( auto&... args ) //
-                       { pBulkInsertStmt->template bind<OFFSET>( args... ); },
-                       rTpl );
-        } // method
-
-        /** @brief Implementation part of forAllDoBind */
-        template <typename T, std::size_t N, std::size_t... Idx>
-        void forAllDoBindImpl( const std::array<T, N>& a, std::index_sequence<Idx...> )
-        {
-            // Requires C++17 folded expression support ...
-            ( doSingleBind<Idx>( a[ Idx ] ), ... );
-        } // meta
-
-        /** @brief Compile time iteration over the array a for binding each tuple in the array (each row) */
-        template <typename T, std::size_t N> void forAllDoBind( const std::array<T, N>& a )
-        {
-            forAllDoBindImpl( a, std::make_index_sequence<N>{ } );
-        } // meta
-
-        /** @brief Inserts the buffer content into the table by executing a bulk insert statement.
-         *  Design alternative: iterate over the array and bind each tuple separately.
-         *  Discussion: The latter approach requires more code but avoids the template instantiation problems.
-         */
-        inline void bulkInsert( )
-        {
-            // Iterates over the array during compile time.
-            forAllDoBind( aBuf );
-            // After binding all arguments, actually execute the insert statement.
-            pBulkInsertStmt->exec( );
-        } // method
-#endif // alternative approach
-
-      public:
-        /** @brief Construct bulk-inserter.
-         *  The table must be part of the database already, or the construction fails.
-         *  Implementation detail:
-         *  Because we can not guarantee the life of host table for all of the life of the bulk inserter,
-         *  we should not keep a reference to the table. Instead we copy the required info of the table.
-         */
-        SQLBulkInserter( SQLTable& rxHost )
-            : uiInsPos( 0 ),
-              pBulkInsertStmt( // compile bulk insert stmt
-                  std::make_unique<typename DBCon::PreparedStmt>( rxHost.pDB, rxHost.makeInsertStmt( BUF_SIZE ) ) ),
-              pSingleInsertStmt( // compile single insert stmt
-                  std::make_unique<typename DBCon::PreparedStmt>( rxHost.pDB, rxHost.makeInsertStmt( 1 ) ) )
-        {
-            static_assert( sizeof...( InsTypes ) == sizeof...( ColTypes ) );
-        } // constructor
-
-        /** @brief Inserts a row into the table via a bulk-insert approach.
-         */
-        inline void insert( const InsTypes... args )
-        {
-            aBuf[ uiInsPos ] = std::tuple<InsTypes...>( args... ); // TO DO: Check for std::move( args )...
-            if( ++uiInsPos == BUF_SIZE )
-            {
-                // bulkInsert( ) does not inspects uiInsPos anymore. However, it can throw an exceptions.
-                // In order to avoid the crash scenario described in flush(),  uiInsPos must be set zero before calling
-                // bulkInsert().
-                uiInsPos = 0; // reset counter
-                bulkInsert( ); // write full buffer to DB
-            } // if
-        } // method
-
-        /** @brief Flush a non-full buffer to the database.
-         */
-        inline void flush( )
-        {
-            // uiInsPos must be set zero before calling bindAndExec, because bindAndExec could throw an exception
-            // which in turn triggers a destructor call. However, in the case of an exception, the flush in the
-            // destructor should not lead to an additional call of bindAndExec, because it would lead to a crash.
-            auto uiInsPosBackup = uiInsPos;
-            uiInsPos = 0; // reset insert position counter
-            for( size_t uiCount = 0; uiCount < uiInsPosBackup; uiCount++ )
-                // Write the current tuple in the array to the DB
-                STD_APPLY( [ & ]( auto&... args ) { pSingleInsertStmt->bindAndExec( args... ); }, aBuf[ uiCount ] );
-        } // method
-
-        /** @brief Destructor flushes the buffer.
-         */
-        ~SQLBulkInserter( )
-        {
-            // Throwing an exception in a destructor results in undefined behavior.
-            // Therefore, we swallow these exceptions and report them via std:cerr.
-            doNoExcept( [ this ] { this->flush( ); } );
-        } // destructor
-    }; // class
-
-    /** @brief Like a standard SQLBulkInserter, but for the streaming a CSV-file is used in between. This approach is
-     *  sometimes faster than the standard SQLBulkInserter.
-     *  IMPORTANT NOTICE: Call release() before a SQLFileBulkInserter runs out of scope. In this case you get an
-     *  exception, if something goes wrong. If you let do the release-job automatically by the destructor all exception
-     *  are swallowed and you won't get any feedback about problems.
-     */
-    template <size_t BUF_SIZE,
-              typename... InsTypes> // InsTypes - either equal to corresponding type in ColTypes or std::nullptr_t
-    class SQLFileBulkInserter
-    {
-      private:
-        std::array<std::tuple<InsTypes...>, BUF_SIZE> aBuf; // buffer of values inserted by a single op.
-        size_t uiInsPos; // index of the next insert into the array
-        size_t uiInsCnt; // counter for all inserts so far
-
-        /** @brief Serializes a value for CSV representation.
-         *  NULL values are represented by '\N'.
-         */
-        template <typename Type> std::string csvPrint( Type& rVal )
-        {
-            return std::to_string( rVal );
-        }; // method
-
-        std::string csvPrint( const std::string& rVal )
-        {
-            return "'" + rVal + "'";
-        }; // method
-
-        std::string csvPrint( const std::nullptr_t& rVal )
-        {
-            return "\\N";
-        }; // method
-
-        // Tuple printer for ostream.
-        // Found at: https://en.cppreference.com/w/cpp/utility/integer_sequence
-        template <class Ch, class Tr, class Tuple, std::size_t... Is>
-        void prtTpltoStreamImpl( std::basic_ostream<Ch, Tr>& os, const Tuple& t, std::index_sequence<Is...> )
-        {
-            // Requires C++17 folded expression support ...
-            ( ( os << ( Is == 0 ? "" : "\t" ) << csvPrint( std::get<Is>( t ) ) ), ... );
-        } // meta
-
-        template <class Ch, class Tr, class... Args>
-        void prtTpltoStream( std::basic_ostream<Ch, Tr>& os, const std::tuple<Args...>& t )
-        {
-            prtTpltoStreamImpl( os, t, std::index_sequence_for<Args...>{ } );
-            os << "\n";
-        } // meta
-
-        // FIXME: Move to library with meta programming
-        template <typename F, typename T, std::size_t N, std::size_t... Idx>
-        void for_all_do_impl( F f, const std::array<T, N>& a, std::index_sequence<Idx...> )
-        {
-            ( f( a[ Idx ] ), ... );
-        } // meta
-
-        // FIXME: Move to library with meta programming
-        template <typename F, typename T, std::size_t N> void for_all_do( F f, const std::array<T, N>& a )
-        {
-            for_all_do_impl( f, a, std::make_index_sequence<N>{ } );
-        } // meta
-
-        /** @brief Writes the content of the buffer aBuf to the output-stream using CSV.
-         */
-        inline void writeBufToStream( )
-        {
-            for_all_do( [ & ]( auto& rTpl ) { prtTpltoStream( ofStream, rTpl ); }, aBuf );
-        } // method
-
-        /** @brief Creates a filename for the CSV-file to be uploaded using the directory given by the backend.
-         */
-        fs::path uploadFileName( const std::string& rsConId, // id of the SQL connection
-                                 const std::string& rsExtension ) // possible additive extension
-        {
-            auto pUploadDir = pHostTblDB->getDataUploadDir( );
-
-            return pUploadDir /
-                   fs::path( std::string( "upload_" ) + sHostTblName + "_con_" + rsConId + rsExtension + ".csv" );
-        } // method
-
-        // Private attributes
-        std::string sHostTblName; // name of host table
-        std::shared_ptr<DBCon> pHostTblDB; // database connection of the host table /--
-        fs::path sCSVFileName; // name of the file for CSV output
-        std::ofstream ofStream; // pointer to output stream
-        bool bStreamIsVoid; // boolean state; if the stream is void, it has to be opened first
-        int64_t uiReleaseThreshold; // if the file comprises uiReleaseThreshold rows, automatically release it
-
-      public:
-        SQLFileBulkInserter( SQLTable& rxHost, int64_t uiReleaseThreshold,
-                             const std::string& rsExtension )
-            : uiInsPos( 0 ), // initialize buffer position counter
-              uiInsCnt( 0 ), // initialize counter for total number of insertions
-              sHostTblName( rxHost.getTableName( ) ),
-              pHostTblDB( rxHost.pDB ),
-              sCSVFileName( uploadFileName( rxHost.pDB->sConId, rsExtension ) ), // filename used for CSV upload
-              bStreamIsVoid( true ), // Boolean state that
-              uiReleaseThreshold( uiReleaseThreshold )
-        {
-            // DEBUG: std::cout << "SQLFileBulkInserter filename:" << this->sCSVFileName.generic_string( ) << std::endl;
-        } // constructor
-
-        /** @brief Inserts a row into the table belonging to the bulk inserter.
-         */
-        inline void insert( const InsTypes... args )
-        {
-            if( bStreamIsVoid ) // 'bRelease == true' implies that the stream (file) must be closed.
-            {
-                // Open the stream and get any existing content purged.
-                ofStream.open( sCSVFileName, std::ofstream::out | std::ofstream::trunc );
-                // Check whether something went wrong
-                if( !ofStream )
-                    throw std::runtime_error( "SQLFileBulkInserter - Opening file: " + sCSVFileName.string( ) +
-                                              " failed due to reason:\n" + strerror( errno ) );
-                bStreamIsVoid = false;
-            } // if
-            aBuf[ uiInsPos ] = std::tuple<InsTypes...>( args... ); // TO DO: Check for std::move( args )...
-            if( ++uiInsPos == BUF_SIZE )
-            {
-                writeBufToStream( ); // write buffer to file
-                uiInsPos = 0;
-            } // if
-
-            // Release if file limit reached
-            if( ++uiInsCnt % ( static_cast<const size_t>( uiReleaseThreshold ) ) == 0 )
-                this->release( );
-        } // method
-
-        /** @brief: Actually insert the values in the file to the table.
-         *  With MySQL this results in a LOAD statement.
-         */
-        inline void release( bool bRelDueToDestruct = false )
-        {
-            if( !bStreamIsVoid )
-            {
-                this->flush( ); // flush remaining buffer rows
-                // IMPORTANT: Status setting must come first, because fillTableByFile can throw an exception
-                // (in this case, the release() call of the destructor should not go to the true branch!)
-                bStreamIsVoid = true;
-                // Close the stream so that it can be opened by the reader ...
-                ofStream.close( );
-                pHostTblDB->fillTableByFile( sCSVFileName, this->sHostTblName ); // blocks until finished
-            } // if
-            else if( !bRelDueToDestruct )
-                throw std::runtime_error( "FileBulkInserter: Your tried to release a void stream." );
-        } // method
-
-        /** @brief Flush a non-full buffer to the file.
-         */
-        inline void flush( )
-        {
-            for( size_t uiCount = 0; uiCount < uiInsPos; uiCount++ )
-                // Add the current tuple the file
-                prtTpltoStream( ofStream, aBuf[ uiCount ] );
-
-            uiInsPos = 0; // reset insert position counter
-        } // method
-
-        /** @brief Destructor flushes the buffer while dropping exceptions.
-         */
-        ~SQLFileBulkInserter( )
-        {
-            // Throwing an exception in a destructor results in undefined behavior. Therefore, we swallow these
-            // exceptions and report them via std:cerr.
-            doNoExcept(
-                [ this ] {
-                    this->release( true ); // true indicates that the release call is done by the destructor
-                    // Delete the CSV-file if it exists.
-                    if( fs::exists( this->sCSVFileName ) )
-                        fs::remove( this->sCSVFileName );
-                },
-                "Destructor of SQLFileBulkInserter threw exception." );
-        } // destructor
-    }; // class (SQLFileBulkInserter)
-
-  protected:
-    /** @brief get the SQL-type for each table column via the C++-type.
-     *  ( C++ types are automatically translated to SQL types. )
-     *  @param - Translator The delivered class that must define a C++ to SQL type translation
-     *  Structured JSON dump of table def: std::cout << std::setw( 2 ) << jTableDef << std::endl;
-     */
-    template <class Translator, typename... ColumnTypes> struct ColTypeTranslator
-    {
-        // column iteration: recursive case
-        template <size_t N, typename TypeCurrCol, typename... TypesRemainCols> struct TranslateTypes
-        {
-            static void iterate( std::vector<std::string>& rvDBColTypes )
-            {
-                // With respect to the Translator::template:
-                // https://stackoverflow.com/questions/2105901/how-to-fix-expected-primary-expression-before-error-in-c-template-code
-                rvDBColTypes.push_back( Translator::template getSQLTypeName<TypeCurrCol>( ) );
-                // recursive call
-                TranslateTypes<N - 1, TypesRemainCols...>::iterate( rvDBColTypes );
-            } // method
-        }; // struct
-
-        // column iteration: base case (via partial specialization)
-        template <typename TypeCurrCol> struct TranslateTypes<1, TypeCurrCol>
-        {
-            static void iterate( std::vector<std::string>& rvDBColTypes )
-            {
-                rvDBColTypes.push_back( Translator::template getSQLTypeName<TypeCurrCol>( ) );
-            } // method
-        }; // struct
-
-        /** @brief Translate C++ types to SQL types via the Functor */
-        static inline std::vector<std::string> getSQLColTypes( )
-        {
-            std::vector<std::string> vColsSQLTypeNames;
-            TranslateTypes<sizeof...( ColumnTypes ), ColumnTypes...>::iterate( vColsSQLTypeNames );
-            return vColsSQLTypeNames;
-        } // method
-
-        /** @brief Dump the SQL column types to cout. */
-        static void dumpSQLColTypes( )
-        {
-            auto vColNames = getSQLColTypes( );
-            for( auto s : vColNames )
-                std::cout << s << " ";
-            std::cout << std::endl;
-        } // method
-    }; // outer struct
-
-    // Protected attributes
-    // typedef std::remove_pointer<DBCon>::type DBConBaseType;
-    std::shared_ptr<DBCon> pDB; // database connection (templated) //--
-    const json jTableDef; // json table definition (jTableDef must stay due to references)
-    const json& rjTableCols; // reference into jTableDef
-    const std::vector<std::string> vSQLColumnTypes; // SQL types of the table columns as text
-    bool bDropOnDestr; // if true, table gets dropped at object destruction
-    std::unique_ptr<typename DBCon::DBImplForward::PreparedStmt> pInsertStmt; // pointer to prepared insert statement
-
-#if 0
-    const std::set<size_t> xAutoNullCols; // positions of all columns receiving auto NULL insertion
-#endif
-
-    /** @brief Make the text of an appropriate SQL table creation statement.
-     *  TO DO: Improved parsing and error reporting.
-     */
-    std::string makeTableCreateStmt( )
-    {
-        std::string sStmt = "CREATE TABLE " + getTableName( ) + " (";
-        for( size_t iItr = 0; iItr < this->rjTableCols.size( ); )
-        {
-            auto& rjCol = this->rjTableCols[ iItr ]; // current column in jTableDef
-            sStmt
-                .append( rjCol[ COLUMN_NAME ] ) // column name
-                .append( " " )
-                .append( vSQLColumnTypes[ iItr ] ); // column type
-            if( rjCol.count( CONSTRAINTS ) )
-                // CONSTRAINTS must be plain text describing all constraints
-                sStmt.append( " " ).append( rjCol[ CONSTRAINTS ] );
-            // insert separating comma
-            if( ++iItr < this->rjTableCols.size( ) )
-                sStmt.append( ", " );
-        } // for
-
-        // Primary Key (for composite form of primary key)
-        if( jTableDef.count( PRIMARY_KEY ) )
-            sStmt.append( ", PRIMARY KEY (" ).append( jTableDef[ PRIMARY_KEY ] ).append( ")" );
-
-        // Foreign Key definitions
-        for( auto& rjItem : jTableDef.items( ) )
-            if( rjItem.key( ) == FOREIGN_KEY )
-            { // Found definition
-                auto& rjVal = rjItem.value( );
-                if( rjVal.count( COLUMN_NAME ) != 1 || rjVal.count( REFERENCES ) != 1 )
-                    throw std::runtime_error( "JSON table definition for table: " + getTableName( ) +
-                                              "\nFOREIGN_KEY definition does not comprise exactly "
-                                              "one COLUMN_NAME item as well as REFERENCE item." );
-                sStmt.append( ", FOREIGN KEY (" )
-                    .append( rjVal[ COLUMN_NAME ] )
-                    .append( ")" )
-                    .append( " REFERENCES " )
-                    .append( rjVal[ REFERENCES ] );
-            } // if
-        // Close statement
-        sStmt.append( ")" );
-#ifdef SQL_VERBOSE
-        std::cout << "SQL table creation statement: " << sStmt << std::endl;
-#endif
-        return sStmt;
-    } // method
-  public:
-    /** @brief Creates the text for a prepared SQL INSERT statement.
-     *  uiNumberVals determines the number of values (rows) in the case of multiple row inserts.
-     *  @detail Syntax should work with most SQL dialects.
-     */
-    std::string makeInsertStmt( const size_t uiNumVals = 1 )
-    {
-        std::string sStmt = "INSERT INTO ";
-        sStmt.append( getTableName( ) ).append( " VALUES " );
-
-        for( size_t uiItrRow = 0; uiItrRow < uiNumVals; )
-        {
-            sStmt.append( "(" );
-            // Comma separated list
-            for( size_t uiItr = 0; uiItr < this->rjTableCols.size( ); )
-            {
-#if 0
-            sStmt.append( this->xAutoNullCols.find( uiItr ) != this->xAutoNullCols.end( ) ? "NULL" : "?" );
-#else
-                sStmt.append( "?" );
-#endif
-                // insert separating comma
-                if( ++uiItr < this->rjTableCols.size( ) )
-                    sStmt.append( ", " );
-            } // inner for
-            sStmt.append( ")" );
-            // insert separating comma
-            if( ++uiItrRow < uiNumVals )
-                sStmt.append( ", " );
-        } // outer for
-#ifdef SQL_VERBOSE
-        std::cout << "SQL insert statement: " << sStmt << std::endl;
-#endif
-        return sStmt;
-    } // function
-  protected:
-    /** @brief Make the text of an appropriate SQL table deletion statement. */
-    std::string makeTableDropStmt( )
-    {
-        return "DROP TABLE IF EXISTS " + getTableName( );
-    } // method
-
-    /** @brief Make a SQL statement for deleting all table rows. */
-    std::string makeTableDeleteAllRowsStmt( )
-    {
-        return "DELETE FROM  " + getTableName( );
-    } // method
-
-    /** @brief Drop the table in DB. (Should only be done by the destructor.) */
-    void drop( )
-    {
-        pDB->execSQL( makeTableDropStmt( ) );
-    } // method
-
-    /** @brief Get the name of the current table. */
-    std::string getTableName( ) const
-    {
-        return jTableDef[ TABLE_NAME ];
-    } // method
-
-    std::string dumpJsonDefToStr( )
-    {
-        std::stringstream ss;
-        ss << "JSON table definition:\n" << std::setw( 2 ) << this->jTableDef << std::endl;
-        return ss.str( );
-    } // method
-
-    /** @brief: Get the columns reference safely.
-     */
-    const json& getTableCols( )
-    {
-#ifdef SQL_VERBOSE
-        std::cout << "JSON table definition:\n" << std::setw( 2 ) << this->jTableDef << std::endl;
-#endif
-        if( this->jTableDef.count( TABLE_COLUMNS ) != 1 )
-            throw std::runtime_error( dumpJsonDefToStr( ) +
-                                      "\nJSON table definitions require exactly one TABLE_COLUMNS section." );
-        return this->jTableDef[ TABLE_COLUMNS ];
-    } // method
-
-  public:
-    typedef ColTypeTranslator<typename DBCon::TypeTranslator, ColTypes...> CollTypeTranslation;
-
-    /** @brief Initializes the table for use.
      *  @detail If the table does not exist in the DB, the table is created first.
      */
     void init( )
@@ -2350,5 +1214,4 @@
     {
         return std::make_shared<SQLFileBulkInserterType<BUF_SIZE>>( *this, uiReleaseThreshold, srExtension );
     } // method
-}; // class
->>>>>>> 651925a2
+}; // class