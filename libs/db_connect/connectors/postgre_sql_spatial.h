--- conflicted
+++ resolved
@@ -20,19 +20,17 @@
     return "bytea"; // WKB data are passed as BLOB
 } // specialized method
 
-<<<<<<< HEAD
+template <> static inline std::string PostgreSQLDBCon::TypeTranslator::getSQLColumnTypeName<WKBUint64Rectangle>( )
+{
+    return "geometry"; // WKB data are passed as BLOB
+} // specialized method
+
 #ifdef _MSC_VER
 template <> static inline std::string PostgreSQLDBCon::TypeTranslator::getSQLTypeName<WKBUint64Rectangle &>()
 {
     return PostgreSQLDBCon::TypeTranslator::getSQLTypeName<WKBUint64Rectangle> ();
 } // specialized method
 #endif
-=======
-template <> inline std::string PostgreSQLDBCon::TypeTranslator::getSQLColumnTypeName<WKBUint64Rectangle>( )
-{
-    return "geometry"; // WKB data are passed as BLOB
-} // specialized method
->>>>>>> 05fe5214
 
 // Part1b : Spatial types require an indication that the argument passed at a placeholder's
 //          position has the format 'WKB'.
