/* Authors: Arne Kutzner and Markus Schmidt
 * Created: Nov. 2019
 * This file is part of the ITBE-Lab code collection.
 * MIT License
 * @file MySQL_con.h
 * @brief Core part of the MySQL engine support. This file is intended to be included via mysql.h merely.
 */

/* Important Win32/64 Notice:
 * The MySQL headers import winsock2.h.
 * This can create trouble in the context of an additional include of "windows.h".
 * Solutions for this conflict are proposed in:
 * https://stackoverflow.com/questions/5971332/redefinition-errors-in-winsock2-h
 */

// Required for the MySQL headers with MSVC for avoiding conflicts
#ifdef _MSC_VER
#define HAVE_STRUCT_TIMESPEC
#define NOMINMAX
#endif

// Deliver comprehensive error messages
#define VERBOSE_ERROR_MESG

// STL imports
#include <iostream>
#include <limits>
#include <memory>
#include <sstream>
#include <stdexcept>
#include <string>
#include <type_traits>
#include <vector>

// For getting the code working with gcc 6.x.x compiler
#if( __GNUC__ && ( __GNUC__ < 7 ) )
#include <experimental/tuple>
#define STD_APPLY std::experimental::apply
// Part of the C++17 standard now
// std::ostream& operator<<( std::ostream& s, std::nullptr_t )
// {
//     return s << "nullptr";
// } // operator overload
#else
#include <tuple>
#define STD_APPLY std::apply
#endif

#if defined( __GNUC__ ) && ( __GNUC__ < 8 )
#include <experimental/filesystem>
namespace fs = std::experimental::filesystem;
#else
#include <filesystem>
namespace fs = std::filesystem;
#endif

// Integrate json support
// MySQL Database configuration is described via JSON
#include <json.hpp>
using nlohmann::json;

// Constants for definitions via json
const std::string SCHEMA = "SCHEMA";
const std::string CONNECTION = "CONNECTION";
const std::string HOSTNAME = "HOSTNAME";
const std::string USER = "USER";
const std::string PASSWORD = "PASSWORD";
const std::string PORT = "PORT";

/* Example for definition of database connection in json:
 * auto jDBConfig = json{ { SCHEMA, "sv_db" },
 *                        { CONNECTION,
 *                          { { HOSTNAME, "localhost" },
 *                            { USER, "root" }, //
 *                            { PASSWORD, "admin" },
 *                            { PORT, 0 } } } };
 */

// MySQL import
#include <mysql.h>
// The header <my_global.h> has been gone since MySQL 8.
// The below typedef keeps the code compiling for older releases of MySQL.
#if !defined( MARIADB_BASE_VERSION ) && !defined( MARIADB_VERSION_ID ) && MYSQL_VERSION_ID >= 80001 &&                 \
    MYSQL_VERSION_ID != 80002
typedef bool my_bool;
#endif

#define DEFAULT_HOSTNAME "localhost"
#define DEFAULT_USER "root"
#define DEFAULT_PASSWD "admin"
#define DEFAULT_DBNAME "defaultDB"
#define DEFAULT_PORT 0

#define LAMBDA_WITH_PARAMETER_PACK_SUPPORTED

/* If we're not using GNU C, elide __attribute__ */
#ifndef __GNUC__
#define __attribute__( x ) /* NOTHING */
#endif

/* Type correspondences:
 * C++              SQL            MySQL C-API
 * std::string    - LONGTEXT     - MYSQL_TYPE_LONG_BLOB
 * GenericBlob    - LONGBLOB     - MYSQL_TYPE_LONG_BLOB
 * bool		      - TINYINT      - MYSQL_TYPE_TINY
 * uint32_t		  - INT UNSIGNED -
 *                               - MYSQL_TYPE_GEOMETRY
 * std::nullptr_t - NULL         - MYSQL_TYPE_NULL
 */

// General tips for variadic programming with tuples:
// https://www.murrayc.com/permalink/2015/12/05/modern-c-variadic-template-parameters-and-tuples/

/* Call the function func for each component of the tuple passed as argument.
 * The idea is that func takes its parameter by reference and changes the tuple this way.
 * Taken from: https://stackoverflow.com/questions/26902633/how-to-iterate-over-a-stdtuple-in-c-11/26908596
 * Requires C++14
 * The size is returned in order to suppress an unused-variable warning with GCC
 */
template <class F, class... Ts, std::size_t... Is>
void for_each_in_tuple( std::tuple<Ts...>& tuple, F func, std::index_sequence<Is...> )
{
    auto __attribute__( ( unused ) ) unused = {( func( std::get<Is>( tuple ) ), 0 )...};
} // meta

template <class F, class... Ts> void for_each_in_tuple( std::tuple<Ts...>& tuple, F&& func )
{
    for_each_in_tuple( tuple, std::forward<F>( func ), std::make_index_sequence<sizeof...( Ts )>( ) );
} // meta

/* Variant of for_each_in_tuple, that iterates over two tuples simultaneously.
 * The size is returned in order to suppress an unused-variable warning with GCC
 */
template <class F, class... Ts, std::size_t... Is, class... Tss>
void for_each_in_tuple_pairwise( std::tuple<Ts...>& tuple, F func, std::tuple<Tss...>& tuple1,
                                 std::index_sequence<Is...> )
{
    auto __attribute__( ( unused ) ) unused = {( func( std::get<Is>( tuple ), std::get<Is>( tuple1 ), Is ), 0 )...};
} // meta

template <class F, class... Ts, class... Tss>
void for_each_in_tuple_pairwise( std::tuple<Ts...>& tuple, F&& func, std::tuple<Tss...>& tuple1 )
{
    for_each_in_tuple_pairwise( tuple, std::forward<F>( func ), tuple1, std::make_index_sequence<sizeof...( Ts )>( ) );
} // meta

// Required for workaround with respect to explicit specialization of a template function in a template class.
// See: https://stackoverflow.com/questions/3052579/explicit-specialization-in-non-namespace-scope
template <typename T> struct identity
{
    typedef T type;
}; // struct

/** @brief MySQL Connector Exception
 */
class MySQLConException : public std::runtime_error
{
  private:
    /** @brief Generate a MySQL error message
     */
    std::string makeMessage( MYSQL* pMySQLHandler )
    {
        const char* pErrorText = pMySQLHandler ? mysql_error( pMySQLHandler ) : NULL;

        std::stringstream xBuffer;
        xBuffer << "MySQL database error: " << ( pErrorText ? pErrorText : "UNKNOWN ERROR" ) << std::endl;
        return xBuffer.str( );
    } // method


  public:
    /** @brief MySQLConException exception
     */
    MySQLConException( const std::string& rsErrExplain )
        : std::runtime_error( "MySQL connector error: " + rsErrExplain )
    {}

    /** @brief  Ask MySQL for the error text
     */
    MySQLConException( MYSQL* pMySQLHandler ) : std::runtime_error( makeMessage( pMySQLHandler ) )
    {}
}; // class


/** @brief Executes the functor so that exceptions are swallowed.
 *  @details For destructors so that they do not throw.
 */
template <typename FUNCTOR> inline void do_exception_safe( FUNCTOR&& functor )
{
    try
    {
        functor( );
    } // try
    catch( std::runtime_error& e )
    { // Swallow the exception
        std::cout << e.what( ) << std::endl;
    } // catch
    catch( ... )
    {
        std::cout << "Got unknown exception." << std::endl;
    } // catch
} // function

/** @brief Minimalistic generic Blob (pointer plus size)
 */
struct GenericBlob
{
    char* pBuf; // pointerToBuffer
    size_t uiSize; // size of buffer
}; // struct

/** @brief For really freeing all memory allocated by MySQL ...
 * See: https://stackoverflow.com/questions/8554585/mysql-c-api-memory-leak
 */
struct MySQLLibraryEnd
{
    MySQLLibraryEnd( )
    {
        // DEBUG: std::cout << "MySQL library start ..." << std::endl;
    } // constructor

    ~MySQLLibraryEnd( )
    {
        // DEBUG:std::cout << "MySQl library end ..." << std::endl;
        mysql_library_end( );
    } // destructor
}; // class

/** @brief Single global object that is responsible for finally freeing all MySQL resources. */
const MySQLLibraryEnd mySQLLibrayResourceDeallocator;

/** @brief This class is for cases where we want to have a simple byte buffer without the initialization as it
 *  occurs in std::vector.
 */
class ByteBuffer
{
  private:
    size_t uiBufSize = 0;
    char* pBuffer = NULL;
    static const size_t SEG_SIZE = 512; // segment size chosen in the context of allocations

  public:
    /** @brief Delivers pointer to buffer. */
    inline char* get( )
    {
        return pBuffer;
    } // method

    /** @brief Returns the size of the actually allocated buffer */
    template <typename Type> inline Type resize( Type uiReq )
    {
        if( uiReq > uiBufSize )
        {
            // uiReq is guaranteed to be one at least
            // allocate multiple of SEG_SIZE
            uiBufSize = ( ( ( uiReq - 1 ) / SEG_SIZE ) + 1 ) * SEG_SIZE;

            // realloc frees automatically in the case of relocation
            pBuffer = static_cast<char*>( realloc( pBuffer, uiBufSize ) );
            if( !pBuffer )
                throw std::runtime_error( "ByteBuffer reports out of memory for size " + std::to_string( uiBufSize ) );
        }
        return static_cast<Type>( uiBufSize );
    } // method

    /* Free at destruction */
    ~ByteBuffer( )
    {
        if( pBuffer != NULL )
            free( pBuffer );
    } // destructor
}; // class


/* Basic class for a single cell in row for a query outcome.
 * Full support of C++17 would allow moving all these specializations inside MySQLConDB.
 */
template <typename CellType> class RowCellBase
{
  public:
    MYSQL_BIND* pMySQLBind; // pointer to MySQL bind
    CellType* pCellValue; // pointer to the actual cell value (this pointer refers into tCellValues)
    unsigned long uiLength; // buffer for length in MYSQL_BIND (32 Bit on MSVC, 64 Bit on GCC)
                            // It must be set however for variable-length types, such as BLOBs or STRINGs.
                            // If length is set, mysql_stmt_fetch will write column length into it.
    ByteBuffer pVarLenBuf; // buffer for variable length data (unused for fixed length data)
    my_bool is_null; // indicates if the cell comprises a NULL value
    my_bool error; // 1 if data truncations happened during fetch
    size_t uiColNum; // column number of cell in query
    bool bIsVarSizeCell; // indicates if cell comprises variable sized data

  public:
    /* Initialization of a cell must happen via this init */
    inline void
    init( MYSQL_BIND* pMySQLBind, // pointer to MySQL bind
          CellType* pCellValue, // pointer to actual cell value
          enum_field_types eFieldType, // MYSQL field type of cell
          size_t uiColNum, // column number of cell in query outcome
          bool bIsVarSizeCell = !std::is_arithmetic<CellType>::value ) // MySQL treats arith. data as fixed-size
    {
        memset( pMySQLBind, 0, sizeof( MYSQL_BIND ) ); // clear the MySQL bind record
        this->pMySQLBind = pMySQLBind; // backup pointer to MySQL bind
        this->pCellValue = pCellValue; // backup pointer to cell value
        this->pMySQLBind->buffer_type = eFieldType; // set MySQL datatype indicator
        this->pMySQLBind->length = &this->uiLength; // set location of size buffer
        this->pMySQLBind->is_null = &this->is_null; // set location for null-value indication
        this->pMySQLBind->error = &this->error; // set location for truncation indication
        // Inform MySQL about the cell properties with respect to signed or unsigned.
        // If the MySQL column type and the cell type are different here, MySQL performs truncations.
        this->pMySQLBind->is_unsigned = std::is_unsigned<CellType>::value;

        // The length of the buffer. You don't have to set it for any fixed length buffer: float, double,
        // int, etc. It must be set however for variable-length types, such as BLOBs or STRINGs.
        this->pMySQLBind->buffer_length = 0;

        // For fixed size data we set the MySQL-buffer pointer directly to the cell.
        // Otherwise (for variable size data) we set the MySQL-buffer pointer to the byte buffer.
        this->bIsVarSizeCell = bIsVarSizeCell;
        this->pMySQLBind->buffer = bIsVarSizeCell ? this->pVarLenBuf.get( ) : (void*)pCellValue;

        this->uiColNum = uiColNum; // backup column number
    } // method

    // Dummy method that should never be called.
    inline void storeVarSizeCell( )
    {
        // DEBUG: std::cout << "storeVarSizeCell called for  type: " << typeid( CellType ).name( ) << std::endl;
    } // method
}; // class (RowCellBase)

/* This class is intended to be specialized for specific types. */
template <typename CellType> struct RowCell : public RowCellBase<CellType>
{}; // class

/* The trick here is the overriding of functions in the specialized subclasses.
 * Important: This explicit specializations must occur before any possible implicit specializations or
 *            the compiler complains about "re-specialization".
 */

// boolean value
template <> struct RowCell<bool> : public RowCellBase<bool>
{
    inline void init( MYSQL_BIND* pMySQLBind, bool* pCellValue, size_t uiColNum )
    {
        RowCellBase::init( pMySQLBind, pCellValue, MYSQL_TYPE_TINY, uiColNum );
    } // method
}; // specialized class

// 32 bit integer
template <> struct RowCell<int32_t> : public RowCellBase<int32_t>
{
    inline void init( MYSQL_BIND* pMySQLBind, int32_t* pCellValue, size_t uiColNum )
    {
        RowCellBase::init( pMySQLBind, pCellValue, MYSQL_TYPE_LONG, uiColNum );
    } // method
}; // specialized class

// unsigned 32 bit integer (unsigned info is extracted inside RowCellBase::init )
template <> struct RowCell<uint32_t> : public RowCellBase<uint32_t>
{
    inline void init( MYSQL_BIND* pMySQLBind, uint32_t* pCellValue, size_t uiColNum )
    {
        RowCellBase::init( pMySQLBind, pCellValue, MYSQL_TYPE_LONG, uiColNum );
    } // method
}; // specialized class

// 64 bit integer
template <> struct RowCell<int64_t> : public RowCellBase<int64_t>
{
    inline void init( MYSQL_BIND* pMySQLBind, int64_t* pCellValue, size_t uiColNum )
    {
        RowCellBase::init( pMySQLBind, pCellValue, MYSQL_TYPE_LONGLONG, uiColNum );
    } // method
}; // specialized class

//  unsigned 64 bit integer (unsigned info is extracted inside RowCellBase::init )
template <> struct RowCell<uint64_t> : public RowCellBase<uint64_t>
{
    inline void init( MYSQL_BIND* pMySQLBind, uint64_t* pCellValue, size_t uiColNum )
    {
        RowCellBase::init( pMySQLBind, pCellValue, MYSQL_TYPE_LONGLONG, uiColNum );
    } // method
}; // specialized class

// 64 bit double
template <> struct RowCell<double> : public RowCellBase<double>
{
    inline void init( MYSQL_BIND* pMySQLBind, double* pCellValue, size_t uiColNum )
    {
        RowCellBase::init( pMySQLBind, pCellValue, MYSQL_TYPE_DOUBLE, uiColNum );
    } // method
}; // specialized class

// std::string
template <> struct RowCell<std::string> : public RowCellBase<std::string>
{
    inline void init( MYSQL_BIND* pMySQLBind, std::string* pCellValue, size_t uiColNum )
    {
        RowCellBase::init( pMySQLBind, pCellValue, MYSQL_TYPE_LONG_BLOB, uiColNum );
    } // method

    inline void storeVarSizeCell( )
    {
        pCellValue->assign( this->pVarLenBuf.get( ), this->uiLength );
    } // method
}; // specialized class


/** @brief MqSQL connection to database
 */
class MySQLConDB
{
  public:
    /// @brief Translates C++ to MySQL Column Types
    class TypeTranslator
    {
      public:
        /* Translation of C++ type to SQLite column types.
         * Uses the specialization to overloading trick here.
         */
        template <typename Type> static inline std::string getSQLTypeName( )
        {
            return getSQLTypeName( identity<Type>( ) );
        } // method

        /** @brief Delivers the appropriate string for placeholder in prepared statement (as e.g. INSERT statement).
         * In most cases this is simply a '?'. But for some types, as e.g. spatial types, an additional wrapping is
         * required for indicating the precise kind of data-representation passed to the MySQL client. In such cases an
         * additional specialization is used for performing the wrapping.
         */
        template <typename Type> static inline std::string getPlaceholderForType( )
        {
            return "?";
        } // method

      private:
        // list of valid types:
        template <typename Type> static inline std::string getSQLTypeName( identity<Type> );
        // {
        //     return "UNDEFINED_TYPE";
        // } // private method

        static inline std::string getSQLTypeName( identity<std::string> )
        {
            return "LONGTEXT";
        } // private method

        static inline std::string getSQLTypeName( identity<GenericBlob> )
        {
            return "LONGBLOB";
        } // private method

        static inline std::string getSQLTypeName( identity<bool> )
        {
            return "TINYINT";
        } // private method

        static inline std::string getSQLTypeName( identity<int32_t> )
        {
            return "INT";
        } // private method
        static inline std::string getSQLTypeName( identity<uint32_t> )
        {
            return "INT UNSIGNED";
        } // private method

        static inline std::string getSQLTypeName( identity<int64_t> )
        {
            return "BIGINT";
        } // private method

        static inline std::string getSQLTypeName( identity<uint64_t> )
        {
            return "BIGINT UNSIGNED";
        } // private method

        static inline std::string getSQLTypeName( identity<double> )
        {
            return "DOUBLE";
        } // private method
    }; // class

    /** @brief Input argument of a MySQL query
     *  @details
     */
    class StmtArg
    {
      private:
        MYSQL_BIND* const pMySQLBind; // internal MySQL buffer of argument

      public:
        // buffer for length in MYSQL_BIND (32 Bit on MSVC, 64 Bit on GCC)
        // Only required for BLOB and LONGTEXT
        unsigned long uiLength;

        StmtArg( MYSQL_BIND* const pMySQLBind ) : pMySQLBind( pMySQLBind )
        {
            memset( pMySQLBind, 0, sizeof( MYSQL_BIND ) ); // clear the MySQL record
        } // constructor

        /* templated dispatcher.
         * The dispatcher allows using template specializations as replacement for overloading.
         * TIP: This dispatcher can be specialized as well. (See e.g. for NucSeq)
         */
        template <typename Type> inline void set( const Type& dArg )
        {
            // DEBUG: std::cout << "set with dArg type:" << typeid( dArg ).name( ) << std::endl;
            setOverloaded( dArg );
        } // method

      private:
        /** @brief Binder for arguments in the context of statement execution:
         *  @details See: https://dev.mysql.com/doc/refman/5.7/en/c-api-prepared-statement-type-codes.html
         *  Remainder: You have to guarantee the lifetime of the data bound!
         */
        void inline setOverloaded( void* const& p ) = delete; // pointers are not allowed yet

        void inline setOverloaded( const bool& bVal ) // MySQL-type INT
        {
            pMySQLBind->buffer_type = MYSQL_TYPE_TINY; // 8 bit value
            pMySQLBind->buffer = (void*)&bVal;
            pMySQLBind->is_unsigned = false;
        } // method

        void inline setOverloaded( const int32_t& iVal ) // MySQL-type INT
        {
            pMySQLBind->buffer_type = MYSQL_TYPE_LONG; // 32 bit integer
            pMySQLBind->buffer = (void*)&iVal;
            pMySQLBind->is_unsigned = false;
        } // method

        void inline setOverloaded( const uint32_t& iVal ) // MySQL-type INT UNSIGNED
        {
            pMySQLBind->buffer_type = MYSQL_TYPE_LONG; // 32 bit integer
            pMySQLBind->buffer = (void*)&iVal;
            pMySQLBind->is_unsigned = true;
        } // method

        void inline setOverloaded( const int64_t& iVal ) // MySQL-type BIGINT
        {
            pMySQLBind->buffer_type = MYSQL_TYPE_LONGLONG; // 64 bit integer
            pMySQLBind->buffer = (void*)&iVal;
            pMySQLBind->is_unsigned = false;
        } // method

        void inline setOverloaded( const uint64_t& iVal ) // MySQL-type BIGINT
        {
            pMySQLBind->buffer_type = MYSQL_TYPE_LONGLONG; // 64 bit integer
            pMySQLBind->buffer = (void*)&iVal;
            pMySQLBind->is_unsigned = true;
        } // method

        void inline setOverloaded( const double& dVal ) // MySQL-type DOUBLE
        {
            pMySQLBind->buffer_type = MYSQL_TYPE_DOUBLE;
            pMySQLBind->buffer = (void*)&dVal;
        } // method

        // Corresponding head for C-NULL pointer:
        //
        void inline setOverloaded( const std::nullptr_t& p ) // MySQL-type NULL
        {
            pMySQLBind->buffer_type = MYSQL_TYPE_NULL;
            pMySQLBind->buffer = NULL;
        } // method

        // This should work on most architectures.
        // Due to the C++ standard each character of a string is a single byte.
        // Length should deliver the size without the final NULL. (So, we store the string without the final NULL.)
        void inline setOverloaded( const std::string& rsText ) // MySQL-type LONGTEXT
        {
            this->uiLength = static_cast<unsigned long>( rsText.length( ) );
            pMySQLBind->buffer_type = MYSQL_TYPE_LONG_BLOB; // long text
            pMySQLBind->buffer = (void*)rsText.c_str( );
            pMySQLBind->buffer_length = static_cast<unsigned long>( rsText.length( ) );
            pMySQLBind->length = &this->uiLength;
        } // method

        void inline setOverloaded( const GenericBlob& rxBlob ) // MySQL-type LONGBLOB
        {
            this->uiLength = static_cast<unsigned long>( rxBlob.uiSize );
            pMySQLBind->length = &this->uiLength;
            pMySQLBind->buffer_type = MYSQL_TYPE_LONG_BLOB; // long blob
            pMySQLBind->buffer = (void*)rxBlob.pBuf;
            // FIXME: Check for oversized buffers
            pMySQLBind->buffer_length = static_cast<unsigned long>( rxBlob.uiSize );
        } // method
    }; // inner class StmtArg

    /** @brief Prepared MySQL statement
     *  @details Example: https://dev.mysql.com/doc/refman/8.0/en/mysql-stmt-execute.html
     *  DBPtrType should be MySQLConDB*, std::shared_ptr<MySQLConDB> etc.
     */
    template <typename DBPtrType> class PreparedStmtTmpl
    {
      protected:
        /// @brief Generate a detailed MySQL error message specially for statements
        std::string stmtErrMsg( )
        {
            std::string sErrTxt = "MySQL statement error:\n";
#ifdef VERBOSE_ERROR_MESG
            sErrTxt.append( "Affected stmt: " ).append( sStmtText ).append( "\n" );
            sErrTxt.append( "Detailed MySQL error msg:\n" );
#endif
            sErrTxt.append( mysql_stmt_error( pStmt ) ).append( "\n" );
            return sErrTxt;
        } // method

        MYSQL_STMT* pStmt; // pointer to MySQL statement
        std::vector<MYSQL_BIND> vMySQLInpArgBind; // the array of binding records for MySQL itself
        std::vector<StmtArg> vInputArgs; // the array of wrapped binders with references to the MySQL Bind
        DBPtrType const pMySQLDB; // DB Connection that the statement is embedded in
        int iStmtParamCount; // number of parameters of statement
#ifdef VERBOSE_ERROR_MESG
        const std::string sStmtText; // keep the statement text for more comprehensive error messages.
#endif
        // Base case for binding with forwarding
        template <int N> void bindArgumentsForwarding( )
        {} // base case
        // Recursive case for binding with forwarding
        template <int N, typename Type, typename... Rest> void bindArgumentsForwarding( Type&& arg, Rest&&... args )
        {
            // bind argument N
            this->vInputArgs[ N ].set( std::forward<Type>( arg ) );
            // recursively bind remaining arguments
            bindArgumentsForwarding<N + 1, Rest...>( std::forward<Rest>( args )... );
        } // variadic method

      public:
        /* Constructor */
        PreparedStmtTmpl( DBPtrType const pMySQLDB, const std::string& rsStmtText )
            : pMySQLDB( pMySQLDB ), sStmtText( rsStmtText )
        {
            // DEBUG: std::cout << "Compile statement: " << sStmtText << std::endl;
            pStmt = mysql_stmt_init( this->pMySQLDB->pMySQLHandler );
            if( !pStmt )
                throw std::runtime_error( "mysql_stmt_init(), out of memory" );

            if( mysql_stmt_prepare( pStmt, rsStmtText.c_str( ), static_cast<unsigned long>( rsStmtText.length( ) ) ) )
                throw std::runtime_error( "mysql_stmt_prepare() failed for statement:\n" + rsStmtText +
                                          "\nExplanation:\n" + stmtErrMsg( ) );

            // Get the parameter count from the statement
            iStmtParamCount = mysql_stmt_param_count( pStmt );

            // Adapt the size of the binding vector according the number of parameter
            vMySQLInpArgBind.resize( iStmtParamCount );
            // Create Argument binder for all parameter
            for( int uiCount = 0; uiCount < iStmtParamCount; uiCount++ )
                vInputArgs.push_back( &vMySQLInpArgBind[ uiCount ] );
        } // constructor

        /** @brief Execute the statement after all parameters have been bound successfully.
         *  The existence of parameters has to be initiated via the boolean argument.
         */
        inline my_ulonglong exec( bool bMoreThanZeroArgs = true )
        {
            // If there is at least one argument, inform MySQL about the arguments
            if( bMoreThanZeroArgs )
                if( mysql_stmt_bind_param( pStmt, &vMySQLInpArgBind[ 0 ] ) )
                    throw std::runtime_error( "mysql_stmt_bind_param() failed.\n" + stmtErrMsg( ) );
            // Execute statement
            if( mysql_stmt_execute( pStmt ) )
                throw std::runtime_error( "mysql_stmt_execute, failed\n" + stmtErrMsg( ) );
            // Get the number of affected rows
            // Improvement: Control the actual call via a flag.
            return mysql_stmt_affected_rows( pStmt );
        } // method

        /** @brief Binds the arguments args to the parameter block indicated by OFFSET.
         *  Parameter blocks are used for bulk inserts merely. In this case, the SQL-statement arguments are
         *  a repetitive pattern of equal types (the ypes of a single row). OFFSET N represent represents the
         *  N'th occurrence of such repetitive pattern. The parameter args will be injected (binded) at this N'th
         *  occurrence.
         */
        template <int OFFSET, typename... ArgTypes> inline void bind( ArgTypes&&... args )
        {
            assert( ( sizeof...( args ) == 0 ) || ( ( iStmtParamCount % (int)( sizeof...( args ) ) == 0 ) &&
                                                    ( OFFSET * (int)( sizeof...( args ) ) < iStmtParamCount ) ) );
            bindArgumentsForwarding<OFFSET * sizeof...( args ), ArgTypes&&...>( std::forward<ArgTypes>( args )... );
        } // method

        /* ArgTypes are the types of the arguments of the query.
         * Return value is the number of rows changed by the statement.
         * Remark: In the current design bind and execute must happen in one method, because the MySQL-bindings
         * happen via references to the method arguments.
         */
        template <typename... ArgTypes> inline my_ulonglong bindAndExec( ArgTypes&&... args )
        {
            if( sizeof...( ArgTypes ) != iStmtParamCount )
                throw std::runtime_error( "MySQL - bindAndExec: Mismatch of number of arguments. For statement:\n" +
                                          sStmtText + "\n Actual number: " + std::to_string( sizeof...( ArgTypes ) ) +
                                          " Expected number: " + std::to_string( iStmtParamCount ) );
            this->bind<0, ArgTypes&&...>( std::forward<ArgTypes>( args )... );
            return this->exec( sizeof...( ArgTypes ) > 0 );
        } // method

        /** @brief Close the statement and free all its resources.
         *  Destructor.
         */
        virtual ~PreparedStmtTmpl( )
        {
            if( pStmt )
                if( mysql_stmt_close( pStmt ) )
                    std::cout << "MySQL: Closing of statement failed. Details:" << pMySQLDB->errMsg( ) << std::endl;
        } // destructor
    }; // inner class PreparedStmt

    // Standard form of prepared statement, which uses a shared pointer.
    using PreparedStmt = PreparedStmtTmpl<std::shared_ptr<MySQLConDB>>;

    // HOWTO: https://dev.mysql.com/doc/refman/5.7/en/mysql-stmt-fetch.html
    template <typename DBPtrType, typename... ColTypes> // types of query columns
    class PreparedQueryTmpl : public PreparedStmtTmpl<DBPtrType>
    {
      private:
        static const int NUM_COLS = sizeof...( ColTypes ); // Number of columns of query outcome
        std::array<MYSQL_BIND, NUM_COLS> vMySQLCellBind; // Array of MySQL binding C-structs
                                                         // (represents a row of the outcome of the query)
        std::tuple<RowCell<ColTypes>...> tCellWrappers; // C++ Wrappers for managing the MYSQL
                                                        // binding C-structs (Connection via pointer)
        MYSQL_RES* pPrepareMetaResult; // Pointer to auxiliary C-struct of MySQL
        my_ulonglong uiRowCount; // Internal counter the counts the number of rows fetched so far
        // bool bClientKeepsResult; // true if mysql_stmt_store_result() fetched the result of a query, false otherwise.
        bool doStoreResult; // Use mysql_stmt_store_result() to store the outcome of the query in the client
        int iStatus; // informs about the outcome of the last fetch; initially -1 representing unknown

        /** @brief Performs: 1. Query execution, 2. binding of results.
         */
        template <typename... ArgTypes> inline void execBind( ArgTypes... args )
        {
            this->bindAndExec( std::forward<ArgTypes>( args )... );
            this->bindResult( );
        } // method
        friend MySQLConDB; // give MySQLConDB access to execBindFetch( )

        /** @brief Performs: 1. Query execution, 2. binding of results, 3. fetching of first row.
         *  Returns true if a first row exists, false otherwise.
         */
        template <typename... ArgTypes> inline bool execBindFetch( ArgTypes... args )
        {
            this->execBind( std::forward<ArgTypes>( args )... );
            return this->fetchNextRow( );
        } // method
        friend MySQLConDB; // give MySQLConDB access to execBindFetch( )

      public:
        std::tuple<ColTypes...> tCellValues; // tuple that keeps the values of current query row

        /* Constructor */
        PreparedQueryTmpl( DBPtrType pMySQLDB, const std::string& rsStmtText )
            : PreparedStmtTmpl<DBPtrType>( pMySQLDB,
                                           rsStmtText ), // class superclass constructor
              tCellWrappers( ), // initialized via default constructors (couldn't find better way :-( )
              // bClientKeepsResult( false ) // mysql_stmt_store_result() not called so far
              doStoreResult( true ),
              iStatus( -1 ) // initially unknown
        {
            // Get query related info
            this->pPrepareMetaResult = mysql_stmt_result_metadata( this->pStmt );
            if( !pPrepareMetaResult )
                throw std::runtime_error( "mysql_stmt_result_metadata(), returned no meta information\n" +
                                          this->stmtErrMsg( ) );

            // Get number of columns of query outcome and check correctness
            // IMPROVEMT: Additionally check the individual columns with respect to data-type.
            auto uiColumnCount = mysql_num_fields( this->pPrepareMetaResult );
            if( NUM_COLS != uiColumnCount )
                throw std::runtime_error( "MySQL - The number of columns reported by MySQL does not match the number "
                                          "of template parameters.\nNumber of template para: " +
                                          std::to_string( NUM_COLS ) +
                                          " MySQL column count: " + std::to_string( uiColumnCount ) );

            // Connect the internal MySQL bind-structure with the tuple of row cell wrappers as well as the
            // tuple keeping the cell values itself.
            for_each_in_tuple_pairwise( tCellWrappers,
                                        [&]( auto& rFstCell, auto& rSecCell, size_t uiCol ) {
                                            // std::cout << "uiColNum:" << uiColNum << " uiCol: " << uiCol << std::endl;
                                            rFstCell.init( &vMySQLCellBind[ uiCol ], &rSecCell, uiCol );
                                        },
                                        tCellValues );
        } // constructor

        /** @brief Performs argument binding before fetching. Has to called after statement execution and
         * before fetching table rows.
         */
        inline void bindResult( )
        {
            auto bind = &vMySQLCellBind[ 0 ];
            // Bind the result buffers
            if( mysql_stmt_bind_result( this->pStmt, bind ) )
                throw std::runtime_error( "mysql_stmt_bind_result() failed\n" + this->stmtErrMsg( ) );

            // Fetch the query outcome to the client so that the client delivers all rows without contacting the
            // server anymore. Without this statement each row is fetched separately via server requests.
            // Fetching each row directly from server might be necessary for huge result tables, where
            // the query outcome does not fit into clients memory.
            if( this->doStoreResult )
            {
                if( mysql_stmt_store_result( this->pStmt ) )
                    throw std::runtime_error( "mysql_stmt_store_result() failed\n" + this->stmtErrMsg( ) );
            } // if

            // Reset row counter
            uiRowCount = 0;
        } // method

        /** @brief Fetch next row from server or local client buffer.
         *  Returns true, if a row could be fetched successfully, false otherwise (indicating EOF).
         */
        inline bool fetchNextRow( )
        {
            // Fetch next row
            this->iStatus = mysql_stmt_fetch( this->pStmt );

            if( this->iStatus == 1 )
                // Something went seriously wrong.
                throw std::runtime_error( "mysql_stmt_fetch() failed.\n" + this->stmtErrMsg( ) );

#ifdef REPORT_ROWS_WITH_NULL_VALUES
            // Check for possible NULL values
            // Currently, there is no solution for these cases.
            for_each_in_tuple( tCellWrappers, [&]( auto& rCell ) {
                if( rCell.is_null )
                    throw std::runtime_error( "fetchNextRow reports a cell with NULL value." );
            } ); // for each tuple
#endif
            // Truncations occur in the case of undersized buffers.
            if( this->iStatus == MYSQL_DATA_TRUNCATED )
            {
                // Find the column(s) responsible and resize the buffer appropriately.
                for_each_in_tuple( tCellWrappers, [&]( auto& rCell ) {
                    if( rCell.error ) // error identifies the cell(s), where we have truncation
                    {
                        // Truncation can occur for variable size data only.
                        if( !rCell.bIsVarSizeCell )
                            throw std::runtime_error( "fetchNextRow reports truncation for fixed size data." );

                        // Resize the cell buffer appropriately and update the buffer pointer
                        rCell.pMySQLBind->buffer_length = rCell.pVarLenBuf.resize( rCell.uiLength );
                        rCell.pMySQLBind->buffer = rCell.pVarLenBuf.get( );

                        // Fetch the truncated data in complete form
                        // Possible optimization: Use additionally the offset parameter for avoiding repeated fetching
                        if( mysql_stmt_fetch_column( this->pStmt, rCell.pMySQLBind,
                                                     static_cast<unsigned int>( rCell.uiColNum ), 0 ) )
                            throw std::runtime_error( "mysql_stmt_fetch_column() failed\n" + this->stmtErrMsg( ) );
                    } // if
                } ); // for each cell in tuple

                // Inform MySQL with respect to buffer size changes by updating binding infos.
                if( mysql_stmt_bind_result( this->pStmt, &vMySQLCellBind[ 0 ] ) )
                    throw std::runtime_error( "mysql_stmt_bind_result() failed\n" + this->stmtErrMsg( ) );

                this->iStatus = 0; // everything fine now ...
            } // if

            // Pick variable size data (Text or Blob) from cell buffers.
            if( this->iStatus == 0 )
            {
                for_each_in_tuple( tCellWrappers, [&]( auto& rCell ) {
                    if( rCell.bIsVarSizeCell )
                        rCell.storeVarSizeCell( );
                } ); // for each tuple

                uiRowCount++; // increment counter for number of rows fetched
            } // if

            return this->iStatus == 0; // iStatus is 0 (OK) or MYSQL_NO_DATA now
        } // method

        /** @brief Delivers a reference to a tuple holding the data of the current row.
         */
        inline std::tuple<ColTypes...>& getCellValues( )
        {
            if( uiRowCount < 1 )
                throw std::runtime_error( "MySQL: Logic error. You must first fetch before getting row-data." );
            if( this->iStatus != 0 )
                throw std::runtime_error(
                    "MySQL: Logic error. You tried to receive a row although the previous fetch failed." );
            return this->tCellValues;
        } // method

        /** @brief End Of File. Delivers true if the previous fetch failed. False otherwise.
         *  This kind of eof works in a "look back" fashion; it tells if the previous fetch failed or not.
         */
        inline bool eofLookBack( )
        {
            if( this->iStatus == -1 )
                throw std::runtime_error(
                    "MySQL: Logic error. eofLookBack() was called without first calling fetchNextRow( )." );
            return this->iStatus != 0;
        } // method

        /** @brief End Of File. Delivers true if there are no more rows to fetch.
         *  This kind of eof works in a "look ahead" fashion; it tells if the next fetch will fail or not.
         *  @details Important:Works only if the complete result is stored on client via mysql_stmt_store_result.
         */
        inline bool eofLookAhead( )
        {
            if( !this->doStoreResult )
                throw std::runtime_error( "MySQL: eofLookAhead() requires the call of mysql_stmt_store_result()." );
            return !( uiRowCount < mysql_stmt_num_rows( this->pStmt ) );
        } // method

        /* Destructor */
        ~PreparedQueryTmpl( )
        {
            // Free the prepared result metadata
            if( this->pPrepareMetaResult )
                mysql_free_result( pPrepareMetaResult );
        } // destructor
    }; // inner class (PreparedQuery)

    template <typename... ColTypes> using PreparedQuery = PreparedQueryTmpl<std::shared_ptr<MySQLConDB>, ColTypes...>;

  private:
    MYSQL* pMySQLHandler; // MySQL handler belonging to the current connection.

    /** @brief Generate a detailed MySQL error message
     */
    std::string errMsg( )
    {
        const char* pErrorText = pMySQLHandler ? mysql_error( pMySQLHandler ) : NULL;

        std::stringstream xBuffer;
        xBuffer << "MySQL error: " << ( pErrorText ? pErrorText : "UNKNOWN ERROR" ) << std::endl;
        return xBuffer.str( );
    } // method

    /**@brief Opens a MySQL DB connection.
     * @param Connection description in JSON. Default values are used for all missing fields.
     */
    void open( const json& jConfig )
    {
        checkDBCon( );
        // Read configuration from JSON
        std::string sHostName( jConfig.count( HOSTNAME ) > 0 ? jConfig[ HOSTNAME ] : DEFAULT_HOSTNAME );
        std::string sUser( jConfig.count( USER ) > 0 ? jConfig[ USER ] : DEFAULT_USER );
        std::string sPasswd( jConfig.count( PASSWORD ) > 0 ? jConfig[ PASSWORD ] : DEFAULT_PASSWD );
        unsigned int uiPortNr = jConfig.count( PORT ) > 0 ? jConfig[ PORT ].get<unsigned int>( ) : DEFAULT_PORT;
#if 0
        std::cout << "MySQL::Connection details:\n"
                  << "Hostname: '" << sHostName << "' User: '" << sUser << "' Passwd: '" << sPasswd
                  << "' Port: " << uiPortNr << std::endl;
#endif

        if( !( mysql_real_connect( pMySQLHandler, sHostName.c_str( ), sUser.c_str( ), sPasswd.c_str( ), NULL, uiPortNr,
                                   NULL, 0 ) ) )
            throw MySQLConException( pMySQLHandler );
    } // method

    /** @brief Mirrors all MySQL variables locally be executing the "SHOW VARIABLES" statement and storing the outcome
     *  in the std::map mMySQLVars.
     */
    void mirrorMySQLVars( )
    {
        auto pShowVariablesStmt =
            std::make_unique<PreparedQueryTmpl<MySQLConDB*, std::string, std::string>>( this, "SHOW VARIABLES" );
        pShowVariablesStmt->execBind( );
        while( pShowVariablesStmt->fetchNextRow( ) )
            mMySQLVars.emplace( std::get<0>( pShowVariablesStmt->getCellValues( ) ),
                                std::get<1>( pShowVariablesStmt->getCellValues( ) ) );
    } // method

    /** @brief Casts a MySQL (in rsMySQLVal) string to a C++ string (in rCPPVal) */
    void MySQLVarCast( const std::string& rsMySQLVal, std::string& rCPPVal )
    {
        rCPPVal = rsMySQLVal;
    } // method

    /** @brief Dumps all key-value for mirrored MYSQL vars. */
    void dumpMirroredMySQLVars( )
    {
        for( auto& rtKeyValuePair : mMySQLVars )
            std::cout << rtKeyValuePair.first << "=" << rtKeyValuePair.second << std::endl;
    } // method

    /** @brief Sets the directories for CSV file upload during connection startup.
     *  variable tmpdir informs about a temporary directory.
     */
    void setUploadDirs( )
    {
        // TO DO: First check, if there is something in the JSON configuration for the DB.
        // The variable secure_file_priv manages the server side file upload policy:
        //   - NULL           : No server side upload at all.
        //   - "" (empty)	  : Each directory on server side is OK.
        //   - path to folder : The given directory must be used for file upload.
        std::string sSecFilePriv, sTmpDir;
        if( getMySQLVar( "secure_file_priv", sSecFilePriv ) )
        {
            // std::cout << "sSecFilePriv: " << sSecFilePriv << std::endl;
            if( sSecFilePriv != "NULL" )
            {
                if( !sSecFilePriv.empty( ) )
                    pServerDataUploadDir = std::make_unique<fs::path>( sSecFilePriv );
                else
                {
                    if( getMySQLVar( "tmpdir", sTmpDir ) )
                        // ZEUS EXPERIMENT pServerDataUploadDir = std::make_unique<fs::path>( "/mnt/ssd1/tmp" );
                        pServerDataUploadDir = std::make_unique<fs::path>( sTmpDir );
                } // else
            } // if (not NULL)
        } // if (secure_file_priv defined)
    } // method

    // MySQL is missing the "CREATE INDEX IF NOT EXISTS" construct.
    // Therefore, we define a predefined statement for checking the existence of an index.
    std::unique_ptr<PreparedQueryTmpl<MySQLConDB*, int64_t>> pIndexExistStmt;

    std::map<std::string, std::string> mMySQLVars; // local mirror of all MySQL client variables
    unsigned long uiCLientVersion; // version of current client
    std::unique_ptr<fs::path> pServerDataUploadDir; // If null, server upload is not allowed.
    std::string sSchemaInUse; // Name of the current schema (managed by useSchema)

  public:
    MySQLConDB( const MySQLConDB& db ) = delete; // no object copies
    MySQLConDB& operator=( const MySQLConDB& db ) = delete; // no object assignments

    /** @brief Constructs a MySQL DB connection. Configuration is given via a JSON object */
    MySQLConDB( const json& jDBConfig = {} ) : pMySQLHandler( NULL ), pServerDataUploadDir( nullptr )
    {
        // Initialize the connector
        if( !( pMySQLHandler = mysql_init( NULL ) ) )
            throw MySQLConException( "Initialization of MySQL connection failed" );

        // Establish connection to database
        this->open( jDBConfig.count( CONNECTION ) > 0 ? jDBConfig[ CONNECTION ] : json{} );

        // Set the used database. If it does not exist, create it.
        this->useSchema( jDBConfig.count( SCHEMA ) > 0 ? std::string( jDBConfig[ SCHEMA ] ) : DEFAULT_DBNAME );

        // Compile the statement that checks for the existence of an index.
        // See: https://dba.stackexchange.com/questions/24531/mysql-create-index-if-not-exists
        this->pIndexExistStmt = std::make_unique<PreparedQueryTmpl<MySQLConDB*, int64_t>>(
            this, "SELECT COUNT( 1 ) IndexIsThere FROM INFORMATION_SCHEMA.STATISTICS "
                  "WHERE table_schema = DATABASE() AND table_name = ? AND index_name = ?" );

        // Mirror all client side MySQL variables locally.
        this->mirrorMySQLVars( );

        // Collect client info in numeric form.
        this->uiCLientVersion = mysql_get_client_version( );
        //std::cout << "MySQL client version: " << uiCLientVersion << std::endl;

        // Find out the appropriate directory for CSV data uploads.
        this->setUploadDirs( );
    } // constructor

    /* Destructor */
    virtual ~MySQLConDB( )
    {
<<<<<<< HEAD
        do_exception_safe( [&]( ) { this->close( ); } );

        // For really freeing all memory allocated by MySQL ...
        // See: https://stackoverflow.com/questions/8554585/mysql-c-api-memory-leak
        // mysql_library_end( );
=======
        do_exception_safe( [ & ]( ) { this->close( ); } );
>>>>>>> 2bbe7c69
    } // destructor

    /** @brief: Immediately execute the SQL statement giver as argument.
     *  Must be followed by mysql_store_result or mysql_use_result() for receiving data from DB.
     */
    int execSQL( const std::string& rsSQLStatement, bool sSuppressException = false )
    {
        checkDBCon( );
        auto iErrorCode = mysql_query( pMySQLHandler, rsSQLStatement.c_str( ) );
        if( iErrorCode && !sSuppressException )
            throw MySQLConException( pMySQLHandler );
        return iErrorCode;
    } // method

    /** @brief: Closes the database and releases all allocated memory. */
    void close( )
    {
        if( pMySQLHandler )
        {
            // releases all allocated resources
            mysql_close( pMySQLHandler );
            pMySQLHandler = NULL;
        } // if
    } // method

    /** @brief Informs the connection about the schema that has to used.
     *  If the schema does not exist already, it is created.
     */
    void useSchema( const std::string& rsSchemaName )
    {
        checkDBCon( );
        // std::cout << "MySQL::Used Schema: " << rsSchemaName << std::endl;
        if( mysql_select_db( pMySQLHandler, rsSchemaName.c_str( ) ) )
            // Create the database if not existing.
            execSQL( "CREATE DATABASE " + rsSchemaName );

        // Tell MySQL to USE this database
        sSchemaInUse = rsSchemaName;
        execSQL( "USE " + rsSchemaName );
    } // method

    /** @brief Reads a MySQL variable and returns it value in rVal.
     *  Returns true if the reading succeeded, false otherwise.
     */
    template <typename TypeOfVar> bool getMySQLVar( const std::string rsVarName, TypeOfVar& rVal )
    {
        auto pSearch = this->mMySQLVars.find( rsVarName );
        if( pSearch != this->mMySQLVars.end( ) )
        {
            MySQLVarCast( pSearch->second, rVal );
            return true; // search succeeded
        } // if
        else
            return false; // search failed
    } // method

    /** @brief Delivers the directory that shall be used for data uploads */
    fs::path getDataUploadDir( )
    {
        if( pServerDataUploadDir == nullptr )
            throw MySQLConException( "Server side upload not possible." );
        return *pServerDataUploadDir;
    } // path

    /** @brief Checks for table existence in current database */
    bool tableExistsInDB( const std::string& sTblName )
    {
        auto iErrCode = execSQL( "SELECT 1 FROM " + sTblName + " LIMIT 1", // triggers error, if table does not exist
                                 true ); // suppress exception
        if( !iErrCode )
        {
            // We must get the result for avoiding later sync-errors
            MYSQL_RES* __attribute__( ( unused ) ) result = mysql_store_result( pMySQLHandler );
        } // if
        return !iErrCode;
    } // method

    /* Needs a global lock in concurrent environments */
    bool indexExistsInDB( const std::string& sTblName, const std::string& sIdxName )
    {
        if( !( pIndexExistStmt->execBindFetch( sTblName, sIdxName ) ) )
            throw std::runtime_error( "MySQL error: Query in indexExists delivers no result.\n" );
        // First element in first row indicates the number of indexes.
        return std::get<0>( pIndexExistStmt->tCellValues ) > 0;
    } // method

    /** @brief Delivers the primary key of the last inserted row. (On DB level, not table level!) */
    my_ulonglong getLastAutoIncrVal( ) // my_ulonglong == uint64_t
    {
        // See: https://dev.mysql.com/doc/refman/8.0/en/mysql-insert-id.html
        my_ulonglong uiLastAutoIncrVal = mysql_insert_id( pMySQLHandler );
        if( !uiLastAutoIncrVal )
            throw std::runtime_error( "MySQL error:getLastAutoIncrVal() failed (returned 0)\n" );
        return mysql_insert_id( pMySQLHandler );
    } // method

    // FIXME: Change to prepared statements for performance improvements
    inline void startTrxn( )
    {
        // DEBUB: std::cout << "Called startTrxn( ) ... " << std::endl;
        this->execSQL( "SET autocommit=0" );
        this->execSQL( "SET unique_checks=0" );
        this->execSQL( "SET foreign_key_checks=0" );
    } // method

    // FIXME: Change to prepared statements for performance improvements
    inline void commitTrxn( )
    {
        // DEBUG: std::cout << "Called commitTrxn( ) ..." << std::endl;
        this->execSQL( "COMMIT" );
        this->execSQL( "SET unique_checks=1" );
        this->execSQL( "SET foreign_key_checks=1" );
    } // method

    /** @brief MySQL does not support WHERE clauses with index creation */
    inline static bool supportsWhereClauseForIndex( )
    {
        return false;
    } // method

    /** @brief Load the file 'sCSVFileName' into the table 'sTblName' */
    void fillTableByFile( const fs::path& sCSVFileName, const std::string sTblName )
    {
        // Some clients seg. fault if they see the keyword lOCAL
        bool bUseKeywordLocal = uiCLientVersion != 100141;
        // Important: Use the generic filename here, because MySQL does not like backslashes in Windows.
        this->execSQL( std::string( "LOAD DATA " + std::string( bUseKeywordLocal ? "LOCAL " : "" ) + "INFILE \"" +
                                    sCSVFileName.generic_string( ) + "\" INTO TABLE " + sTblName +
                                    " FIELDS TERMINATED BY '\t' ENCLOSED BY '\\\'' ESCAPED BY '\\\\'" ) );
    } // method

    std::string string_to_hex( const std::string& input )
    {
        static const char hex_digits[] = "0123456789ABCDEF";

        std::string output;
        output.reserve( input.length( ) * 2 );
        for( unsigned char c : input )
        {
            output.push_back( hex_digits[ c >> 4 ] );
            output.push_back( hex_digits[ c & 15 ] );
            output.push_back( ' ' );
        }
        return output;
    }
    std::string buf_to_hex( uint8_t* pBuf, size_t uiSize )
    {
        static const char hex_digits[] = "0123456789ABCDEF";

        std::string output;
        output.reserve( uiSize * 2 );
        for( auto pItr = pBuf; pItr < pBuf + uiSize; pItr++ )
        {
            uint8_t c = *pItr;
            // std::cout << "1: " << int( c >> 4 ) << " 2: " << int( c & 15 ) << std::endl;
            output.push_back( hex_digits[ c >> 4 ] );
            output.push_back( hex_digits[ c & 15 ] );
            output.push_back( ' ' );
        }
        return output;
    }
    // 00 00 00 00 00 00 00 32 02 02 43 84 40 DF EC 00 00 40 C5 9F 00 00 40 FD AB D8 0F B6 00 02 40
    // 00 00 00 00 00 00 00 32 02 02 43 84 40 DF EC 5C 30 00 40 C5 9F 00 00 40 FD AB D8 0F B6 00 02 40

    // 00 00 00 00 00 00 00 32 B5 02 41 BD 03 41 E6 27 42 EA 27 43 A3 BF 41 00 01 46
    // 00 00 00 00 00 00 00 32 B5 02 41 BD 03 41 E6 5C 27 42 EA 5C 27 43 A3 BF 41 00 01 46

    // 00 00 00 00 00 00 00 32 00 01 42 B0 01 41 B0 95 43 C2 60 43 C2 09 49 01
    // 00 00 00 00 00 00 00 32 00 01 42 B0 01 41 B0 95 43 C2 60 43 C2

    // 00 00 00 00 00 00 00 32 41 E1 27 03 01 40 A3 02 42 9B 47 D8 07 89 88 41 98 02 02
    // 00 00 00 00 00 00 00 32 41 E1 5C 27 03 01 40 A3 02 42 9B 47 D8 07 89 88 41 98 02 02

    std::string blobEncodeAsString( uint8_t* pFrom, size_t uiLength )
    {
        std::string sEncodedText;
        for( auto pItr = pFrom; pItr < pFrom + uiLength; pItr++ )
        {
            switch( *pItr )
            {
                // case '\0':
                //     sEncodedText.append( "\\0" );
                //     break;
                // case '\'':
                //     sEncodedText.append( "\\'" );
                //     break;
                case '\t':
                    sEncodedText.append( "\\t" );
                    break;
                // case '"':
                //    sEncodedText.append( "\\\"" );
                //    break;
                // case '\b':
                //    sEncodedText.append( "\\b" );
                //    break;
                // case '\n':
                //    sEncodedText.append( "\\n" );
                //    break;
                // case '\r':
                //    sEncodedText.append( "\\r" );
                //    break;
                // case '\t':
                //    sEncodedText.append( "\\t" );
                //    break;
                // case '\26':
                //    sEncodedText.append( "\\Z" );
                //    break;
                // case '\\':
                //     sEncodedText.append( "\\\\" );
                //     break;
                // case '%':
                //    sEncodedText.append( "\\%" );
                //    break;
                // case '_':
                //    sEncodedText.append( "\\_" );
                //    break;
                default:
                    sEncodedText.push_back( *pItr );
            } // switch
        } // for
        // std::cout << string_to_hex(sEncodedText) << std::endl;
        std::cout << buf_to_hex( pFrom, uiLength ) << std::endl;
        return sEncodedText;
    } // method

    /** @brief Represents a BLOB as string for safe output in a CSV file.
     * @details See: https://dev.mysql.com/doc/refman/8.0/en/mysql-real-escape-string-quote.html
     */
    std::string blobAsQuotedSafeString( uint8_t* pFrom, size_t uiLength )
    {
        return blobEncodeAsString( pFrom, uiLength );
#if 0
        ByteBuffer xByteBuf;
        xByteBuf.resize( uiLength * 2 + 3 ); // + 3 = "'" at the beginning and end plus finishing NULL
        auto pBufStart = xByteBuf.get( );

        // Regarding mysql_real_escape_string_quote see:
        // https://dev.mysql.com/doc/relnotes/mysql/5.7/en/news-5-7-6.html#mysqld-5-7-6-feature
#ifdef MARIADB_BASE_VERSION
        auto uiEncSize = mysql_real_escape_string( pMySQLHandler, pBufStart + 1, pFrom, (unsigned long)uiLength );
#else
        auto uiEncSize =
            mysql_real_escape_string_quote( pMySQLHandler, pBufStart + 1, pFrom, (unsigned long)uiLength, '\'' );
#endif

        pBufStart[ 0 ] = '\'';
        pBufStart[ uiEncSize + 1 ] = '\'';
        pBufStart[ uiEncSize + 2 ] = '\0';
        return std::string( pBufStart ); // mysql_real_escape_string_quote()
#endif
    } // method


  protected:
    void checkDBCon( )
    {
        if( pMySQLHandler == NULL )
            throw MySQLConException( "No valid handler reference" );
    } // method
}; // class<|MERGE_RESOLUTION|>--- conflicted
+++ resolved
@@ -1050,15 +1050,7 @@
     /* Destructor */
     virtual ~MySQLConDB( )
     {
-<<<<<<< HEAD
-        do_exception_safe( [&]( ) { this->close( ); } );
-
-        // For really freeing all memory allocated by MySQL ...
-        // See: https://stackoverflow.com/questions/8554585/mysql-c-api-memory-leak
-        // mysql_library_end( );
-=======
         do_exception_safe( [ & ]( ) { this->close( ); } );
->>>>>>> 2bbe7c69
     } // destructor
 
     /** @brief: Immediately execute the SQL statement giver as argument.
