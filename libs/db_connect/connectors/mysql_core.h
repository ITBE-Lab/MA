/* Authors: Arne Kutzner and Markus Schmidt
 * Created: Nov. 2019
 * This file is part of the ITBE-Lab code collection.
 * MIT License
 * @file mysql_con.h
 * @brief Core part of the MySQL engine support. This file is intended to be included via mysql.h merely.
 */

/* Important Win32/64 Notice:
 * The MySQL headers import winsock2.h.
 * This can create trouble in the context of an additional include of "windows.h".
 * Solutions for this conflict are proposed in:
 * https://stackoverflow.com/questions/5971332/redefinition-errors-in-winsock2-h
 */

// Required for the MySQL headers with MSVC for avoiding conflicts
#ifdef _MSC_VER
#define HAVE_STRUCT_TIMESPEC
#define NOMINMAX
#endif

// Deliver comprehensive error messages
#define VERBOSE_ERROR_MESG

// STL imports
#include <iostream>
#include <limits>
#include <memory>
#include <sstream>
#include <stdexcept>
#include <string>
#include <type_traits>
#include <vector>

// For getting the code working with gcc 6.x.x compiler
#if( __GNUC__ && ( __GNUC__ < 7 ) )
#include <experimental/tuple>
#define STD_APPLY std::experimental::apply
// Part of the C++17 standard now
// std::ostream& operator<<( std::ostream& s, std::nullptr_t )
// {
//     return s << "nullptr";
// } // operator overload
#else
#include <tuple>
#define STD_APPLY std::apply
#endif

#if defined( __GNUC__ ) && ( __GNUC__ < 8 )
#include <experimental/filesystem>
namespace fs = std::experimental::filesystem;
#else
#include <filesystem>
namespace fs = std::filesystem;
#endif

// Integrate json support
// MySQL Database configuration is described via JSON
#include <json.hpp>
using nlohmann::json;

// Pretty printing for tables
#include <fort.hpp>

// Constants for definitions via json
const std::string CONNECTION = "CONNECTION";
const std::string HOSTNAME = "HOSTNAME";
const std::string USER = "USER";
const std::string PASSWORD = "PASSWORD";
const std::string PORT = "PORT";
const std::string MYSQL_EXTRA = "MYSQL_EXTRA";
const std::string NO_RESULT_STORAGE_ON_CLIENT = "NO_RESULT_STORAGE_ON_CLIENT";
const std::string FLAGS = "FLAGS";

/* Example for definition of database connection in json:
 * auto jDBConfig = json{ { SCHEMA, { { NAME, "used_schema" }, { FLAGS, { DROP_ON_CLOSURE } } } },
 *                        { CONNECTION,
 *                          { { HOSTNAME, "localhost" },
 *                            { USER, "root" }, //
 *                            { PASSWORD, "admin" },
 *                            { PORT, 0 } } } };
 */

// MySQL import
#include <mysql.h>
// The header <my_global.h> has been gone since MySQL 8.
// The below typedef keeps the code compiling for older releases of MySQL.
#if !defined( MARIADB_BASE_VERSION ) && !defined( MARIADB_VERSION_ID ) && MYSQL_VERSION_ID >= 80001 &&                 \
    MYSQL_VERSION_ID != 80002
typedef bool my_bool;
#endif

#define DEFAULT_HOSTNAME "localhost"
#define DEFAULT_USER "root"
#define DEFAULT_PASSWD "admin"
#define DEFAULT_PORT 0

#define LAMBDA_WITH_PARAMETER_PACK_SUPPORTED

/* If we're not using GNU C, elide __attribute__ */
#ifndef __GNUC__
#define __attribute__( x ) /* NOTHING */
#endif

/* Type correspondences:
 * C++              SQL            MySQL C-API
 * std::string    - LONGTEXT     - MYSQL_TYPE_LONG_BLOB
 * GenericBlob    - LONGBLOB     - MYSQL_TYPE_LONG_BLOB
 * bool		      - TINYINT      - MYSQL_TYPE_TINY
 * uint32_t		  - INT UNSIGNED -
 *                               - MYSQL_TYPE_GEOMETRY
 * std::nullptr_t - NULL         - MYSQL_TYPE_NULL
 */

// General tips for variadic programming with tuples:
// https://www.murrayc.com/permalink/2015/12/05/modern-c-variadic-template-parameters-and-tuples/

/* Call the function func for each component of the tuple passed as argument.
 * The idea is that func takes its parameter by reference and changes the tuple this way.
 * Taken from: https://stackoverflow.com/questions/26902633/how-to-iterate-over-a-stdtuple-in-c-11/26908596
 * Requires C++14
 * The size is returned in order to suppress an unused-variable warning with GCC
 */
template <class F, class... Ts, std::size_t... Is>
void for_each_in_tuple( std::tuple<Ts...>& tuple, F func, std::index_sequence<Is...> )
{
    auto __attribute__( ( unused ) ) unused = {( func( std::get<Is>( tuple ) ), 0 )...};
} // meta

template <class F, class... Ts> void for_each_in_tuple( std::tuple<Ts...>& tuple, F&& func )
{
    for_each_in_tuple( tuple, std::forward<F>( func ), std::make_index_sequence<sizeof...( Ts )>( ) );
} // meta

/* Variant of for_each_in_tuple, that iterates over two tuples simultaneously.
 * The size is returned in order to suppress an unused-variable warning with GCC
 */
template <class F, class... Ts, std::size_t... Is, class... Tss>
void for_each_in_tuple_pairwise( std::tuple<Ts...>& tuple, F func, std::tuple<Tss...>& tuple1,
                                 std::index_sequence<Is...> )
{
    auto __attribute__( ( unused ) ) unused = {( func( std::get<Is>( tuple ), std::get<Is>( tuple1 ), Is ), 0 )...};
} // meta

template <class F, class... Ts, class... Tss>
void for_each_in_tuple_pairwise( std::tuple<Ts...>& tuple, F&& func, std::tuple<Tss...>& tuple1 )
{
    for_each_in_tuple_pairwise( tuple, std::forward<F>( func ), tuple1, std::make_index_sequence<sizeof...( Ts )>( ) );
} // meta

// Required for workaround with respect to explicit specialization of a template function in a template class.
// See: https://stackoverflow.com/questions/3052579/explicit-specialization-in-non-namespace-scope
template <typename T> struct identity
{
    typedef T type;
}; // struct

/** @brief MySQL Connector Exception
 */
class MySQLConException : public std::runtime_error
{
  private:
    /** @brief Generate a MySQL error message
     */
    std::string makeMessage( MYSQL* pMySQLHandler )
    {
        const char* pErrorText = pMySQLHandler ? mysql_error( pMySQLHandler ) : NULL;

        std::stringstream xBuffer;
        xBuffer << "MySQL database error: " << ( pErrorText ? pErrorText : "UNKNOWN ERROR" ) << std::endl;
        return xBuffer.str( );
    } // method


  public:
    /** @brief MySQLConException exception
     */
    MySQLConException( const std::string& rsErrExplain )
        : std::runtime_error( "MySQL connector error: " + rsErrExplain )
    {}

    /** @brief  Ask MySQL for the error text
     */
    MySQLConException( MYSQL* pMySQLHandler ) : std::runtime_error( makeMessage( pMySQLHandler ) )
    {}
}; // class


/** @brief Executes the functor so that exceptions are swallowed.
 *  @details For destructors so that they do not throw.
 */
template <typename FUNCTOR> inline void do_exception_safe( FUNCTOR&& functor )
{
    try
    {
        functor( );
    } // try
    catch( std::runtime_error& e )
    { // Swallow the exception
        std::cout << e.what( ) << std::endl;
    } // catch
    catch( ... )
    {
        std::cout << "Got unknown exception." << std::endl;
    } // catch
} // function

/** @brief Minimalistic generic Blob (pointer plus size)
 */
struct GenericBlob
{
    char* pBuf; // pointerToBuffer
    size_t uiSize; // size of buffer
}; // struct

/** @brief For really freeing all memory allocated by MySQL ...
 * See: https://stackoverflow.com/questions/8554585/mysql-c-api-memory-leak
 */
struct MySQLLibraryEnd
{
    MySQLLibraryEnd( )
    {
        // DEBUG: std::cout << "MySQL library start ..." << std::endl;
    } // constructor

    ~MySQLLibraryEnd( )
    {
        // DEBUG:std::cout << "MySQl library end ..." << std::endl;
        mysql_library_end( );
    } // destructor
}; // class

/** @brief Single global object that is responsible for finally freeing all MySQL resources. */
const MySQLLibraryEnd mySQLLibrayResourceDeallocator;

/** @brief This class is for cases where we want to have a simple byte buffer without the initialization as it
 *  occurs in std::vector.
 */
class ByteBuffer
{
  private:
    size_t uiBufSize = 0;
    char* pBuffer = NULL;
    static const size_t SEG_SIZE = 512; // segment size chosen in the context of allocations

  public:
    /** @brief Delivers pointer to buffer. */
    inline char* get( ) const
    {
        return pBuffer;
    } // method

    inline size_t size( ) const
    {
        return uiBufSize;
    }

    /** @brief Returns the size of the actually allocated buffer */
    template <typename Type> inline Type resize( Type uiReq )
    {
        if( uiReq > uiBufSize )
        {
            // uiReq is guaranteed to be greater equal one
            // allocate multiple of SEG_SIZE
            uiBufSize = ( ( ( uiReq - 1 ) / SEG_SIZE ) + 1 ) * SEG_SIZE;

            // realloc frees automatically in the case of relocation
            pBuffer = static_cast<char*>( realloc( pBuffer, uiBufSize ) );
            if( !pBuffer )
                throw std::runtime_error( "ByteBuffer reports out of memory for size " + std::to_string( uiBufSize ) );
        }
        return static_cast<Type>( uiBufSize );
    } // method

    /* Free at destruction */
    ~ByteBuffer( )
    {
        if( pBuffer != NULL )
            free( pBuffer );
    } // destructor
}; // class

/* Basic class for a single cell in row for a query outcome.
 * Full support of C++17 would allow moving all these specializations inside MySQLConDB.
 */
template <typename CellType> class RowCellBase
{
  public:
    MYSQL_BIND* pMySQLBind; // pointer to MySQL bind
    CellType* pCellValue; // pointer to the actual cell value (this pointer refers into tCellValues)
    unsigned long uiLength; // buffer for length in MYSQL_BIND (32 Bit on MSVC, 64 Bit on GCC)
                            // It must be set however for variable-length types, such as BLOBs or STRINGs.
                            // If length is set, mysql_stmt_fetch will write column length into it.
    ByteBuffer pVarLenBuf; // buffer for variable length data (unused for fixed length data)
    my_bool is_null; // indicates if the cell comprises a NULL value
    my_bool error; // 1 if data truncations happened during fetch
    size_t uiColNum; // column number of cell in query
    bool bIsVarSizeCell; // indicates if cell comprises variable sized data

  public:
    /** &brief Initialization of a cell must be done via this init method. */
    inline void
    init( MYSQL_BIND* pMySQLBind, // pointer to MySQL bind
          CellType* pCellValue, // pointer to actual cell value
          enum_field_types eFieldType, // MYSQL field type of cell
          size_t uiColNum, // column number of cell in query outcome
          bool bIsVarSizeCell = !std::is_arithmetic<CellType>::value ) // MySQL treats arith. data as fixed-size
    {
        memset( pMySQLBind, 0, sizeof( MYSQL_BIND ) ); // clear the MySQL bind record
        this->pMySQLBind = pMySQLBind; // backup pointer to MySQL bind
        this->pCellValue = pCellValue; // backup pointer to cell value
        this->pMySQLBind->buffer_type = eFieldType; // set MySQL datatype indicator
        this->pMySQLBind->length = &this->uiLength; // set location of size buffer
        this->pMySQLBind->is_null = &this->is_null; // set location for null-value indication
        this->pMySQLBind->error = &this->error; // set location for truncation indication
        // Inform MySQL about the cell properties with respect to signed or unsigned.
        // If the MySQL column type and the cell type are different here, MySQL performs truncations.
        this->pMySQLBind->is_unsigned = std::is_unsigned<CellType>::value;

        // The length of the buffer. You don't have to set it for any fixed length buffer: float, double,
        // int, etc. It must be set however for variable-length types, such as BLOBs or STRINGs.
        this->pMySQLBind->buffer_length = 0;

        // For fixed size data we set the MySQL-buffer pointer directly to the cell.
        // Otherwise (for variable size data) we set the MySQL-buffer pointer to the byte buffer.
        this->bIsVarSizeCell = bIsVarSizeCell;
        this->pMySQLBind->buffer = bIsVarSizeCell ? this->pVarLenBuf.get( ) : (void*)pCellValue;

        this->uiColNum = uiColNum; // backup column number
    } // method

    // Dummy method that should never be called.
    inline void storeVarSizeCell( )
    {
        // DEBUG: std::cout << "storeVarSizeCell called for  type: " << typeid( CellType ).name( ) << std::endl;
    } // method
}; // class (RowCellBase)

/* This class is intended to be specialized for specific types. */
template <typename CellType> struct RowCell : public RowCellBase<CellType>
{}; // class

/* The trick here is the overriding of functions in the specialized subclasses.
 * Important: This explicit specializations must occur before any possible implicit specializations or
 *            the compiler complains about "re-specialization".
 */

// boolean value
template <> struct RowCell<bool> : public RowCellBase<bool>
{
    inline void init( MYSQL_BIND* pMySQLBind, bool* pCellValue, size_t uiColNum )
    {
        RowCellBase::init( pMySQLBind, pCellValue, MYSQL_TYPE_TINY, uiColNum );
    } // method
}; // specialized class

// 32 bit integer
template <> struct RowCell<int32_t> : public RowCellBase<int32_t>
{
    inline void init( MYSQL_BIND* pMySQLBind, int32_t* pCellValue, size_t uiColNum )
    {
        RowCellBase::init( pMySQLBind, pCellValue, MYSQL_TYPE_LONG, uiColNum );
    } // method
}; // specialized class

// unsigned 32 bit integer (unsigned info is extracted inside RowCellBase::init )
template <> struct RowCell<uint32_t> : public RowCellBase<uint32_t>
{
    inline void init( MYSQL_BIND* pMySQLBind, uint32_t* pCellValue, size_t uiColNum )
    {
        RowCellBase::init( pMySQLBind, pCellValue, MYSQL_TYPE_LONG, uiColNum );
    } // method
}; // specialized class

// 64 bit integer
template <> struct RowCell<int64_t> : public RowCellBase<int64_t>
{
    inline void init( MYSQL_BIND* pMySQLBind, int64_t* pCellValue, size_t uiColNum )
    {
        RowCellBase::init( pMySQLBind, pCellValue, MYSQL_TYPE_LONGLONG, uiColNum );
    } // method
}; // specialized class

//  unsigned 64 bit integer (unsigned info is extracted inside RowCellBase::init )
template <> struct RowCell<uint64_t> : public RowCellBase<uint64_t>
{
    inline void init( MYSQL_BIND* pMySQLBind, uint64_t* pCellValue, size_t uiColNum )
    {
        RowCellBase::init( pMySQLBind, pCellValue, MYSQL_TYPE_LONGLONG, uiColNum );
    } // method
}; // specialized class

// 64 bit double
template <> struct RowCell<double> : public RowCellBase<double>
{
    inline void init( MYSQL_BIND* pMySQLBind, double* pCellValue, size_t uiColNum )
    {
        RowCellBase::init( pMySQLBind, pCellValue, MYSQL_TYPE_DOUBLE, uiColNum );
    } // method
}; // specialized class

// std::string
template <> struct RowCell<std::string> : public RowCellBase<std::string>
{
    inline void init( MYSQL_BIND* pMySQLBind, std::string* pCellValue, size_t uiColNum )
    {
        RowCellBase::init( pMySQLBind, pCellValue, MYSQL_TYPE_LONG_BLOB, uiColNum );
    } // method

    inline void storeVarSizeCell( )
    {
        pCellValue->assign( this->pVarLenBuf.get( ), this->uiLength );
    } // method
}; // specialized class


/**@brief Simple table, where all cells keep text. */
class SimpleTextTable
{
    std::vector<std::string> vColHeads;
    std::vector<std::vector<std::string>> vTblBody;

  public:
    /** @brief Constructs a simple text table. */
    SimpleTextTable( const std::vector<std::string>& rvColHeads ) : vColHeads( rvColHeads )
    {}

    /** @brief Add a fresh row to the table. */
    void addRow( const std::vector<std::string>& rvRow )
    {
        assert( rvRow.size( ) == vColHeads.size( ) );
        vTblBody.push_back( rvRow );
    } // method

    /** @brief Print the table in formated layout. */
    void print( )
    {
        fort::char_table xTable;
        xTable << fort::header;
        // print table head
        for( auto& rsStr : vColHeads )
            xTable << rsStr;
        xTable << fort::endr;
        // print table rows
        for( auto& rvRow : vTblBody )
        {
            for( auto& rsStr : rvRow )
                xTable << rsStr;
            xTable << fort::endr;
        } // for
        std::cout << xTable.to_string( ) << std::endl;
    } // method
}; // class ( SimpleTextTable )


/** @brief Models an "immediate" (not prepared) query. This kind of queries is fully parsed with each execution.
 *  Some statements in MySQL can not be executed via prepared queries. In this case it is necessary to use an
 *  immediate query.
 */
template <typename DBConPtrType> class ImmediateQueryTmpl
{
  private:
    DBConPtrType pMySQLDBCon; // MySQL DB Connection // TODO make getter in DBCON class
    std::string sQueryTxt; // statement text of query
    MYSQL_RES* pQueryRes; // pointer to result of query

    /** @brief Get MySQL erroe as text. */
    std::string errMsg( )
    {
        std::string sErrTxt = "MySQL:: Query error:\n";
#ifdef VERBOSE_ERROR_MESG
        sErrTxt.append( "Affected query: " ).append( sQueryTxt ).append( "\n" );
        sErrTxt.append( "Detailed MySQL error msg:\n" );
#endif
        sErrTxt.append( mysql_error( this->pMySQLDBCon->pMySQLHandler ) ).append( "\n" );
        return sErrTxt;
    } // method

  public:
    /** @brief Constructs an immediate query. */
    ImmediateQueryTmpl( DBConPtrType pMySQLDBCon, const std::string& rsQueryTxt )
        : pMySQLDBCon( pMySQLDBCon ), sQueryTxt( rsQueryTxt ), pQueryRes( NULL )
    {}

    /** @brief Executes the query and stores the result on the client. */
    SimpleTextTable exec( )
    {
        // Execute query
        if( mysql_query( this->pMySQLDBCon->pMySQLHandler, sQueryTxt.c_str( ) ) )
            throw std::runtime_error( "MySQL:: mysql_query() failed\n" + this->errMsg( ) );

        // Store the outcome on client side
        this->pQueryRes = mysql_store_result( this->pMySQLDBCon->pMySQLHandler );
        if( !this->pQueryRes )
            throw std::runtime_error( "MySQL::mysql_store_result() failed\n" + this->errMsg( ) );

        // Count the number of fields (columns) of the output
        int num_fields = mysql_num_fields( pQueryRes );

        // Get the column names and store them in returned table
        MYSQL_FIELD* pField;
        std::vector<std::string> vFieldNames;
        while( ( pField = mysql_fetch_field( pQueryRes ) ) )
            vFieldNames.emplace_back( std::string( pField->name ) );

        // Get the rows of the returned table
        SimpleTextTable xretTbl( vFieldNames );
        MYSQL_ROW ppRow; // return data as array of strings
        while( ( ppRow = mysql_fetch_row( this->pQueryRes ) ) )
        {
            std::vector<std::string> vRow;
<<<<<<< HEAD
            for( auto uiItr = 0; uiItr < num_fields; uiItr++ )
=======
            for( size_t uiItr = 0; uiItr < (size_t)num_fields; uiItr++ )
>>>>>>> 4d6df2db
                vRow.emplace_back( ppRow[ uiItr ] ? std::string( ppRow[ uiItr ] ) : "NULL" );
            xretTbl.addRow( vRow );
        } // while

        return xretTbl;
    } // method

    /** @brief Frees all allocated resources. */
    ~ImmediateQueryTmpl( )
    {
        if( pQueryRes )
            mysql_free_result( pQueryRes );
    } // destructor
}; // class ( ImmediateQueryTmpl )


/** @brief Explains MySQL queries and statements. Required for query optimization purposes. */
template <typename DBConPtrType> class QueryExplainer
{
    DBConPtrType pMySQLDBCon; // keeps MySQL connection

  public:
    /** @brief Explains the execution strategy for a MySQL statement.
     *  The statement delivered for inspection must be free of placeholders.
     */
    void explain( std::string rsStmtText )
    {
        // Create and execute EXPLAIN-statement.
        std::string sExplStmtText = "EXPLAIN " + rsStmtText;
        ImmediateQueryTmpl<DBConPtrType> xExplainQuery( pMySQLDBCon, sExplStmtText );
        auto xTbl = xExplainQuery.exec( );
        xTbl.print( );
    } // method

    /** @brief Constructs query explainer using the MySQL connection given as argument */
    QueryExplainer( DBConPtrType pMySQLDBCon ) : pMySQLDBCon( pMySQLDBCon )
    {}
}; // class ( QueryExplainer )


/** @brief MqSQL connection to database
 */
class MySQLConDB
{
  public:
    /// @brief Translates C++ to MySQL Column Types
    class TypeTranslator
    {
      public:
        /* Translation of C++ type to SQLite column types.
         * Uses the specialization to overloading trick here.
         */
        template <typename Type> static inline std::string getSQLTypeName( )
        {
            return getSQLTypeName( identity<Type>( ) );
        } // method

        /** @brief Delivers the appropriate string for placeholder in prepared statement (as e.g. INSERT statement).
         * In most cases this is simply a '?'. But for some types, as e.g. spatial types, an additional wrapping is
         * required for indicating the precise kind of data-representation passed to the MySQL client. In such cases an
         * additional specialization is used for performing the wrapping.
         */
        template <typename Type> static inline std::string getPlaceholderForType( )
        {
            return "?";
        } // method

      private:
        // list of valid types:
        template <typename Type> static inline std::string getSQLTypeName( identity<Type> )
        {
            throw MySQLConException(std::string("MySQL - getSQLTypeName: Translation for unknown type requested.") + typeid(Type).name() );
            return "UNDEFINED_TYPE";
        } // private method

        static inline std::string getSQLTypeName( identity<std::string> )
        {
            return "LONGTEXT";
        } // private method

        static inline std::string getSQLTypeName( identity<GenericBlob> )
        {
            return "LONGBLOB";
        } // private method

        static inline std::string getSQLTypeName( identity<bool> )
        {
            return "TINYINT";
        } // private method

        static inline std::string getSQLTypeName( identity<int32_t> )
        {
            return "INT";
        } // private method
        static inline std::string getSQLTypeName( identity<uint32_t> )
        {
            return "INT UNSIGNED";
        } // private method

        static inline std::string getSQLTypeName( identity<int64_t> )
        {
            return "BIGINT";
        } // private method

        static inline std::string getSQLTypeName( identity<uint64_t> )
        {
            return "BIGINT UNSIGNED";
        } // private method

        static inline std::string getSQLTypeName( identity<double> )
        {
            return "DOUBLE";
        } // private method
    }; // class

    /** @brief Input argument of a prepared MySQL query. */
    class StmtArg
    {
      private:
        MYSQL_BIND* const pMySQLBind; // internal MySQL buffer of argument

      public:
        // buffer for length in MYSQL_BIND (32 Bit on MSVC, 64 Bit on GCC)
        // Only required for BLOB and LONGTEXT
        unsigned long uiLength;

        StmtArg( MYSQL_BIND* const pMySQLBind ) : pMySQLBind( pMySQLBind )
        {
            memset( pMySQLBind, 0, sizeof( MYSQL_BIND ) ); // clear the MySQL record
        } // constructor

        /* templated dispatcher.
         * The dispatcher allows using template specializations as replacement for overloading.
         * TIP: This dispatcher can be specialized as well. (See e.g. for NucSeq)
         */
        template <typename Type> inline void set( const Type& dArg )
        {
            // DEBUG: std::cout << "set with dArg type:" << typeid( dArg ).name( ) << std::endl;
            setOverloaded( dArg );
        } // method

      private:
        /** @brief Binder for arguments in the context of statement execution:
         *  @details See: https://dev.mysql.com/doc/refman/5.7/en/c-api-prepared-statement-type-codes.html
         *  Remainder: You have to guarantee the lifetime of the data bound!
         */
        void inline setOverloaded( void* const& p ) = delete; // pointers are not allowed yet

        void inline setOverloaded( const bool& bVal ) // MySQL-type INT
        {
            pMySQLBind->buffer_type = MYSQL_TYPE_TINY; // 8 bit value
            pMySQLBind->buffer = (void*)&bVal;
            pMySQLBind->is_unsigned = false;
        } // method

        void inline setOverloaded( const int32_t& iVal ) // MySQL-type INT
        {
            pMySQLBind->buffer_type = MYSQL_TYPE_LONG; // 32 bit integer
            pMySQLBind->buffer = (void*)&iVal;
            pMySQLBind->is_unsigned = false;
        } // method

        void inline setOverloaded( const uint32_t& iVal ) // MySQL-type INT UNSIGNED
        {
            pMySQLBind->buffer_type = MYSQL_TYPE_LONG; // 32 bit integer
            pMySQLBind->buffer = (void*)&iVal;
            pMySQLBind->is_unsigned = true;
        } // method

        void inline setOverloaded( const int64_t& iVal ) // MySQL-type BIGINT
        {
            pMySQLBind->buffer_type = MYSQL_TYPE_LONGLONG; // 64 bit integer
            pMySQLBind->buffer = (void*)&iVal;
            pMySQLBind->is_unsigned = false;
        } // method

        void inline setOverloaded( const uint64_t& iVal ) // MySQL-type BIGINT
        {
            pMySQLBind->buffer_type = MYSQL_TYPE_LONGLONG; // 64 bit integer
            pMySQLBind->buffer = (void*)&iVal;
            pMySQLBind->is_unsigned = true;
        } // method

        void inline setOverloaded( const double& dVal ) // MySQL-type DOUBLE
        {
            pMySQLBind->buffer_type = MYSQL_TYPE_DOUBLE;
            pMySQLBind->buffer = (void*)&dVal;
        } // method

        // Corresponding head for C-NULL pointer:
        //
        void inline setOverloaded( const std::nullptr_t& p ) // MySQL-type NULL
        {
            pMySQLBind->buffer_type = MYSQL_TYPE_NULL;
            pMySQLBind->buffer = NULL;
        } // method

        // This should work on most architectures.
        // Due to the C++ standard each character of a string is a single byte.
        // Length should deliver the size without the final NULL. (So, we store the string without the final NULL.)
        void inline setOverloaded( const std::string& rsText ) // MySQL-type LONGTEXT
        {
            this->uiLength = static_cast<unsigned long>( rsText.length( ) );
            pMySQLBind->buffer_type = MYSQL_TYPE_LONG_BLOB; // long text
            pMySQLBind->buffer = (void*)rsText.c_str( );
            pMySQLBind->buffer_length = static_cast<unsigned long>( rsText.length( ) );
            pMySQLBind->length = &this->uiLength;
        } // method

        void inline setOverloaded( const GenericBlob& rxBlob ) // MySQL-type LONGBLOB
        {
            this->uiLength = static_cast<unsigned long>( rxBlob.uiSize );
            pMySQLBind->length = &this->uiLength;
            pMySQLBind->buffer_type = MYSQL_TYPE_LONG_BLOB; // long blob
            pMySQLBind->buffer = (void*)rxBlob.pBuf;
            // FIXME: Check for oversized buffers
            pMySQLBind->buffer_length = static_cast<unsigned long>( rxBlob.uiSize );
        } // method
    }; // inner class StmtArg

    /** @brief Prepared MySQL statement
     *  @details Example: https://dev.mysql.com/doc/refman/8.0/en/mysql-stmt-execute.html
     *  DBPtrType should be MySQLConDB*, std::shared_ptr<MySQLConDB> etc.
     */
    template <typename DBPtrType> class PreparedStmtTmpl
    {
      protected:
        /// @brief Generate a detailed MySQL error message specially for statements
        std::string stmtErrMsg( )
        {
            std::string sErrTxt = "MySQL statement error:\n";
#ifdef VERBOSE_ERROR_MESG
            sErrTxt.append( "Affected stmt: " ).append( sStmtText ).append( "\n" );
            sErrTxt.append( "Detailed MySQL error msg:\n" );
#endif
            sErrTxt.append( mysql_stmt_error( pStmt ) ).append( "\n" );
            return sErrTxt;
        } // method

        MYSQL_STMT* pStmt; // pointer to MySQL statement
        std::vector<MYSQL_BIND> vMySQLInpArgBind; // the array of binding records for MySQL itself
        std::vector<StmtArg> vInputArgs; // the array of wrapped binders with references to the MySQL Bind
        DBPtrType const pMySQLDB; // DB Connection that the statement is embedded in
        int iStmtParamCount; // number of parameters of statement
#ifdef VERBOSE_ERROR_MESG
        const std::string sStmtText; // keep the statement text for more comprehensive error messages.
#endif
        // Base case for binding with forwarding
        template <int N> void bindArgumentsForwarding( )
        {} // base case
        // Recursive case for binding with forwarding
        template <int N, typename Type, typename... Rest> void bindArgumentsForwarding( Type&& arg, Rest&&... args )
        {
            // bind argument N
            this->vInputArgs[ N ].set( std::forward<Type>( arg ) );
            // recursively bind remaining arguments
            bindArgumentsForwarding<N + 1, Rest...>( std::forward<Rest>( args )... );
        } // variadic method

        // Base case for binding with forwarding
        template <typename... Rest> void bindArgumentsForwardingRuntime( size_t N )
        {} // base case
        /** @brief as bindArgumentsForwarding, but using a runtime offset */
        template <typename Type, typename... Rest>
        void bindArgumentsForwardingRuntime( size_t N, Type&& arg, Rest&&... args )
        {
            // bind argument N
            this->vInputArgs[ N ].set( std::forward<Type>( arg ) );
            // recursively bind remaining arguments
            bindArgumentsForwardingRuntime<Rest...>( N + 1, std::forward<Rest>( args )... );
        } // variadic method

      public:
        /** @brief Constructs a prepared statement using the SQL in rsStmtText */
        PreparedStmtTmpl( DBPtrType const pMySQLDB, const std::string& rsStmtText )
            : pMySQLDB( pMySQLDB ), sStmtText( rsStmtText )
        {
            // DEBUG: std::cout << "Compile statement: " << sStmtText << std::endl;
            pStmt = mysql_stmt_init( this->pMySQLDB->pMySQLHandler );
            if( !pStmt )
                throw std::runtime_error( "mysql_stmt_init(), out of memory" );

            if( mysql_stmt_prepare( pStmt, rsStmtText.c_str( ), static_cast<unsigned long>( rsStmtText.length( ) ) ) )
                throw std::runtime_error( "mysql_stmt_prepare() failed for statement:\n" + rsStmtText +
                                          "\nExplanation:\n" + stmtErrMsg( ) );

            // Get the parameter count from the statement
            iStmtParamCount = mysql_stmt_param_count( pStmt );

            // Adapt the size of the binding vector according the number of parameter
            vMySQLInpArgBind.resize( iStmtParamCount );
            // Create Argument binder for all parameter
            for( int uiCount = 0; uiCount < iStmtParamCount; uiCount++ )
                vInputArgs.push_back( &vMySQLInpArgBind[ uiCount ] );
        } // constructor

        /** @brief Used in the context of bulk insert stmts for indicating of how many times the args have to occur */
        void setArgsMultiplicator(const size_t uiNumRepeatedOccurences)
        {
            // Because of mysql_stmt_param_count not required with MySQL
        } // method

        /** @brief Execute the statement after all parameters have been bound successfully.
         *  The existence of parameters has to be initiated via the boolean argument.
         */
        inline my_ulonglong exec( bool bMoreThanZeroArgs = true )
        {
            // If there is at least one argument, inform MySQL about the arguments
            if( bMoreThanZeroArgs )
                if( mysql_stmt_bind_param( pStmt, &vMySQLInpArgBind[ 0 ] ) )
                    throw std::runtime_error( "mysql_stmt_bind_param() failed.\n" + stmtErrMsg( ) );
            // Execute statement
            if( mysql_stmt_execute( pStmt ) )
                throw std::runtime_error( "mysql_stmt_execute, failed\n" + stmtErrMsg( ) );
            // Get the number of affected rows
            // Improvement: Control the actual call via a flag.
            return mysql_stmt_affected_rows( pStmt );
        } // method

        /** @brief Binds the arguments args to the parameter block indicated by OFFSET.
         *  Parameter blocks are used for bulk inserts merely. In this case, the SQL-statement arguments are
         *  a repetitive pattern of equal types (the types of a single row). OFFSET N represent represents the
         *  N'th occurrence of such repetitive pattern. The parameters args will be injected (binded) at this N'th
         *  occurrence.
         */
        template <int OFFSET, typename... ArgTypes> inline void bind( ArgTypes&&... args )
        {
            assert( ( sizeof...( args ) == 0 ) || ( ( iStmtParamCount % (int)( sizeof...( args ) ) == 0 ) &&
                                                    ( OFFSET * (int)( sizeof...( args ) ) < iStmtParamCount ) ) );
            bindArgumentsForwarding<OFFSET * sizeof...( args ), ArgTypes&&...>( std::forward<ArgTypes>( args )... );
        } // method

        /** @brief Same as bindStatic, but using a for loop instead of a index sequence.
         *  @details: Using this dynamic approach, it is possible to work with offsets larger than 1000, which bring most
         *  compilers to their limits.
         */
        template <typename... ArgTypes> inline void bindDynamic( int uiOffset, ArgTypes&&... args )
        {
            assert( ( sizeof...( args ) == 0 ) || ( ( iStmtParamCount % (int)( sizeof...( args ) ) == 0 ) &&
                                                    (uiOffset * (int)( sizeof...( args ) ) < iStmtParamCount ) ) );
            bindArgumentsForwardingRuntime<ArgTypes&&...>(uiOffset * sizeof...( args ),
                                                           std::forward<ArgTypes>( args )... );
        } // method

        /* ArgTypes are the types of the arguments of the query.
         * Return value is the number of rows changed by the statement.
         * Remark: In the current design bind and execute must happen in one method, because the MySQL-bindings
         * happen via references to the method arguments.
         */
        template <typename... ArgTypes> inline my_ulonglong bindAndExec( ArgTypes&&... args )
        {
            if( sizeof...( ArgTypes ) != iStmtParamCount )
                throw std::runtime_error( "MySQL - bindAndExec: Mismatch of number of arguments. For statement:\n" +
                                          sStmtText + "\n Actual number: " + std::to_string( sizeof...( ArgTypes ) ) +
                                          " Expected number: " + std::to_string( iStmtParamCount ) );
            this->bind<0, ArgTypes&&...>( std::forward<ArgTypes>( args )... );
            return this->exec( sizeof...( ArgTypes ) > 0 );
        } // method

        /** @brief Close the statement and free all its resources.
         *  Destructor.
         */
        virtual ~PreparedStmtTmpl( )
        {
            if( pStmt )
                if( mysql_stmt_close( pStmt ) )
                    std::cout << "MySQL: Closing of statement failed. Details:" << pMySQLDB->errMsg( ) << std::endl;
        } // destructor
    }; // inner class PreparedStmt

    // Standard form of prepared statement, which uses a shared pointer.
    using PreparedStmt = PreparedStmtTmpl<std::shared_ptr<MySQLConDB>>;

    /** @brief Prepared MySQL query.
     *  @details
     *  Query can be controlled via an optional JSON object:
     *  json{ { MYSQL_EXTRA, { { FLAGS, { NO_RESULT_STORAGE_ON_CLIENT } } } } }
     *  Implementation details can be found at:
     *  https://dev.mysql.com/doc/refman/5.7/en/mysql-stmt-fetch.html
     */
    template <typename DBPtrType, typename... ColTypes> // types of query columns
    class PreparedQueryTmpl : public PreparedStmtTmpl<DBPtrType>
    {
      private:
        static const int NUM_COLS = sizeof...( ColTypes ); // Number of columns of query outcome
        std::array<MYSQL_BIND, NUM_COLS> vMySQLCellBind; // Array of MySQL binding C-structs
                                                         // (represents a row of the outcome of the query)
        std::tuple<RowCell<ColTypes>...> tCellWrappers; // C++ Wrappers for managing the MYSQL
                                                        // binding C-structs (Connection via pointer)
        MYSQL_RES* pPrepareMetaResult; // Pointer to auxiliary C-struct of MySQL
        my_ulonglong uiRowCount; // Internal counter that counts the number of rows fetched so far
        bool doStoreResult; // If true (default):
                            // Use mysql_stmt_store_result() to store the outcome of the query in client's memory
                            // instead of fetching each row using a separated request from server.

        int iStatus; // informs about the outcome of the last fetch; initially -1 representing unknown

        /** @brief Performs: 1. Query execution, 2. Binding of results (outcome of query). */
        template <typename... ArgTypes> inline void execBind( ArgTypes... args )
        {
            this->bindAndExec( std::forward<ArgTypes>( args )... );
            this->bindResult( );
        } // method
        friend MySQLConDB; // give MySQLConDB access to execBindFetch( )

        /** @brief Performs: 1. Query execution, 2. binding of results, 3. fetching of first row.
         *  Returns true if a first row exists, false otherwise.
         */
        template <typename... ArgTypes> inline bool execBindFetch( ArgTypes... args )
        {
            this->execBind( std::forward<ArgTypes>( args )... );
            return this->fetchNextRow( );
        } // method

        /** @brief Parses the JSON configuration of he query. */
        void parseJsonConfig( const json& jQueryConfig )
        {
            // Check for the NO_RESULT_STORAGE_ON_CLIENT flag.
            if( jQueryConfig.count( MYSQL_EXTRA ) && jQueryConfig[ MYSQL_EXTRA ].count( FLAGS ) )
                for( auto rsString : jQueryConfig[ MYSQL_EXTRA ][ FLAGS ] )
                    if( rsString == NO_RESULT_STORAGE_ON_CLIENT )
                        this->doStoreResult = false;
        } // method

        friend MySQLConDB; // give MySQLConDB access to execBindFetch( )

      public:
        std::tuple<ColTypes...> tCellValues; // tuple that keeps the values of current query row

        /** @brief Constructs a predefined query using the passed SQL statement.
         *  The behavior of the query can be additionally controlled by an optionally passed JSON object.
         */
        PreparedQueryTmpl( DBPtrType pMySQLDB, const std::string& rsStmtText, const json& rjConfig = json{} )
            : PreparedStmtTmpl<DBPtrType>( pMySQLDB,
                                           rsStmtText ), // class superclass constructor
              tCellWrappers( ), // initialized via default constructors (couldn't find better way :-( )
              pPrepareMetaResult( NULL ),
              doStoreResult( true ),
              iStatus( -1 ) // initially unknown
        {
            // Get query related info
            this->pPrepareMetaResult = mysql_stmt_result_metadata( this->pStmt );
            if( !pPrepareMetaResult )
            {
#if 0 // not having metadata does not actually cause trouble...
                throw std::runtime_error( "mysql_stmt_result_metadata(), returned no meta information\n" +
                                          this->stmtErrMsg( ) );
#else
                // std::cerr << "mysql_stmt_result_metadata(), returned no meta information" << std::endl;
#endif
            } // if
            else
            {
                // Get number of columns of query outcome and check correctness
                // IMPROVEMT: Additionally check the individual columns with respect to data-type.
                auto uiColumnCount = mysql_num_fields( this->pPrepareMetaResult );
                if( NUM_COLS != uiColumnCount )
                    throw std::runtime_error(
                        "MySQL - The number of columns reported by MySQL does not match the number "
                        "of template parameters.\nNumber of template para: " +
                        std::to_string( NUM_COLS ) + " MySQL column count: " + std::to_string( uiColumnCount ) );
            } // else

            // Connect the internal MySQL bind-structure with the tuple of row cell wrappers as well as the
            // tuple keeping the cell values itself.
            for_each_in_tuple_pairwise(
                tCellWrappers,
                [&]( auto& rFstCell, auto& rSecCell, size_t uiCol ) {
                    // std::cout << "uiColNum:" << uiColNum << " uiCol: " << uiCol << std::endl;
                    rFstCell.init( &vMySQLCellBind[ uiCol ], &rSecCell, uiCol );
                },
                tCellValues );

            // Parse the JSON configuration of the query.
            parseJsonConfig( rjConfig );
        } // constructor

        /** @brief Performs argument binding before fetching. Has to called after statement execution and
         *  before fetching table rows.
         */
        inline void bindResult( )
        {
            auto bind = &vMySQLCellBind[ 0 ];
            // Bind the result buffers
            if( mysql_stmt_bind_result( this->pStmt, bind ) )
                throw std::runtime_error( "mysql_stmt_bind_result() failed\n" + this->stmtErrMsg( ) );

            // Fetch the query outcome to the client so that the client delivers all rows without contacting the
            // server anymore. Without this statement each row is fetched separately via server requests.
            // Fetching each row directly from server might be necessary for huge result tables, where
            // the query outcome does not fit into clients memory.
            if( this->doStoreResult )
            {
                // DEBUG: std::cout << "Execute mysql_stmt_store_result ..." << std::endl;
                if( mysql_stmt_store_result( this->pStmt ) )
                    throw std::runtime_error( "mysql_stmt_store_result() failed\n" + this->stmtErrMsg( ) );
            } // if

            // Reset row counter
            uiRowCount = 0;
        } // method

        /** @brief Fetch next row from server or local client buffer.
         *  Returns true, if a row could be fetched successfully, false otherwise (indicating EOF).
         */
        inline bool fetchNextRow( )
        {
            // Fetch next row
            this->iStatus = mysql_stmt_fetch( this->pStmt );

            if( this->iStatus == 1 )
                // Something went seriously wrong.
                throw std::runtime_error( "mysql_stmt_fetch() failed.\n" + this->stmtErrMsg( ) );

#ifdef REPORT_ROWS_WITH_NULL_VALUES
            // Check for possible NULL values
            // Currently, there is no solution for these cases.
            for_each_in_tuple( tCellWrappers, [&]( auto& rCell ) {
                if( rCell.is_null )
                    throw std::runtime_error( "fetchNextRow reports a cell with NULL value." );
            } ); // for each tuple
#endif
            // Truncations occur in the case of undersized buffers.
            if( this->iStatus == MYSQL_DATA_TRUNCATED )
            {
                // Find the column(s) responsible and resize the buffer appropriately.
                for_each_in_tuple( tCellWrappers, [&]( auto& rCell ) {
                    if( rCell.error ) // error identifies the cell(s), where we have truncation
                    {
                        // Truncation can occur for variable size data only.
                        if( !rCell.bIsVarSizeCell )
                            throw std::runtime_error( "fetchNextRow reports truncation for fixed size data." );

                        // Resize the cell buffer appropriately and update the buffer pointer
                        rCell.pMySQLBind->buffer_length = rCell.pVarLenBuf.resize( rCell.uiLength );
                        rCell.pMySQLBind->buffer = rCell.pVarLenBuf.get( );

                        // Fetch the truncated data in complete form
                        // Possible optimization: Use additionally the offset parameter for avoiding repeated fetching
                        if( mysql_stmt_fetch_column( this->pStmt, rCell.pMySQLBind,
                                                     static_cast<unsigned int>( rCell.uiColNum ), 0 ) )
                            throw std::runtime_error( "mysql_stmt_fetch_column() failed\n" + this->stmtErrMsg( ) );
                    } // if
                } ); // for each cell in tuple

                // Inform MySQL with respect to buffer size changes by updating binding infos.
                if( mysql_stmt_bind_result( this->pStmt, &vMySQLCellBind[ 0 ] ) )
                    throw std::runtime_error( "mysql_stmt_bind_result() failed\n" + this->stmtErrMsg( ) );

                this->iStatus = 0; // everything fine now ...
            } // if

            // Pick variable size data (Text or Blob) from cell buffers.
            if( this->iStatus == 0 )
            {
                for_each_in_tuple( tCellWrappers, [&]( auto& rCell ) {
                    if( rCell.bIsVarSizeCell )
                        rCell.storeVarSizeCell( );
                } ); // for each tuple

                uiRowCount++; // increment counter for number of rows fetched
            } // if

            return this->iStatus == 0; // iStatus is 0 (OK) or MYSQL_NO_DATA now
        } // method

        /** @brief Delivers a reference to a tuple holding the data of the current row.
         */
        inline std::tuple<ColTypes...>& getCellValues( )
        {
            if( uiRowCount < 1 )
                throw std::runtime_error( "MySQL: Logic error. You must first fetch before getting row-data." );
            if( this->iStatus != 0 )
                throw std::runtime_error(
                    "MySQL: Logic error. You tried to receive a row although the previous fetch failed." );
            return this->tCellValues;
        } // method

        /** @brief End Of File. Delivers true if the previous fetch failed. False otherwise.
         *  This kind of eof works in a "look back" fashion; it tells if the previous fetch failed or not.
         */
        inline bool eofLookBack( )
        {
            if( this->iStatus == -1 )
                throw std::runtime_error(
                    "MySQL: Logic error. eofLookBack() was called without first calling fetchNextRow( )." );
            return this->iStatus != 0;
        } // method

        /** @brief End Of File. Delivers true if there are no more rows to fetch.
         *  This kind of eof works in a "look ahead" fashion; it tells if the next fetch will fail or not.
         *  @details Important:Works only if the complete result is stored on client via mysql_stmt_store_result.
         */
        inline bool eofLookAhead( )
        {
            if( !this->doStoreResult )
                throw std::runtime_error( "MySQL: eofLookAhead() requires the call of mysql_stmt_store_result()." );
            return !( uiRowCount < mysql_stmt_num_rows( this->pStmt ) );
        } // method

        /** @brief explains the execution strategy for the query */
        void explain( )
        {
            QueryExplainer<DBPtrType> xQueryExplainer( this->pMySQLDB );
            xQueryExplainer.explain( this->sStmtText );
        } // method

        /* Destructor */
        ~PreparedQueryTmpl( )
        {
            // Free the prepared result metadata
            if( this->pPrepareMetaResult )
                mysql_free_result( pPrepareMetaResult );
        } // destructor
    }; // class ( PreparedQuery )

    template <typename... ColTypes> using PreparedQuery = PreparedQueryTmpl<std::shared_ptr<MySQLConDB>, ColTypes...>;


  public:
    MYSQL* pMySQLHandler; // MySQL handler belonging to the current connection.
  private:
    /** @brief Generate a detailed MySQL error message
     */
    std::string errMsg( )
    {
        const char* pErrorText = pMySQLHandler ? mysql_error( pMySQLHandler ) : NULL;

        std::stringstream xBuffer;
        xBuffer << "MySQL error: " << ( pErrorText ? pErrorText : "UNKNOWN ERROR" ) << std::endl;
        return xBuffer.str( );
    } // method

    /**@brief Opens a MySQL DB connection.
     * @param Connection description in JSON. Default values are used for all missing fields.
     */
    void open( const json& jConfig )
    {
        checkDBCon( );
        // Read configuration from JSON
        std::string sHostName( jConfig.count( HOSTNAME ) > 0 ? jConfig[ HOSTNAME ] : DEFAULT_HOSTNAME );
        std::string sUser( jConfig.count( USER ) > 0 ? jConfig[ USER ] : DEFAULT_USER );
        std::string sPasswd( jConfig.count( PASSWORD ) > 0 ? jConfig[ PASSWORD ] : DEFAULT_PASSWD );
        unsigned int uiPortNr = jConfig.count( PORT ) > 0 ? jConfig[ PORT ].get<unsigned int>( ) : DEFAULT_PORT;
#if 0
        std::cout << "MySQL::Connection details:\n"
                  << "Hostname: '" << sHostName << "' User: '" << sUser << "' Passwd: '" << sPasswd
                  << "' Port: " << uiPortNr << std::endl;
#endif

        if( !( mysql_real_connect( pMySQLHandler, sHostName.c_str( ), sUser.c_str( ), sPasswd.c_str( ), NULL, uiPortNr,
                                   NULL, 0 ) ) )
            throw MySQLConException( pMySQLHandler );
    } // method

    /** @brief Mirrors all MySQL variables locally be executing the "SHOW VARIABLES" statement and storing the outcome
     *  in the std::map mMySQLVars.
     */
    void mirrorMySQLVars( )
    {
        auto pShowVariablesStmt =
            std::make_unique<PreparedQueryTmpl<MySQLConDB*, std::string, std::string>>( this, "SHOW VARIABLES" );
        pShowVariablesStmt->execBind( );
        mMySQLVars.clear( );
        while( pShowVariablesStmt->fetchNextRow( ) )
            mMySQLVars.emplace( std::get<0>( pShowVariablesStmt->getCellValues( ) ),
                                std::get<1>( pShowVariablesStmt->getCellValues( ) ) );
    } // method

    void setMySQLTimeoutVars( )
    {
        this->execSQL( "SET wait_timeout=10368000" );
        this->execSQL( "SET interactive_timeout=10368000" );
    } // method

    /** @brief Casts a MySQL (in rsMySQLVal) string to a C++ string (in rCPPVal) */
    void MySQLVarCast( const std::string& rsMySQLVal, std::string& rCPPVal )
    {
        rCPPVal = rsMySQLVal;
    } // method

    /** @brief Dumps all key-value for mirrored MYSQL vars. */
    void dumpMirroredMySQLVars( )
    {
        for( auto& rtKeyValuePair : mMySQLVars )
            std::cout << rtKeyValuePair.first << "=" << rtKeyValuePair.second << std::endl;
    } // method

    /** @brief Sets the directories for CSV file upload during connection startup.
     *  variable tmpdir informs about a temporary directory.
     */
    void setUploadDirs( )
    {
        // TO DO: First check, if there is something in the JSON configuration for the DB.
        // The variable secure_file_priv manages the server side file upload policy:
        //   - NULL           : No server side upload at all.
        //   - "" (empty)	  : Each directory on server side is OK.
        //   - path to folder : The given directory must be used for file upload.
        std::string sSecFilePriv, sTmpDir;
        if( getMySQLVar( "secure_file_priv", sSecFilePriv ) )
        {
            // std::cout << "sSecFilePriv: " << sSecFilePriv << std::endl;
            if( sSecFilePriv != "NULL" )
            {
                if( !sSecFilePriv.empty( ) )
                    pServerDataUploadDir = std::make_unique<fs::path>( sSecFilePriv );
                else
                {
                    if( getMySQLVar( "tmpdir", sTmpDir ) )
                        // ZEUS EXPERIMENT pServerDataUploadDir = std::make_unique<fs::path>( "/mnt/ssd1/tmp" );
                        pServerDataUploadDir = std::make_unique<fs::path>( sTmpDir );
                } // else
            } // if (not NULL)
        } // if (secure_file_priv defined)
    } // method

    // MySQL is missing the "CREATE INDEX IF NOT EXISTS" construct.
    // Therefore, we define a predefined statement for checking the existence of an index.
    std::unique_ptr<PreparedQueryTmpl<MySQLConDB*, int64_t>> pIndexExistStmt;

    std::map<std::string, std::string> mMySQLVars; // local mirror of all MySQL client variables
    unsigned long uiCLientVersion; // version of current client
    std::unique_ptr<fs::path> pServerDataUploadDir; // If null, server upload is not allowed.
    // DEL: std::string sSchemaInUse; // Name of the current schema (managed by useSchema)

  public:
    MySQLConDB( const MySQLConDB& db ) = delete; // no object copies
    MySQLConDB& operator=( const MySQLConDB& db ) = delete; // no object assignments

    /** @brief Constructs a MySQL DB connection. Configuration is given via a JSON object */
    MySQLConDB( const json& jDBConfig = {} ) : pMySQLHandler( NULL ), pServerDataUploadDir( nullptr )
    {
        // Initialize the connector
        if( !( pMySQLHandler = mysql_init( NULL ) ) )
            throw MySQLConException( "Initialization of MySQL connection failed" );

        // Establish connection to database
        this->open( jDBConfig.count( CONNECTION ) > 0 ? jDBConfig[ CONNECTION ] : json{} );

        // Compile the statement that checks for the existence of an index.
        // See: https://dba.stackexchange.com/questions/24531/mysql-create-index-if-not-exists
        // this->pIndexExistStmt = std::make_unique<PreparedQueryTmpl<MySQLConDB*, int64_t>>(
        //    this, std::string( "SELECT COUNT( 1 ) IndexIsThere FROM INFORMATION_SCHEMA.STATISTICS "
        //                       "WHERE table_schema = \"" )
        //              .append( jDBConfig[ "SCHEMA" ][ "NAME" ].get<std::string>( ) )
        //              .append( "\" AND table_name = ? AND index_name = ?" ) );

        // Mirror all client side MySQL variables locally.
        this->mirrorMySQLVars( );

        // std::string sTimeout;
        // getMySQLVar( "wait_timeout", sTimeout );
        // std::cout << "wait_timeout1 : " << sTimeout << std::endl;
        // std::string sTimeout2;
        // getMySQLVar( "interactive_timeout", sTimeout2 );
        // std::cout << "interactive_timeout1 : " << sTimeout2 << std::endl;

        // Set selcted global variables (e.g connetion timeout)
        this->setMySQLTimeoutVars( );

        // std::string sReadIoThreads;
        // getMySQLVar( "innodb_read_io_threads", sReadIoThreads );
        // std::cout << "innodb_read_io_threads : " << sReadIoThreads << std::endl;

        // this->mirrorMySQLVars( );
        // std::string sTimeout1;
        // getMySQLVar( "wait_timeout", sTimeout1 );
        // std::cout << "wait_timeout2 : " << sTimeout1 << std::endl;
        // std::string sTimeout3;
        // getMySQLVar( "interactive_timeout", sTimeout3 );
        // std::cout << "interactive_timeout2 : " << sTimeout3 << std::endl;

        // Collect client info in numeric form.
        this->uiCLientVersion = mysql_get_client_version( );
        // std::cout << "MySQL client version: " << uiCLientVersion << std::endl;

        // Find out the appropriate directory for CSV data uploads.
        this->setUploadDirs( );
    } // constructor

    /* Destructor */
    virtual ~MySQLConDB( )
    {
        do_exception_safe( [&]( ) { this->close( ); } );
    } // destructor

    /** @brief: Immediately execute the SQL statement giver as argument.
     *  Must be followed by mysql_store_result or mysql_use_result() for receiving data from DB.
     */
    int execSQL( const std::string& rsSQLStatement, bool sSuppressException = false )
    {
        checkDBCon( );
        auto iErrorCode = mysql_query( pMySQLHandler, rsSQLStatement.c_str( ) );
        if( iErrorCode && !sSuppressException )
            throw MySQLConException( pMySQLHandler );
        return iErrorCode;
    } // method

    /** @brief: Closes the database and releases all allocated memory. */
    void close( )
    {
        if( pMySQLHandler )
        {
            // releases all allocated resources
            mysql_close( pMySQLHandler );
            pMySQLHandler = NULL;
        } // if
    } // method

    /** @brief Informs the connection about the schema that has to used.
     *  If the schema does not exist already, it is created.
     */
    void useSchema( const std::string& rsSchemaName ) //, bool bTemporaryDb )
    {
        checkDBCon( );
        if( mysql_select_db( pMySQLHandler, rsSchemaName.c_str( ) ) )
        {
            // Create the database if not existing.
            execSQL( "CREATE DATABASE " + rsSchemaName );
        } // if
        // DEL: else if( bTemporaryDb )
        // DEL:     throw std::runtime_error( "Tried to open a temporary schema that already exists" );

        // DEL: Tell MySQL to USE this database
        // DEL: sSchemaInUse = rsSchemaName;
        execSQL( "USE " + rsSchemaName );

        // Each time a connection uses a new schema, the index existence check has to be compiled for the new schema.
        // Compile the statement that checks for the existence of an index.
        // See: https://dba.stackexchange.com/questions/24531/mysql-create-index-if-not-exists
        this->pIndexExistStmt = std::make_unique<PreparedQueryTmpl<MySQLConDB*, int64_t>>(
            this, std::string( "SELECT COUNT( 1 ) IndexIsThere FROM INFORMATION_SCHEMA.STATISTICS "
                               "WHERE table_schema = \"" )
                      .append( rsSchemaName )
                      .append( "\" AND table_name = ? AND index_name = ?" ) );
    } // method

    /** @brief Reads a MySQL variable and returns it value in rVal.
     *  Returns true if the reading succeeded, false otherwise.
     */
    template <typename TypeOfVar> bool getMySQLVar( const std::string rsVarName, TypeOfVar& rVal )
    {
        auto pSearch = this->mMySQLVars.find( rsVarName );
        if( pSearch != this->mMySQLVars.end( ) )
        {
            MySQLVarCast( pSearch->second, rVal );
            return true; // search succeeded
        } // if
        else
            return false; // search failed
    } // method

    /** @brief Delivers the directory that shall be used for data uploads */
    fs::path getDataUploadDir( )
    {
        if( pServerDataUploadDir == nullptr )
            throw MySQLConException( "Server side upload not possible." );
        return *pServerDataUploadDir;
    } // path

    /** @brief Checks for table existence in current database */
    bool tableExistsInDB( const std::string& sTblName )
    {
        auto iErrCode = execSQL( "SELECT 1 FROM " + sTblName + " LIMIT 1", // triggers error, if table does not exist
                                 true ); // suppress exception
        if( !iErrCode )
        {
            // We must get the result for avoiding later sync-errors
            MYSQL_RES* __attribute__( ( unused ) ) result = mysql_store_result( pMySQLHandler );
        } // if
        return !iErrCode;
    } // method

    /* Needs a global lock in concurrent environments */
    bool indexExistsInDB( const std::string& sTblName, const std::string& sIdxName )
    {
        if( !( pIndexExistStmt->execBindFetch( sTblName, sIdxName ) ) )
            throw std::runtime_error( "MySQL error: Query in indexExists delivers no result.\n" );
        // First element in first row indicates the number of indexes.
        return std::get<0>( pIndexExistStmt->tCellValues ) > 0;
    } // method

    /** @brief Delivers the primary key of the last inserted row. (On DB level, not table level!) */
    my_ulonglong getLastAutoIncrVal( ) // my_ulonglong == uint64_t
    {
        // See: https://dev.mysql.com/doc/refman/8.0/en/mysql-insert-id.html
        my_ulonglong uiLastAutoIncrVal = mysql_insert_id( pMySQLHandler );
        if( !uiLastAutoIncrVal )
            throw std::runtime_error( "MySQL error:getLastAutoIncrVal() failed (returned 0)\n" );
        return mysql_insert_id( pMySQLHandler );
    } // method

    // FIXME: Change to prepared statements for performance improvements
    inline void startTrxn( )
    {
        // DEBUB: std::cout << "Called startTrxn( ) ... " << std::endl;
        this->execSQL( "SET autocommit=0" );
        this->execSQL( "SET unique_checks=0" );
        this->execSQL( "SET foreign_key_checks=0" );
    } // method

    // FIXME: Change to prepared statements for performance improvements
    inline void commitTrxn( )
    {
        // DEBUG: std::cout << "Called commitTrxn( ) ..." << std::endl;
        this->execSQL( "COMMIT" );
        this->execSQL( "SET unique_checks=1" );
        this->execSQL( "SET foreign_key_checks=1" );
    } // method

    /** @brief MySQL does not support WHERE clauses with index creation */
    inline static bool supportsWhereClauseForIndex( )
    {
        return false;
    } // method

    /** @brief Load the file 'sCSVFileName' into the table 'sTblName' */
    void fillTableByFile( const fs::path& sCSVFileName, const std::string sTblName )
    {
        // Some clients seg. fault if they see the keyword lOCAL
        bool bUseKeywordLocal = uiCLientVersion != 100141;
        // Important: Use the generic filename here, because MySQL does not like backslashes in Windows.
        this->execSQL( std::string( "LOAD DATA " + std::string( bUseKeywordLocal ? "LOCAL " : "" ) + "INFILE \"" +
                                    sCSVFileName.generic_string( ) + "\" INTO TABLE " + sTblName +
                                    " FIELDS TERMINATED BY '\t' ENCLOSED BY '\\\'' ESCAPED BY '\\\\'" ) );
    } // method

  protected:
    void checkDBCon( )
    {
        if( pMySQLHandler == NULL )
            throw MySQLConException( "No valid handler reference" );
    } // method
}; // class<|MERGE_RESOLUTION|>--- conflicted
+++ resolved
@@ -509,11 +509,7 @@
         while( ( ppRow = mysql_fetch_row( this->pQueryRes ) ) )
         {
             std::vector<std::string> vRow;
-<<<<<<< HEAD
-            for( auto uiItr = 0; uiItr < num_fields; uiItr++ )
-=======
             for( size_t uiItr = 0; uiItr < (size_t)num_fields; uiItr++ )
->>>>>>> 4d6df2db
                 vRow.emplace_back( ppRow[ uiItr ] ? std::string( ppRow[ uiItr ] ) : "NULL" );
             xretTbl.addRow( vRow );
         } // while
