/* Authors: Arne Kutzner and Markus Schmidt
 * Created: Jan. 2020
 * This file is part of the ITBE-Lab code collection.
 * MIT License
 * @file mysql.h
 * @brief Support of the MySQL database engine.
 */

<<<<<<< HEAD
        void inline setOverloaded( const uint32_t& iVal ) // MySQL-type INT UNSIGNED
        {
            pMySQLBind->buffer_type = MYSQL_TYPE_LONG; // 32 bit integer
            pMySQLBind->buffer = (void*)&iVal;
            pMySQLBind->is_unsigned = true;
        } // method

        void inline setOverloaded( const int64_t& iVal ) // MySQL-type BIGINT
        {
            pMySQLBind->buffer_type = MYSQL_TYPE_LONGLONG; // 64 bit integer
            pMySQLBind->buffer = (void*)&iVal;
            pMySQLBind->is_unsigned = false;
        } // method

        void inline setOverloaded( const uint64_t& iVal ) // MySQL-type BIGINT
        {
            pMySQLBind->buffer_type = MYSQL_TYPE_LONGLONG; // 64 bit integer
            pMySQLBind->buffer = (void*)&iVal;
            pMySQLBind->is_unsigned = true;
        } // method

        void inline setOverloaded( const double& dVal ) // MySQL-type DOUBLE
        {
            pMySQLBind->buffer_type = MYSQL_TYPE_DOUBLE;
            pMySQLBind->buffer = (void*)&dVal;
        } // method

        // Corresponding head for C-NULL pointer:
        //
        void inline setOverloaded( const std::nullptr_t& p ) // MySQL-type NULL
        {
            pMySQLBind->buffer_type = MYSQL_TYPE_NULL;
            pMySQLBind->buffer = NULL;
        } // method

        // This should work on most architectures.
        // Due to the C++ standard each character of a string is a single byte.
        // Length should deliver the size without the final NULL. (So, we store the string without the final NULL.)
        void inline setOverloaded( const std::string& rsText ) // MySQL-type LONGTEXT
        {
            this->uiLength = static_cast<unsigned long>( rsText.length( ) );
            pMySQLBind->buffer_type = MYSQL_TYPE_LONG_BLOB; // long text
            pMySQLBind->buffer = (void*)rsText.c_str( );
            pMySQLBind->buffer_length = static_cast<unsigned long>( rsText.length( ) );
            pMySQLBind->length = &this->uiLength;
        } // method

        void inline setOverloaded( const GenericBlob& rxBlob ) // MySQL-type LONGBLOB
        {
            this->uiLength = static_cast<unsigned long>( rxBlob.uiSize );
            pMySQLBind->length = &this->uiLength;
            pMySQLBind->buffer_type = MYSQL_TYPE_LONG_BLOB; // long blob
            pMySQLBind->buffer = (void*)rxBlob.pBuf;
            // FIXME: Check for oversized buffers
            pMySQLBind->buffer_length = static_cast<unsigned long>( rxBlob.uiSize );
        } // method
    }; // inner class StmtArg

    /** @brief Prepared MySQL statement
     *  @details Example: https://dev.mysql.com/doc/refman/8.0/en/mysql-stmt-execute.html
     *  DBPtrType should be MySQLConDB*, std::shared_ptr<MySQLConDB> etc.
     */
    template <typename DBPtrType> class PreparedStmtTmpl
    {
      protected:
        /// @brief Generate a detailed MySQL error message specially for statements
        std::string stmtErrMsg( )
        {
            std::string sErrTxt = "MySQL statement error:\n";
#ifdef VERBOSE_ERROR_MESG
            sErrTxt.append( "Affected stmt: " ).append( sStmtText ).append( "\n" );
            sErrTxt.append( "Detailed MySQL error msg:\n" );
#endif
            sErrTxt.append( mysql_stmt_error( pStmt ) ).append( "\n" );
            return sErrTxt;
        } // method

        MYSQL_STMT* pStmt; // pointer to MySQL statement
        std::vector<MYSQL_BIND> vMySQLInpArgBind; // the array of binding records for MySQL itself
        std::vector<StmtArg> vInputArgs; // the array of wrapped binders with references to the MySQL Bind
        DBPtrType const pMySQLDB; // DB Connection that the statement is embedded in
        int iStmtParamCount; // number of parameters of statement
#ifdef VERBOSE_ERROR_MESG
        const std::string sStmtText; // keep the statement text for more comprehensive error messages.
#endif
        // Base case for binding with forwarding
        template <int N> void bindArgumentsForwarding( )
        {} // base case
        // Recursive case for binding with forwarding
        template <int N, typename Type, typename... Rest> void bindArgumentsForwarding( Type&& arg, Rest&&... args )
        {
            // bind argument N
            this->vInputArgs[ N ].set( std::forward<Type>( arg ) );
            // recursively bind remaining arguments
            bindArgumentsForwarding<N + 1, Rest...>( std::forward<Rest>( args )... );
        } // variadic method

      public:
        /* Constructor */
        PreparedStmtTmpl( DBPtrType const pMySQLDB, const std::string& rsStmtText )
            : pMySQLDB( pMySQLDB ), sStmtText( rsStmtText )
        {
            // DEBUG: std::cout << "Compile statement: " << sStmtText << std::endl;
            pStmt = mysql_stmt_init( this->pMySQLDB->pMySQLHandler );
            if( !pStmt )
                throw std::runtime_error( "mysql_stmt_init(), out of memory" );

            if( mysql_stmt_prepare( pStmt, rsStmtText.c_str( ), static_cast<unsigned long>( rsStmtText.length( ) ) ) )
                throw std::runtime_error( "mysql_stmt_prepare() failed for statement:\n" + rsStmtText +
                                          "\nExplanation:\n" + stmtErrMsg( ) );

            // Get the parameter count from the statement
            iStmtParamCount = mysql_stmt_param_count( pStmt );

            // Adapt the size of the binding vector according the number of parameter
            vMySQLInpArgBind.resize( iStmtParamCount );
            // Create Argument binder for all parameter
            for( int uiCount = 0; uiCount < iStmtParamCount; uiCount++ )
                vInputArgs.push_back( &vMySQLInpArgBind[ uiCount ] );
        } // constructor

        /** @brief Execute the statement after all parameters have been bound successfully.
         */
        inline my_ulonglong exec( void )
        {
            if( !vMySQLInpArgBind.empty() && mysql_stmt_bind_param( pStmt, &vMySQLInpArgBind[ 0 ] ) )
                throw std::runtime_error( "mysql_stmt_bind_param() failed.\n" + stmtErrMsg( ) );
            // Execute statement
            if( mysql_stmt_execute( pStmt ) )
                throw std::runtime_error( "mysql_stmt_execute, failed\n" + stmtErrMsg( ) );
            // Get the number of affected rows
            // Improvement: Control the actual call via a flag.
            return mysql_stmt_affected_rows( pStmt );
        } // method

        /** @brief Binds the arguments args to the parameter block indicated by OFFSET.
         *  Parameter blocks are used for bulk inserts merely. In this case, the SQL-statement arguments are
         *  a repetitive pattern of equal types (the ypes of a single row). OFFSET N represent represents the
         *  N'th occurrence of such repetitive pattern. The parameter args will be injected (binded) at this N'th
         *  occurrence.
         */
        template <int OFFSET, typename... ArgTypes> inline void bind( ArgTypes&&... args )
        {
            assert( ( sizeof...( args ) == 0 ) || ( ( iStmtParamCount % (int)( sizeof...( args ) ) == 0 ) &&
                                                    ( OFFSET * (int)( sizeof...( args ) ) < iStmtParamCount ) ) );
            bindArgumentsForwarding<OFFSET * sizeof...( args ), ArgTypes&&...>( std::forward<ArgTypes>( args )... );
        } // method

        /* ArgTypes are the types of the arguments of the query.
         * Return value is the number of rows changed by the statement.
         * Remark: In the current design bind and execute must happen in one method, because the MySQL-bindings
         * happen via references to the method arguments.
         */
        template <typename... ArgTypes> inline my_ulonglong bindAndExec( ArgTypes&&... args )
        {
            if( sizeof...( ArgTypes ) != iStmtParamCount )
                throw std::runtime_error( "MySQL - bindAndExec: Mismatch of number of arguments. For statement:\n" +
                                          sStmtText + "\n Actual number: " + std::to_string( sizeof...( ArgTypes ) ) +
                                          " Expected number: " + std::to_string( iStmtParamCount ) );
            this->bind<0, ArgTypes&&...>( std::forward<ArgTypes>( args )... );
            return this->exec( );
            // DEPR // Bind all argument
            // DEPR bindArgumentsForwarding<0, ArgTypes&&...>( std::forward<ArgTypes>( args )... );
            // DEPR if( mysql_stmt_bind_param( pStmt, &vMySQLInpArgBind[ 0 ] ) )
            // DEPR     throw std::runtime_error( "mysql_stmt_bind_param() failed.\n" + stmtErrMsg( ) );
            // DEPR
            // DEPR // Execute statement
            // DEPR if( mysql_stmt_execute( pStmt ) )
            // DEPR     throw std::runtime_error( "mysql_stmt_execute, failed\n" + stmtErrMsg( ) );
            // DEPR
            // DEPR // Get the number of affected rows
            // DEPR // Improvement: Control the actual call via a flag.
            // DEPR return mysql_stmt_affected_rows( pStmt );
        } // method

        /** @brief Close the statement and free all its resources.
         *  Destructor.
         */
        virtual ~PreparedStmtTmpl( )
        {
            if( pStmt )
                if( mysql_stmt_close( pStmt ) )
                    std::cout << "MySQL: Closing of statement failed. Details:" << pMySQLDB->errMsg( ) << std::endl;
        } // destructor
    }; // inner class PreparedStmt

    // Standard form of prepared statement, which uses a shared pointer.
    using PreparedStmt = PreparedStmtTmpl<std::shared_ptr<MySQLConDB>>;

    // HOWTO: https://dev.mysql.com/doc/refman/5.7/en/mysql-stmt-fetch.html
    template <typename DBPtrType, typename... ColTypes> // types of query columns
    class PreparedQueryTmpl : public PreparedStmtTmpl<DBPtrType>
    {
      private:
        static const int NUM_COLS = sizeof...( ColTypes ); // Number of columns of query outcome
        std::array<MYSQL_BIND, NUM_COLS> vMySQLCellBind; // Array of MySQL binding C-structs
                                                         // (represents a row of the outcome of the query)
        std::tuple<RowCell<ColTypes>...> tCellWrappers; // C++ Wrappers for managing the MYSQL
                                                        // binding C-structs (Connection via pointer)
        MYSQL_RES* pPrepareMetaResult; // Pointer to auxiliary C-struct of MySQL
        my_ulonglong uiRowCount; // Internal counter the counts the number of rows fetched so far
        // bool bClientKeepsResult; // true if mysql_stmt_store_result() fetched the result of a query, false otherwise.
        bool doStoreResult; // Use mysql_stmt_store_result() to store the outcome of the query in the client
        int iStatus; // informs about the outcome of the last fetch; initially -1 representing unknown

        /** @brief Performs: 1. Query execution, 2. binding of results.
         */
        template <typename... ArgTypes> inline void execBind( ArgTypes... args )
        {
            this->bindAndExec( std::forward<ArgTypes>( args )... );
            this->bindResult( );
        } // method
        friend MySQLConDB; // give MySQLConDB access to execBindFetch( )

        /** @brief Performs: 1. Query execution, 2. binding of results, 3. fetching of first row.
         *  Returns true if a first row exists, false otherwise.
         */
        template <typename... ArgTypes> inline bool execBindFetch( ArgTypes... args )
        {
            this->execBind( std::forward<ArgTypes>( args )... );
            return this->fetchNextRow( );
        } // method
        friend MySQLConDB; // give MySQLConDB access to execBindFetch( )

      public:
        std::tuple<ColTypes...> tCellValues; // tuple that keeps the values of current query row

        /* Constructor */
        PreparedQueryTmpl( DBPtrType pMySQLDB, const std::string& rsStmtText )
            : PreparedStmtTmpl<DBPtrType>( pMySQLDB,
                                           rsStmtText ), // class superclass constructor
              tCellWrappers( ), // initialized via default constructors (couldn't find better way :-( )
              // bClientKeepsResult( false ) // mysql_stmt_store_result() not called so far
              doStoreResult( true ),
              iStatus( -1 ) // initially unknown
        {
            // Get query related info
            this->pPrepareMetaResult = mysql_stmt_result_metadata( this->pStmt );
            if( !pPrepareMetaResult )
                throw std::runtime_error( "mysql_stmt_result_metadata(), returned no meta information\n" +
                                          this->stmtErrMsg( ) );

            // Get number of columns of query outcome and check correctness
            // IMPROVEMT: Additionally check the individual columns with respect to data-type.
            auto uiColumnCount = mysql_num_fields( this->pPrepareMetaResult );
            if( NUM_COLS != uiColumnCount )
                throw std::runtime_error( "MySQL - The number of columns reported by MySQL does not match the number "
                                          "of template parameters.\nNumber of template para: " +
                                          std::to_string( NUM_COLS ) +
                                          " MySQL column count: " + std::to_string( uiColumnCount ) );

            // Connect the internal MySQL bind-structure with the tuple of row cell wrappers as well as the
            // tuple keeping the cell values itself.
            for_each_in_tuple_pairwise( tCellWrappers,
                                        [&]( auto& rFstCell, auto& rSecCell, size_t uiCol ) {
                                            // std::cout << "uiColNum:" << uiColNum << " uiCol: " << uiCol << std::endl;
                                            rFstCell.init( &vMySQLCellBind[ uiCol ], &rSecCell, uiCol );
                                        },
                                        tCellValues );
        } // constructor

        /** @brief Performs argument binding before fetching. Has to called after statement execution and
         * before fetching table rows.
         */
        inline void bindResult( )
        {
            auto bind = &vMySQLCellBind[ 0 ];
            // Bind the result buffers
            if( mysql_stmt_bind_result( this->pStmt, bind ) )
                throw std::runtime_error( "mysql_stmt_bind_result() failed\n" + this->stmtErrMsg( ) );

            // Fetch the query outcome to the client so that the client delivers all rows without contacting the
            // server anymore. Without this statement each row is fetched separately via server requests.
            // Fetching each row directly from server might be necessary for huge result tables, where
            // the query outcome does not fit into clients memory.
            if( this->doStoreResult )
            {
                if( mysql_stmt_store_result( this->pStmt ) )
                    throw std::runtime_error( "mysql_stmt_store_result() failed\n" + this->stmtErrMsg( ) );
            } // if

            // Reset row counter
            uiRowCount = 0;
        } // method

        /** @brief Fetch next row from server or local client buffer.
         *  Returns true, if a row could be fetched successfully, false otherwise (indicating EOF).
         */
        inline bool fetchNextRow( )
        {
            // Fetch next row
            this->iStatus = mysql_stmt_fetch( this->pStmt );

            if( this->iStatus == 1 )
                // Something went seriously wrong.
                throw std::runtime_error( "mysql_stmt_fetch() failed.\n" + this->stmtErrMsg( ) );

#ifdef REPORT_ROWS_WITH_NULL_VALUES
            // Check for possible NULL values
            // Currently, there is no solution for these cases.
            for_each_in_tuple( tCellWrappers, [&]( auto& rCell ) {
                if( rCell.is_null )
                    throw std::runtime_error( "fetchNextRow reports a cell with NULL value." );
            } ); // for each tuple
#endif
            // Truncations occur in the case of undersized buffers.
            if( this->iStatus == MYSQL_DATA_TRUNCATED )
            {
                // Find the column(s) responsible and resize the buffer appropriately.
                for_each_in_tuple( tCellWrappers, [&]( auto& rCell ) {
                    if( rCell.error ) // error identifies the cell(s), where we have truncation
                    {
                        // Truncation can occur for variable size data only.
                        if( !rCell.bIsVarSizeCell )
                            throw std::runtime_error( "fetchNextRow reports truncation for fixed size data." );

                        // Resize the cell buffer appropriately and update the buffer pointer
                        rCell.pMySQLBind->buffer_length = rCell.pVarLenBuf.resize( rCell.uiLength );
                        rCell.pMySQLBind->buffer = rCell.pVarLenBuf.get( );

                        // Fetch the truncated data in complete form
                        // Possible optimization: Use additionally the offset parameter for avoiding repeated fetching
                        if( mysql_stmt_fetch_column( this->pStmt, rCell.pMySQLBind,
                                                     static_cast<unsigned int>( rCell.uiColNum ), 0 ) )
                            throw std::runtime_error( "mysql_stmt_fetch_column() failed\n" + this->stmtErrMsg( ) );
                    } // if
                } ); // for each cell in tuple

                // Inform MySQL with respect to buffer size changes by updating binding infos.
                if( mysql_stmt_bind_result( this->pStmt, &vMySQLCellBind[ 0 ] ) )
                    throw std::runtime_error( "mysql_stmt_bind_result() failed\n" + this->stmtErrMsg( ) );

                this->iStatus = 0; // everything fine now ...
            } // if

            // Pick variable size data (Text or Blob) from cell buffers.
            if( this->iStatus == 0 )
            {
                for_each_in_tuple( tCellWrappers, [&]( auto& rCell ) {
                    if( rCell.bIsVarSizeCell )
                        rCell.storeVarSizeCell( );
                } ); // for each tuple

                uiRowCount++; // increment counter for number of rows fetched
            } // if

            return this->iStatus == 0; // iStatus is 0 (OK) or MYSQL_NO_DATA now
        } // method

        /** @brief Delivers a reference to a tuple holding the data of the current row.
         */
        inline std::tuple<ColTypes...>& getCellValues( )
        {
            if( uiRowCount < 1 )
                throw std::runtime_error( "MySQL: Logic error. You must first fetch before getting row-data." );
            if( this->iStatus != 0 )
                throw std::runtime_error(
                    "MySQL: Logic error. You tried to receive a row although the previous fetch failed." );
            return this->tCellValues;
        } // method

        /** @brief End Of File. Delivers true if the previous fetch failed. False otherwise.
         *  This kind of eof works in a "look back" fashion; it tells if the previous fetch failed or not.
         */
        inline bool eofLookBack( )
        {
            if( this->iStatus == -1 )
                throw std::runtime_error(
                    "MySQL: Logic error. eofLookBack() was called without first calling fetchNextRow( )." );
            return this->iStatus != 0;
        } // method

        /** @brief End Of File. Delivers true if there are no more rows to fetch.
         *  This kind of eof works in a "look ahead" fashion; it tells if the next fetch will fail or not.
         *  @details Important:Works only if the complete result is stored on client via mysql_stmt_store_result.
         */
        inline bool eofLookAhead( )
        {
            if( !this->doStoreResult )
                throw std::runtime_error( "MySQL: eofLookAhead() requires the call of mysql_stmt_store_result()." );
            return !( uiRowCount < mysql_stmt_num_rows( this->pStmt ) );
        } // method

        /* Destructor */
        ~PreparedQueryTmpl( )
        {
            // Free the prepared result metadata
            if( this->pPrepareMetaResult )
                mysql_free_result( pPrepareMetaResult );
            // Release memory associated with the result set produced by execution of the prepared statement.
            // if( bClientKeepsResult )
            //     if( mysql_stmt_free_result( this->pStmt ) )
            //         // FIXME: Write the error to some form of log file
            //         std::cout << ( "mysql_stmt_free_result() failed in destructor.\n" + this->stmtErrMsg( ) )
            //                   << std::endl;
        } // destructor
    }; // inner class (PreparedQuery)

    template <typename... ColTypes> using PreparedQuery = PreparedQueryTmpl<std::shared_ptr<MySQLConDB>, ColTypes...>;

  private:
    MYSQL* pMySQLHandler; // MySQL handler belonging to the current connection.

    /** @brief Generate a detailed MySQL error message
     */
    std::string errMsg( )
    {
        const char* pErrorText = pMySQLHandler ? mysql_error( pMySQLHandler ) : NULL;

        std::stringstream xBuffer;
        xBuffer << "MySQL error: " << ( pErrorText ? pErrorText : "UNKNOWN ERROR" ) << std::endl;
        return xBuffer.str( );
    } // method

    /** @param rsHostName - can be either a host name or an IP address. Passing the NULL value or the string
     * "localhost" to this parameter, the local host is assumed. When possible, pipes will be used instead of the
     * TCP/IP protocol.
     */
    void open( const std::string& rsHostName, const std::string& rsUser, const std::string& rsPasswd,
               const std::string& rsDBName, unsigned int uiPortNr )
    {
        checkDBCon( );
        if( !( mysql_real_connect( pMySQLHandler, rsHostName.c_str( ), rsUser.c_str( ), rsPasswd.c_str( ), NULL,
                                   uiPortNr, NULL, 0 ) ) )
            throw MySQLConException( pMySQLHandler );
    } // method

    /** @brief Tells the connection about the schema that has to used. */
    void setupDB( const std::string& rsDBName )
    {
        checkDBCon( );
        if( mysql_select_db( pMySQLHandler, rsDBName.c_str( ) ) )
            // Create the database if not existing.
            execSQL( "CREATE DATABASE " + rsDBName );

        // Tell MySQL to USE this database
        execSQL( "USE " + rsDBName );
    } // method

    /** @brief Mirrors all MySQL variables locally be executing the "SHOW VARIABLES" statement and storing the outcome
     *  in the std::map mMySQLVars.
     */
    void mirrorMySQLVars( )
    {
        auto pShowVariablesStmt =
            std::make_unique<PreparedQueryTmpl<MySQLConDB*, std::string, std::string>>( this, "SHOW VARIABLES" );
        pShowVariablesStmt->execBind( );
        while( pShowVariablesStmt->fetchNextRow( ) )
            mMySQLVars.emplace( std::get<0>( pShowVariablesStmt->getCellValues( ) ),
                                std::get<1>( pShowVariablesStmt->getCellValues( ) ) );
    } // method

    /** @brief Casts a MySQL (in rsMySQLVal) string to a C++ string (in rCPPVal) */
    void MySQLVarCast( const std::string& rsMySQLVal, std::string& rCPPVal )
    {
        rCPPVal = rsMySQLVal;
    } // method

    /** @brief Dumps all key-value for mirrored MYSQL vars. */
    void dumpMirroredMySQLVars( )
    {
        for( auto& rtKeyValuePair : mMySQLVars )
            std::cout << rtKeyValuePair.first << "=" << rtKeyValuePair.second << std::endl;
    } // method

    /** @brief Sets the directories for CSV file upload during connection startup.
     *  variable tmpdir informs about a temporary directory.
     */
    void setUploadDirs( )
    {
        // TO DO: First check, if there is something in the JSON configuration for the DB.
        // The variable secure_file_priv manages the server side file upload policy:
        //   - NULL           : No server side upload at all.
        //   - "" (empty)	  : Each directory on server side is OK.
        //   - path to folder : The given directory must be used for file upload.
        std::string sSecFilePriv, sTmpDir;
        if( getMySQLVar( "secure_file_priv", sSecFilePriv ) )
        {
            //std::cout << "sSecFilePriv: " << sSecFilePriv << std::endl;
            if( sSecFilePriv != "NULL" )
            {
                if( !sSecFilePriv.empty( ) )
                    pServerDataUploadDir = std::make_unique<fs::path>( sSecFilePriv );
                else
                {
                    if( getMySQLVar( "tmpdir", sTmpDir ) )
                        // ZEUS EXPERIMENT pServerDataUploadDir = std::make_unique<fs::path>( "/mnt/ssd1/tmp" );
                        pServerDataUploadDir = std::make_unique<fs::path>( sTmpDir );
                } // else
            } // if (not NULL)
        } // if (secure_file_priv defined)
    } // method

    // MySQL is missing the "CREATE INDEX IF NOT EXISTS" construct.
    // Therefore, we define a predefined statement for checking the existence of an index.
    std::unique_ptr<PreparedQueryTmpl<MySQLConDB*, int64_t>> pIndexExistStmt;

    std::map<std::string, std::string> mMySQLVars; // local mirror of all MySQL client variables
    unsigned long uiCLientVersion; // version of current client
    std::unique_ptr<fs::path> pServerDataUploadDir; // If null, server upload is not allowed.

  public:
    MySQLConDB( const MySQLConDB& db ) = delete; // no object copies
    MySQLConDB& operator=( const MySQLConDB& db ) = delete; // no object assignments

    /* Parameterized constructor */
    MySQLConDB( const std::string& rsHostName, const std::string& rsUser, const std::string& rsPasswd,
                const std::string& rsDBName, unsigned int uiPortNr )
        : pMySQLHandler( NULL ), pServerDataUploadDir( nullptr )
    {
        // Initialize the connector
        if( !( pMySQLHandler = mysql_init( NULL ) ) )
            throw MySQLConException( "Initialization of MySQL connection failed" );

        // Establish connection to database
        this->open( rsHostName, rsUser, rsPasswd, rsDBName, uiPortNr );

        // Use the database with name rsDBName. If it does not exists, create it.
        this->setupDB( rsDBName );

        // Compile the statement that checks for the existence of an index.
        // See: https://dba.stackexchange.com/questions/24531/mysql-create-index-if-not-exists
        this->pIndexExistStmt = std::make_unique<PreparedQueryTmpl<MySQLConDB*, int64_t>>(
            this, "SELECT COUNT( 1 ) IndexIsThere FROM INFORMATION_SCHEMA.STATISTICS "
                  "WHERE table_schema = DATABASE() AND table_name = ? AND index_name = ?" );

        // Mirror all client side MySQL variables locally.
        this->mirrorMySQLVars( );

        // Collect client info in numeric form.
        this->uiCLientVersion = mysql_get_client_version( );
        std::cout << "MySQL client version: " << uiCLientVersion << std::endl;

        // Find out the appropriate directory for CSV data uploads.
        this->setUploadDirs( );
    } // constructor

    // /* Default constructor */
    // MySQLConDB( ) : MySQLConDB( DEFAULT_HOSTNAME, DEFAULT_USER, DEFAULT_PASSWD, DEFAULT_DBNAME, DEFAULT_PORT )
    // {} // constructor

    /* Constructor that allows specifying a database name. */
    MySQLConDB( const std::string& rsDBName = "" )
        : MySQLConDB( DEFAULT_HOSTNAME, DEFAULT_USER, DEFAULT_PASSWD, rsDBName.empty( ) ? DEFAULT_DBNAME : rsDBName,
                      DEFAULT_PORT )
    {} // constructor

    /* Destructor */
    virtual ~MySQLConDB( )
    {
        do_exception_safe( [&]( ) { this->close( ); } );

        // For really freeing all memory allocated by MySQL ...
        // See: https://stackoverflow.com/questions/8554585/mysql-c-api-memory-leak
        mysql_library_end( );
    } // destructor

    /** @brief: Immediately execute the SQL statement giver as argument.
     *  Must be followed by mysql_store_result or mysql_use_result() for receiving data from DB.
     */
    int execSQL( const std::string& rsSQLStatement, bool sSuppressException = false )
    {
        checkDBCon( );
        auto iErrorCode = mysql_query( pMySQLHandler, rsSQLStatement.c_str( ) );
        if( iErrorCode && !sSuppressException )
            throw MySQLConException( pMySQLHandler );
        return iErrorCode;
    } // method

    /** @brief: Closes the database and releases all allocated memory. */
    void close( )
    {
        if( pMySQLHandler )
        {
            // releases all allocated resources
            mysql_close( pMySQLHandler );
            pMySQLHandler = NULL;
        } // if
    } // method
      // Quick hack
    // https://stackoverflow.com/questions/32737478/how-should-i-tackle-secure-file-priv-in-mysql
    // AND: https://forums.mysql.com/read.php?152,674208,674208
    /** @brief Reads a MySQL variable and returns it value in rVal.
     *  Returns true if the reading succeeded, false otherwise.
     */
    template <typename TypeOfVar> bool getMySQLVar( const std::string rsVarName, TypeOfVar& rVal )
    {
        auto pSearch = this->mMySQLVars.find( rsVarName );
        if( pSearch != this->mMySQLVars.end( ) )
        {
            MySQLVarCast( pSearch->second, rVal );
            return true; // search succeeded
        } // if
        else
            return false; // search failed
    } // method

    fs::path getDataUploadDir( )
    {
        if( pServerDataUploadDir == nullptr )
            throw MySQLConException( "Server side upload not possible." );
        return *pServerDataUploadDir;
    } // path

    /** @brief Checks for table existence in current database */
    bool tableExistsInDB( const std::string& sTableName )
    {
        auto iErrCode = execSQL( "SELECT 1 FROM " + sTableName + " LIMIT 1", // triggers error, if table does not exist
                                 true ); // suppress exception
        if( !iErrCode )
        {
            // We must get the result for avoiding later sync-errors
            MYSQL_RES* __attribute__( ( unused ) ) result = mysql_store_result( pMySQLHandler );
        } // if
        return !iErrCode;
    } // method

    /* Needs a global lock in concurrent environments */
    bool indexExistsInDB( const std::string& sTblName, const std::string& sIdxName )
    {
        if( !( pIndexExistStmt->execBindFetch( sTblName, sIdxName ) ) )
            throw std::runtime_error( "MySQL error: Query in indexExists delivers no result.\n" );
        // First element in first row indicates the number of indexes.
        return std::get<0>( pIndexExistStmt->tCellValues ) > 0;
    } // method

    /** @brief Delivers the primary key of the last inserted row. (On DB level, not table level!) */
    my_ulonglong getLastAutoIncrVal( ) // my_ulonglong == uint64_t
    {
        // See: https://dev.mysql.com/doc/refman/8.0/en/mysql-insert-id.html
        my_ulonglong uiLastAutoIncrVal = mysql_insert_id( pMySQLHandler );
        if( !uiLastAutoIncrVal )
            throw std::runtime_error( "MySQL error:getLastAutoIncrVal() failed (returned 0)\n" );
        return mysql_insert_id( pMySQLHandler );
    } // method

    // FIXME: Change to prepared statements for performance improvements
    inline void startTrxn( )
    {
        // DEBUB: std::cout << "Called startTrxn( ) ... " << std::endl;
        this->execSQL( "SET autocommit=0" );
        this->execSQL( "SET unique_checks=0" );
        this->execSQL( "SET foreign_key_checks=0" );
    } // method

    // FIXME: Change to prepared statements for performance improvements
    inline void commitTrxn( )
    {
        // DEBUG: std::cout << "Called commitTrxn( ) ..." << std::endl;
        this->execSQL( "COMMIT" );
        this->execSQL( "SET unique_checks=1" );
        this->execSQL( "SET foreign_key_checks=1" );
    } // method

    /** @brief MySQL does not support WHERE clauses with index creation */
    inline static bool supportsWhereClauseForIndex( )
    {
        return false;
    } // method

    /** @brief Load the file 'sCSVFileName' into the table 'sTblName' */
    void fillTableByFile( const fs::path& sCSVFileName, const std::string sTblName )
    {
        // Some clients seg. fault if they see local
        bool bUseKeywordLocal = uiCLientVersion != 100141;
        // Important: Use the generic filename here, because MySQL does not like backslashes in Windows.
        this->execSQL( std::string( "LOAD DATA " + std::string( bUseKeywordLocal ? "LOCAL " : "" ) + "INFILE \"" +
                                    sCSVFileName.generic_string( ) + "\" INTO TABLE " + sTblName ) );
    } // method
=======
#pragma once
>>>>>>> b7557ac3

#include "mysql_core.h"  // core code for MySQL engine support
#include "mysql_spatial.h" // spatial datatype support for MySQL
<|MERGE_RESOLUTION|>--- conflicted
+++ resolved
@@ -6,679 +6,7 @@
  * @brief Support of the MySQL database engine.
  */
 
-<<<<<<< HEAD
-        void inline setOverloaded( const uint32_t& iVal ) // MySQL-type INT UNSIGNED
-        {
-            pMySQLBind->buffer_type = MYSQL_TYPE_LONG; // 32 bit integer
-            pMySQLBind->buffer = (void*)&iVal;
-            pMySQLBind->is_unsigned = true;
-        } // method
-
-        void inline setOverloaded( const int64_t& iVal ) // MySQL-type BIGINT
-        {
-            pMySQLBind->buffer_type = MYSQL_TYPE_LONGLONG; // 64 bit integer
-            pMySQLBind->buffer = (void*)&iVal;
-            pMySQLBind->is_unsigned = false;
-        } // method
-
-        void inline setOverloaded( const uint64_t& iVal ) // MySQL-type BIGINT
-        {
-            pMySQLBind->buffer_type = MYSQL_TYPE_LONGLONG; // 64 bit integer
-            pMySQLBind->buffer = (void*)&iVal;
-            pMySQLBind->is_unsigned = true;
-        } // method
-
-        void inline setOverloaded( const double& dVal ) // MySQL-type DOUBLE
-        {
-            pMySQLBind->buffer_type = MYSQL_TYPE_DOUBLE;
-            pMySQLBind->buffer = (void*)&dVal;
-        } // method
-
-        // Corresponding head for C-NULL pointer:
-        //
-        void inline setOverloaded( const std::nullptr_t& p ) // MySQL-type NULL
-        {
-            pMySQLBind->buffer_type = MYSQL_TYPE_NULL;
-            pMySQLBind->buffer = NULL;
-        } // method
-
-        // This should work on most architectures.
-        // Due to the C++ standard each character of a string is a single byte.
-        // Length should deliver the size without the final NULL. (So, we store the string without the final NULL.)
-        void inline setOverloaded( const std::string& rsText ) // MySQL-type LONGTEXT
-        {
-            this->uiLength = static_cast<unsigned long>( rsText.length( ) );
-            pMySQLBind->buffer_type = MYSQL_TYPE_LONG_BLOB; // long text
-            pMySQLBind->buffer = (void*)rsText.c_str( );
-            pMySQLBind->buffer_length = static_cast<unsigned long>( rsText.length( ) );
-            pMySQLBind->length = &this->uiLength;
-        } // method
-
-        void inline setOverloaded( const GenericBlob& rxBlob ) // MySQL-type LONGBLOB
-        {
-            this->uiLength = static_cast<unsigned long>( rxBlob.uiSize );
-            pMySQLBind->length = &this->uiLength;
-            pMySQLBind->buffer_type = MYSQL_TYPE_LONG_BLOB; // long blob
-            pMySQLBind->buffer = (void*)rxBlob.pBuf;
-            // FIXME: Check for oversized buffers
-            pMySQLBind->buffer_length = static_cast<unsigned long>( rxBlob.uiSize );
-        } // method
-    }; // inner class StmtArg
-
-    /** @brief Prepared MySQL statement
-     *  @details Example: https://dev.mysql.com/doc/refman/8.0/en/mysql-stmt-execute.html
-     *  DBPtrType should be MySQLConDB*, std::shared_ptr<MySQLConDB> etc.
-     */
-    template <typename DBPtrType> class PreparedStmtTmpl
-    {
-      protected:
-        /// @brief Generate a detailed MySQL error message specially for statements
-        std::string stmtErrMsg( )
-        {
-            std::string sErrTxt = "MySQL statement error:\n";
-#ifdef VERBOSE_ERROR_MESG
-            sErrTxt.append( "Affected stmt: " ).append( sStmtText ).append( "\n" );
-            sErrTxt.append( "Detailed MySQL error msg:\n" );
-#endif
-            sErrTxt.append( mysql_stmt_error( pStmt ) ).append( "\n" );
-            return sErrTxt;
-        } // method
-
-        MYSQL_STMT* pStmt; // pointer to MySQL statement
-        std::vector<MYSQL_BIND> vMySQLInpArgBind; // the array of binding records for MySQL itself
-        std::vector<StmtArg> vInputArgs; // the array of wrapped binders with references to the MySQL Bind
-        DBPtrType const pMySQLDB; // DB Connection that the statement is embedded in
-        int iStmtParamCount; // number of parameters of statement
-#ifdef VERBOSE_ERROR_MESG
-        const std::string sStmtText; // keep the statement text for more comprehensive error messages.
-#endif
-        // Base case for binding with forwarding
-        template <int N> void bindArgumentsForwarding( )
-        {} // base case
-        // Recursive case for binding with forwarding
-        template <int N, typename Type, typename... Rest> void bindArgumentsForwarding( Type&& arg, Rest&&... args )
-        {
-            // bind argument N
-            this->vInputArgs[ N ].set( std::forward<Type>( arg ) );
-            // recursively bind remaining arguments
-            bindArgumentsForwarding<N + 1, Rest...>( std::forward<Rest>( args )... );
-        } // variadic method
-
-      public:
-        /* Constructor */
-        PreparedStmtTmpl( DBPtrType const pMySQLDB, const std::string& rsStmtText )
-            : pMySQLDB( pMySQLDB ), sStmtText( rsStmtText )
-        {
-            // DEBUG: std::cout << "Compile statement: " << sStmtText << std::endl;
-            pStmt = mysql_stmt_init( this->pMySQLDB->pMySQLHandler );
-            if( !pStmt )
-                throw std::runtime_error( "mysql_stmt_init(), out of memory" );
-
-            if( mysql_stmt_prepare( pStmt, rsStmtText.c_str( ), static_cast<unsigned long>( rsStmtText.length( ) ) ) )
-                throw std::runtime_error( "mysql_stmt_prepare() failed for statement:\n" + rsStmtText +
-                                          "\nExplanation:\n" + stmtErrMsg( ) );
-
-            // Get the parameter count from the statement
-            iStmtParamCount = mysql_stmt_param_count( pStmt );
-
-            // Adapt the size of the binding vector according the number of parameter
-            vMySQLInpArgBind.resize( iStmtParamCount );
-            // Create Argument binder for all parameter
-            for( int uiCount = 0; uiCount < iStmtParamCount; uiCount++ )
-                vInputArgs.push_back( &vMySQLInpArgBind[ uiCount ] );
-        } // constructor
-
-        /** @brief Execute the statement after all parameters have been bound successfully.
-         */
-        inline my_ulonglong exec( void )
-        {
-            if( !vMySQLInpArgBind.empty() && mysql_stmt_bind_param( pStmt, &vMySQLInpArgBind[ 0 ] ) )
-                throw std::runtime_error( "mysql_stmt_bind_param() failed.\n" + stmtErrMsg( ) );
-            // Execute statement
-            if( mysql_stmt_execute( pStmt ) )
-                throw std::runtime_error( "mysql_stmt_execute, failed\n" + stmtErrMsg( ) );
-            // Get the number of affected rows
-            // Improvement: Control the actual call via a flag.
-            return mysql_stmt_affected_rows( pStmt );
-        } // method
-
-        /** @brief Binds the arguments args to the parameter block indicated by OFFSET.
-         *  Parameter blocks are used for bulk inserts merely. In this case, the SQL-statement arguments are
-         *  a repetitive pattern of equal types (the ypes of a single row). OFFSET N represent represents the
-         *  N'th occurrence of such repetitive pattern. The parameter args will be injected (binded) at this N'th
-         *  occurrence.
-         */
-        template <int OFFSET, typename... ArgTypes> inline void bind( ArgTypes&&... args )
-        {
-            assert( ( sizeof...( args ) == 0 ) || ( ( iStmtParamCount % (int)( sizeof...( args ) ) == 0 ) &&
-                                                    ( OFFSET * (int)( sizeof...( args ) ) < iStmtParamCount ) ) );
-            bindArgumentsForwarding<OFFSET * sizeof...( args ), ArgTypes&&...>( std::forward<ArgTypes>( args )... );
-        } // method
-
-        /* ArgTypes are the types of the arguments of the query.
-         * Return value is the number of rows changed by the statement.
-         * Remark: In the current design bind and execute must happen in one method, because the MySQL-bindings
-         * happen via references to the method arguments.
-         */
-        template <typename... ArgTypes> inline my_ulonglong bindAndExec( ArgTypes&&... args )
-        {
-            if( sizeof...( ArgTypes ) != iStmtParamCount )
-                throw std::runtime_error( "MySQL - bindAndExec: Mismatch of number of arguments. For statement:\n" +
-                                          sStmtText + "\n Actual number: " + std::to_string( sizeof...( ArgTypes ) ) +
-                                          " Expected number: " + std::to_string( iStmtParamCount ) );
-            this->bind<0, ArgTypes&&...>( std::forward<ArgTypes>( args )... );
-            return this->exec( );
-            // DEPR // Bind all argument
-            // DEPR bindArgumentsForwarding<0, ArgTypes&&...>( std::forward<ArgTypes>( args )... );
-            // DEPR if( mysql_stmt_bind_param( pStmt, &vMySQLInpArgBind[ 0 ] ) )
-            // DEPR     throw std::runtime_error( "mysql_stmt_bind_param() failed.\n" + stmtErrMsg( ) );
-            // DEPR
-            // DEPR // Execute statement
-            // DEPR if( mysql_stmt_execute( pStmt ) )
-            // DEPR     throw std::runtime_error( "mysql_stmt_execute, failed\n" + stmtErrMsg( ) );
-            // DEPR
-            // DEPR // Get the number of affected rows
-            // DEPR // Improvement: Control the actual call via a flag.
-            // DEPR return mysql_stmt_affected_rows( pStmt );
-        } // method
-
-        /** @brief Close the statement and free all its resources.
-         *  Destructor.
-         */
-        virtual ~PreparedStmtTmpl( )
-        {
-            if( pStmt )
-                if( mysql_stmt_close( pStmt ) )
-                    std::cout << "MySQL: Closing of statement failed. Details:" << pMySQLDB->errMsg( ) << std::endl;
-        } // destructor
-    }; // inner class PreparedStmt
-
-    // Standard form of prepared statement, which uses a shared pointer.
-    using PreparedStmt = PreparedStmtTmpl<std::shared_ptr<MySQLConDB>>;
-
-    // HOWTO: https://dev.mysql.com/doc/refman/5.7/en/mysql-stmt-fetch.html
-    template <typename DBPtrType, typename... ColTypes> // types of query columns
-    class PreparedQueryTmpl : public PreparedStmtTmpl<DBPtrType>
-    {
-      private:
-        static const int NUM_COLS = sizeof...( ColTypes ); // Number of columns of query outcome
-        std::array<MYSQL_BIND, NUM_COLS> vMySQLCellBind; // Array of MySQL binding C-structs
-                                                         // (represents a row of the outcome of the query)
-        std::tuple<RowCell<ColTypes>...> tCellWrappers; // C++ Wrappers for managing the MYSQL
-                                                        // binding C-structs (Connection via pointer)
-        MYSQL_RES* pPrepareMetaResult; // Pointer to auxiliary C-struct of MySQL
-        my_ulonglong uiRowCount; // Internal counter the counts the number of rows fetched so far
-        // bool bClientKeepsResult; // true if mysql_stmt_store_result() fetched the result of a query, false otherwise.
-        bool doStoreResult; // Use mysql_stmt_store_result() to store the outcome of the query in the client
-        int iStatus; // informs about the outcome of the last fetch; initially -1 representing unknown
-
-        /** @brief Performs: 1. Query execution, 2. binding of results.
-         */
-        template <typename... ArgTypes> inline void execBind( ArgTypes... args )
-        {
-            this->bindAndExec( std::forward<ArgTypes>( args )... );
-            this->bindResult( );
-        } // method
-        friend MySQLConDB; // give MySQLConDB access to execBindFetch( )
-
-        /** @brief Performs: 1. Query execution, 2. binding of results, 3. fetching of first row.
-         *  Returns true if a first row exists, false otherwise.
-         */
-        template <typename... ArgTypes> inline bool execBindFetch( ArgTypes... args )
-        {
-            this->execBind( std::forward<ArgTypes>( args )... );
-            return this->fetchNextRow( );
-        } // method
-        friend MySQLConDB; // give MySQLConDB access to execBindFetch( )
-
-      public:
-        std::tuple<ColTypes...> tCellValues; // tuple that keeps the values of current query row
-
-        /* Constructor */
-        PreparedQueryTmpl( DBPtrType pMySQLDB, const std::string& rsStmtText )
-            : PreparedStmtTmpl<DBPtrType>( pMySQLDB,
-                                           rsStmtText ), // class superclass constructor
-              tCellWrappers( ), // initialized via default constructors (couldn't find better way :-( )
-              // bClientKeepsResult( false ) // mysql_stmt_store_result() not called so far
-              doStoreResult( true ),
-              iStatus( -1 ) // initially unknown
-        {
-            // Get query related info
-            this->pPrepareMetaResult = mysql_stmt_result_metadata( this->pStmt );
-            if( !pPrepareMetaResult )
-                throw std::runtime_error( "mysql_stmt_result_metadata(), returned no meta information\n" +
-                                          this->stmtErrMsg( ) );
-
-            // Get number of columns of query outcome and check correctness
-            // IMPROVEMT: Additionally check the individual columns with respect to data-type.
-            auto uiColumnCount = mysql_num_fields( this->pPrepareMetaResult );
-            if( NUM_COLS != uiColumnCount )
-                throw std::runtime_error( "MySQL - The number of columns reported by MySQL does not match the number "
-                                          "of template parameters.\nNumber of template para: " +
-                                          std::to_string( NUM_COLS ) +
-                                          " MySQL column count: " + std::to_string( uiColumnCount ) );
-
-            // Connect the internal MySQL bind-structure with the tuple of row cell wrappers as well as the
-            // tuple keeping the cell values itself.
-            for_each_in_tuple_pairwise( tCellWrappers,
-                                        [&]( auto& rFstCell, auto& rSecCell, size_t uiCol ) {
-                                            // std::cout << "uiColNum:" << uiColNum << " uiCol: " << uiCol << std::endl;
-                                            rFstCell.init( &vMySQLCellBind[ uiCol ], &rSecCell, uiCol );
-                                        },
-                                        tCellValues );
-        } // constructor
-
-        /** @brief Performs argument binding before fetching. Has to called after statement execution and
-         * before fetching table rows.
-         */
-        inline void bindResult( )
-        {
-            auto bind = &vMySQLCellBind[ 0 ];
-            // Bind the result buffers
-            if( mysql_stmt_bind_result( this->pStmt, bind ) )
-                throw std::runtime_error( "mysql_stmt_bind_result() failed\n" + this->stmtErrMsg( ) );
-
-            // Fetch the query outcome to the client so that the client delivers all rows without contacting the
-            // server anymore. Without this statement each row is fetched separately via server requests.
-            // Fetching each row directly from server might be necessary for huge result tables, where
-            // the query outcome does not fit into clients memory.
-            if( this->doStoreResult )
-            {
-                if( mysql_stmt_store_result( this->pStmt ) )
-                    throw std::runtime_error( "mysql_stmt_store_result() failed\n" + this->stmtErrMsg( ) );
-            } // if
-
-            // Reset row counter
-            uiRowCount = 0;
-        } // method
-
-        /** @brief Fetch next row from server or local client buffer.
-         *  Returns true, if a row could be fetched successfully, false otherwise (indicating EOF).
-         */
-        inline bool fetchNextRow( )
-        {
-            // Fetch next row
-            this->iStatus = mysql_stmt_fetch( this->pStmt );
-
-            if( this->iStatus == 1 )
-                // Something went seriously wrong.
-                throw std::runtime_error( "mysql_stmt_fetch() failed.\n" + this->stmtErrMsg( ) );
-
-#ifdef REPORT_ROWS_WITH_NULL_VALUES
-            // Check for possible NULL values
-            // Currently, there is no solution for these cases.
-            for_each_in_tuple( tCellWrappers, [&]( auto& rCell ) {
-                if( rCell.is_null )
-                    throw std::runtime_error( "fetchNextRow reports a cell with NULL value." );
-            } ); // for each tuple
-#endif
-            // Truncations occur in the case of undersized buffers.
-            if( this->iStatus == MYSQL_DATA_TRUNCATED )
-            {
-                // Find the column(s) responsible and resize the buffer appropriately.
-                for_each_in_tuple( tCellWrappers, [&]( auto& rCell ) {
-                    if( rCell.error ) // error identifies the cell(s), where we have truncation
-                    {
-                        // Truncation can occur for variable size data only.
-                        if( !rCell.bIsVarSizeCell )
-                            throw std::runtime_error( "fetchNextRow reports truncation for fixed size data." );
-
-                        // Resize the cell buffer appropriately and update the buffer pointer
-                        rCell.pMySQLBind->buffer_length = rCell.pVarLenBuf.resize( rCell.uiLength );
-                        rCell.pMySQLBind->buffer = rCell.pVarLenBuf.get( );
-
-                        // Fetch the truncated data in complete form
-                        // Possible optimization: Use additionally the offset parameter for avoiding repeated fetching
-                        if( mysql_stmt_fetch_column( this->pStmt, rCell.pMySQLBind,
-                                                     static_cast<unsigned int>( rCell.uiColNum ), 0 ) )
-                            throw std::runtime_error( "mysql_stmt_fetch_column() failed\n" + this->stmtErrMsg( ) );
-                    } // if
-                } ); // for each cell in tuple
-
-                // Inform MySQL with respect to buffer size changes by updating binding infos.
-                if( mysql_stmt_bind_result( this->pStmt, &vMySQLCellBind[ 0 ] ) )
-                    throw std::runtime_error( "mysql_stmt_bind_result() failed\n" + this->stmtErrMsg( ) );
-
-                this->iStatus = 0; // everything fine now ...
-            } // if
-
-            // Pick variable size data (Text or Blob) from cell buffers.
-            if( this->iStatus == 0 )
-            {
-                for_each_in_tuple( tCellWrappers, [&]( auto& rCell ) {
-                    if( rCell.bIsVarSizeCell )
-                        rCell.storeVarSizeCell( );
-                } ); // for each tuple
-
-                uiRowCount++; // increment counter for number of rows fetched
-            } // if
-
-            return this->iStatus == 0; // iStatus is 0 (OK) or MYSQL_NO_DATA now
-        } // method
-
-        /** @brief Delivers a reference to a tuple holding the data of the current row.
-         */
-        inline std::tuple<ColTypes...>& getCellValues( )
-        {
-            if( uiRowCount < 1 )
-                throw std::runtime_error( "MySQL: Logic error. You must first fetch before getting row-data." );
-            if( this->iStatus != 0 )
-                throw std::runtime_error(
-                    "MySQL: Logic error. You tried to receive a row although the previous fetch failed." );
-            return this->tCellValues;
-        } // method
-
-        /** @brief End Of File. Delivers true if the previous fetch failed. False otherwise.
-         *  This kind of eof works in a "look back" fashion; it tells if the previous fetch failed or not.
-         */
-        inline bool eofLookBack( )
-        {
-            if( this->iStatus == -1 )
-                throw std::runtime_error(
-                    "MySQL: Logic error. eofLookBack() was called without first calling fetchNextRow( )." );
-            return this->iStatus != 0;
-        } // method
-
-        /** @brief End Of File. Delivers true if there are no more rows to fetch.
-         *  This kind of eof works in a "look ahead" fashion; it tells if the next fetch will fail or not.
-         *  @details Important:Works only if the complete result is stored on client via mysql_stmt_store_result.
-         */
-        inline bool eofLookAhead( )
-        {
-            if( !this->doStoreResult )
-                throw std::runtime_error( "MySQL: eofLookAhead() requires the call of mysql_stmt_store_result()." );
-            return !( uiRowCount < mysql_stmt_num_rows( this->pStmt ) );
-        } // method
-
-        /* Destructor */
-        ~PreparedQueryTmpl( )
-        {
-            // Free the prepared result metadata
-            if( this->pPrepareMetaResult )
-                mysql_free_result( pPrepareMetaResult );
-            // Release memory associated with the result set produced by execution of the prepared statement.
-            // if( bClientKeepsResult )
-            //     if( mysql_stmt_free_result( this->pStmt ) )
-            //         // FIXME: Write the error to some form of log file
-            //         std::cout << ( "mysql_stmt_free_result() failed in destructor.\n" + this->stmtErrMsg( ) )
-            //                   << std::endl;
-        } // destructor
-    }; // inner class (PreparedQuery)
-
-    template <typename... ColTypes> using PreparedQuery = PreparedQueryTmpl<std::shared_ptr<MySQLConDB>, ColTypes...>;
-
-  private:
-    MYSQL* pMySQLHandler; // MySQL handler belonging to the current connection.
-
-    /** @brief Generate a detailed MySQL error message
-     */
-    std::string errMsg( )
-    {
-        const char* pErrorText = pMySQLHandler ? mysql_error( pMySQLHandler ) : NULL;
-
-        std::stringstream xBuffer;
-        xBuffer << "MySQL error: " << ( pErrorText ? pErrorText : "UNKNOWN ERROR" ) << std::endl;
-        return xBuffer.str( );
-    } // method
-
-    /** @param rsHostName - can be either a host name or an IP address. Passing the NULL value or the string
-     * "localhost" to this parameter, the local host is assumed. When possible, pipes will be used instead of the
-     * TCP/IP protocol.
-     */
-    void open( const std::string& rsHostName, const std::string& rsUser, const std::string& rsPasswd,
-               const std::string& rsDBName, unsigned int uiPortNr )
-    {
-        checkDBCon( );
-        if( !( mysql_real_connect( pMySQLHandler, rsHostName.c_str( ), rsUser.c_str( ), rsPasswd.c_str( ), NULL,
-                                   uiPortNr, NULL, 0 ) ) )
-            throw MySQLConException( pMySQLHandler );
-    } // method
-
-    /** @brief Tells the connection about the schema that has to used. */
-    void setupDB( const std::string& rsDBName )
-    {
-        checkDBCon( );
-        if( mysql_select_db( pMySQLHandler, rsDBName.c_str( ) ) )
-            // Create the database if not existing.
-            execSQL( "CREATE DATABASE " + rsDBName );
-
-        // Tell MySQL to USE this database
-        execSQL( "USE " + rsDBName );
-    } // method
-
-    /** @brief Mirrors all MySQL variables locally be executing the "SHOW VARIABLES" statement and storing the outcome
-     *  in the std::map mMySQLVars.
-     */
-    void mirrorMySQLVars( )
-    {
-        auto pShowVariablesStmt =
-            std::make_unique<PreparedQueryTmpl<MySQLConDB*, std::string, std::string>>( this, "SHOW VARIABLES" );
-        pShowVariablesStmt->execBind( );
-        while( pShowVariablesStmt->fetchNextRow( ) )
-            mMySQLVars.emplace( std::get<0>( pShowVariablesStmt->getCellValues( ) ),
-                                std::get<1>( pShowVariablesStmt->getCellValues( ) ) );
-    } // method
-
-    /** @brief Casts a MySQL (in rsMySQLVal) string to a C++ string (in rCPPVal) */
-    void MySQLVarCast( const std::string& rsMySQLVal, std::string& rCPPVal )
-    {
-        rCPPVal = rsMySQLVal;
-    } // method
-
-    /** @brief Dumps all key-value for mirrored MYSQL vars. */
-    void dumpMirroredMySQLVars( )
-    {
-        for( auto& rtKeyValuePair : mMySQLVars )
-            std::cout << rtKeyValuePair.first << "=" << rtKeyValuePair.second << std::endl;
-    } // method
-
-    /** @brief Sets the directories for CSV file upload during connection startup.
-     *  variable tmpdir informs about a temporary directory.
-     */
-    void setUploadDirs( )
-    {
-        // TO DO: First check, if there is something in the JSON configuration for the DB.
-        // The variable secure_file_priv manages the server side file upload policy:
-        //   - NULL           : No server side upload at all.
-        //   - "" (empty)	  : Each directory on server side is OK.
-        //   - path to folder : The given directory must be used for file upload.
-        std::string sSecFilePriv, sTmpDir;
-        if( getMySQLVar( "secure_file_priv", sSecFilePriv ) )
-        {
-            //std::cout << "sSecFilePriv: " << sSecFilePriv << std::endl;
-            if( sSecFilePriv != "NULL" )
-            {
-                if( !sSecFilePriv.empty( ) )
-                    pServerDataUploadDir = std::make_unique<fs::path>( sSecFilePriv );
-                else
-                {
-                    if( getMySQLVar( "tmpdir", sTmpDir ) )
-                        // ZEUS EXPERIMENT pServerDataUploadDir = std::make_unique<fs::path>( "/mnt/ssd1/tmp" );
-                        pServerDataUploadDir = std::make_unique<fs::path>( sTmpDir );
-                } // else
-            } // if (not NULL)
-        } // if (secure_file_priv defined)
-    } // method
-
-    // MySQL is missing the "CREATE INDEX IF NOT EXISTS" construct.
-    // Therefore, we define a predefined statement for checking the existence of an index.
-    std::unique_ptr<PreparedQueryTmpl<MySQLConDB*, int64_t>> pIndexExistStmt;
-
-    std::map<std::string, std::string> mMySQLVars; // local mirror of all MySQL client variables
-    unsigned long uiCLientVersion; // version of current client
-    std::unique_ptr<fs::path> pServerDataUploadDir; // If null, server upload is not allowed.
-
-  public:
-    MySQLConDB( const MySQLConDB& db ) = delete; // no object copies
-    MySQLConDB& operator=( const MySQLConDB& db ) = delete; // no object assignments
-
-    /* Parameterized constructor */
-    MySQLConDB( const std::string& rsHostName, const std::string& rsUser, const std::string& rsPasswd,
-                const std::string& rsDBName, unsigned int uiPortNr )
-        : pMySQLHandler( NULL ), pServerDataUploadDir( nullptr )
-    {
-        // Initialize the connector
-        if( !( pMySQLHandler = mysql_init( NULL ) ) )
-            throw MySQLConException( "Initialization of MySQL connection failed" );
-
-        // Establish connection to database
-        this->open( rsHostName, rsUser, rsPasswd, rsDBName, uiPortNr );
-
-        // Use the database with name rsDBName. If it does not exists, create it.
-        this->setupDB( rsDBName );
-
-        // Compile the statement that checks for the existence of an index.
-        // See: https://dba.stackexchange.com/questions/24531/mysql-create-index-if-not-exists
-        this->pIndexExistStmt = std::make_unique<PreparedQueryTmpl<MySQLConDB*, int64_t>>(
-            this, "SELECT COUNT( 1 ) IndexIsThere FROM INFORMATION_SCHEMA.STATISTICS "
-                  "WHERE table_schema = DATABASE() AND table_name = ? AND index_name = ?" );
-
-        // Mirror all client side MySQL variables locally.
-        this->mirrorMySQLVars( );
-
-        // Collect client info in numeric form.
-        this->uiCLientVersion = mysql_get_client_version( );
-        std::cout << "MySQL client version: " << uiCLientVersion << std::endl;
-
-        // Find out the appropriate directory for CSV data uploads.
-        this->setUploadDirs( );
-    } // constructor
-
-    // /* Default constructor */
-    // MySQLConDB( ) : MySQLConDB( DEFAULT_HOSTNAME, DEFAULT_USER, DEFAULT_PASSWD, DEFAULT_DBNAME, DEFAULT_PORT )
-    // {} // constructor
-
-    /* Constructor that allows specifying a database name. */
-    MySQLConDB( const std::string& rsDBName = "" )
-        : MySQLConDB( DEFAULT_HOSTNAME, DEFAULT_USER, DEFAULT_PASSWD, rsDBName.empty( ) ? DEFAULT_DBNAME : rsDBName,
-                      DEFAULT_PORT )
-    {} // constructor
-
-    /* Destructor */
-    virtual ~MySQLConDB( )
-    {
-        do_exception_safe( [&]( ) { this->close( ); } );
-
-        // For really freeing all memory allocated by MySQL ...
-        // See: https://stackoverflow.com/questions/8554585/mysql-c-api-memory-leak
-        mysql_library_end( );
-    } // destructor
-
-    /** @brief: Immediately execute the SQL statement giver as argument.
-     *  Must be followed by mysql_store_result or mysql_use_result() for receiving data from DB.
-     */
-    int execSQL( const std::string& rsSQLStatement, bool sSuppressException = false )
-    {
-        checkDBCon( );
-        auto iErrorCode = mysql_query( pMySQLHandler, rsSQLStatement.c_str( ) );
-        if( iErrorCode && !sSuppressException )
-            throw MySQLConException( pMySQLHandler );
-        return iErrorCode;
-    } // method
-
-    /** @brief: Closes the database and releases all allocated memory. */
-    void close( )
-    {
-        if( pMySQLHandler )
-        {
-            // releases all allocated resources
-            mysql_close( pMySQLHandler );
-            pMySQLHandler = NULL;
-        } // if
-    } // method
-      // Quick hack
-    // https://stackoverflow.com/questions/32737478/how-should-i-tackle-secure-file-priv-in-mysql
-    // AND: https://forums.mysql.com/read.php?152,674208,674208
-    /** @brief Reads a MySQL variable and returns it value in rVal.
-     *  Returns true if the reading succeeded, false otherwise.
-     */
-    template <typename TypeOfVar> bool getMySQLVar( const std::string rsVarName, TypeOfVar& rVal )
-    {
-        auto pSearch = this->mMySQLVars.find( rsVarName );
-        if( pSearch != this->mMySQLVars.end( ) )
-        {
-            MySQLVarCast( pSearch->second, rVal );
-            return true; // search succeeded
-        } // if
-        else
-            return false; // search failed
-    } // method
-
-    fs::path getDataUploadDir( )
-    {
-        if( pServerDataUploadDir == nullptr )
-            throw MySQLConException( "Server side upload not possible." );
-        return *pServerDataUploadDir;
-    } // path
-
-    /** @brief Checks for table existence in current database */
-    bool tableExistsInDB( const std::string& sTableName )
-    {
-        auto iErrCode = execSQL( "SELECT 1 FROM " + sTableName + " LIMIT 1", // triggers error, if table does not exist
-                                 true ); // suppress exception
-        if( !iErrCode )
-        {
-            // We must get the result for avoiding later sync-errors
-            MYSQL_RES* __attribute__( ( unused ) ) result = mysql_store_result( pMySQLHandler );
-        } // if
-        return !iErrCode;
-    } // method
-
-    /* Needs a global lock in concurrent environments */
-    bool indexExistsInDB( const std::string& sTblName, const std::string& sIdxName )
-    {
-        if( !( pIndexExistStmt->execBindFetch( sTblName, sIdxName ) ) )
-            throw std::runtime_error( "MySQL error: Query in indexExists delivers no result.\n" );
-        // First element in first row indicates the number of indexes.
-        return std::get<0>( pIndexExistStmt->tCellValues ) > 0;
-    } // method
-
-    /** @brief Delivers the primary key of the last inserted row. (On DB level, not table level!) */
-    my_ulonglong getLastAutoIncrVal( ) // my_ulonglong == uint64_t
-    {
-        // See: https://dev.mysql.com/doc/refman/8.0/en/mysql-insert-id.html
-        my_ulonglong uiLastAutoIncrVal = mysql_insert_id( pMySQLHandler );
-        if( !uiLastAutoIncrVal )
-            throw std::runtime_error( "MySQL error:getLastAutoIncrVal() failed (returned 0)\n" );
-        return mysql_insert_id( pMySQLHandler );
-    } // method
-
-    // FIXME: Change to prepared statements for performance improvements
-    inline void startTrxn( )
-    {
-        // DEBUB: std::cout << "Called startTrxn( ) ... " << std::endl;
-        this->execSQL( "SET autocommit=0" );
-        this->execSQL( "SET unique_checks=0" );
-        this->execSQL( "SET foreign_key_checks=0" );
-    } // method
-
-    // FIXME: Change to prepared statements for performance improvements
-    inline void commitTrxn( )
-    {
-        // DEBUG: std::cout << "Called commitTrxn( ) ..." << std::endl;
-        this->execSQL( "COMMIT" );
-        this->execSQL( "SET unique_checks=1" );
-        this->execSQL( "SET foreign_key_checks=1" );
-    } // method
-
-    /** @brief MySQL does not support WHERE clauses with index creation */
-    inline static bool supportsWhereClauseForIndex( )
-    {
-        return false;
-    } // method
-
-    /** @brief Load the file 'sCSVFileName' into the table 'sTblName' */
-    void fillTableByFile( const fs::path& sCSVFileName, const std::string sTblName )
-    {
-        // Some clients seg. fault if they see local
-        bool bUseKeywordLocal = uiCLientVersion != 100141;
-        // Important: Use the generic filename here, because MySQL does not like backslashes in Windows.
-        this->execSQL( std::string( "LOAD DATA " + std::string( bUseKeywordLocal ? "LOCAL " : "" ) + "INFILE \"" +
-                                    sCSVFileName.generic_string( ) + "\" INTO TABLE " + sTblName ) );
-    } // method
-=======
 #pragma once
->>>>>>> b7557ac3
 
 #include "mysql_core.h"  // core code for MySQL engine support
 #include "mysql_spatial.h" // spatial datatype support for MySQL
