/**
 * @file nucSeq.cpp
 * @author Arne Kutzner
 */
#include "container/nucSeq.h"
#include "util/pybind11.h"
using namespace libMA;

/* The translation table for columns.
 * Translates a single character into a 2-bit compressed code.
 */
const unsigned char NucSeq::xNucleotideTranslationTable[ 256 ] = {
    4, 4, 4, 4, 4, 4, 4, 4, 4, 4, 4, 4, 4, 4, 4, 4, 4, 4, 4, 4, 4, 4, 4, 4, 4, 4, 4, 4, 4, 4, 4, 4, 4, 4, 4, 4, 4, 4, 4,
    4, 4, 4, 4, 4, 4, 4, 4, 4, 4, 4, 4, 4, 4, 4, 4, 4, 4, 4, 4, 4, 4, 4, 4, 4, 4, 0, 4, 1, 4, 4, 4, 2, 4, 4, 4, 4, 4, 4,
    4, 4, // A == 0; C == 1;
          // G == 2;
    4, 4, 4, 4, 3, 4, 4, 4, 4, 4, 4, 4, 4, 4, 4, 4, // T == 3;
    4, 0, 4, 1, 4, 4, 4, 2, 4, 4, 4, 4, 4, 4, 4, 4, // a == 0; c == 1; g == 2;
    4, 4, 4, 4, 3, 4, 4, 4, 4, 4, 4, 4, 4, 4, 4, 4, // t == 3;
    4, 4, 4, 4, 4, 4, 4, 4, 4, 4, 4, 4, 4, 4, 4, 4, 4, 4, 4, 4, 4, 4, 4, 4, 4, 4, 4, 4, 4, 4, 4, 4, 4, 4, 4, 4, 4, 4, 4,
    4, 4, 4, 4, 4, 4, 4, 4, 4, 4, 4, 4, 4, 4, 4, 4, 4, 4, 4, 4, 4, 4, 4, 4, 4, 4, 4, 4, 4, 4, 4, 4, 4, 4, 4, 4, 4, 4, 4,
    4, 4, 4, 4, 4, 4, 4, 4, 4, 4, 4, 4, 4, 4, 4, 4, 4, 4, 4, 4, 4, 4, 4, 4, 4, 4, 4, 4, 4, 4, 4, 4, 4, 4, 4, 4, 4, 4, 4,
    4, 4, 4, 4, 4, 4, 4, 4, 4, 4, 4}; // predefined array

#ifdef WITH_PYTHON
#ifdef BOOST_PYTHON
void exportNucSeq( )
{
    // export the nucleotidesequence class
    boost::python::class_<NucSeq, boost::noncopyable, boost::python::bases<Container>, std::shared_ptr<NucSeq>>(
        "NucSeq", "Holds a single nucleotide sequence.\n",
        boost::python::init<const char*>( "arg1: self\n"
                                          "arg2: string to initialize the sequence from\n" ) )
        .def( boost::python::init<const std::string>( "arg1: self\n"
                                                      "arg2: string to initialize the sequence from\n" ) )
        .def( boost::python::init<>( "arg1: self\n" ) )
        .def( "at", &NucSeq::charAt )
        .def( "__getitem__", &NucSeq::charAt )
        .def( "append", &NucSeq::vAppend_boost )
        .def( "length", &NucSeq::length )
        .def( "__len__", &NucSeq::length )
        .def( "__str__", &NucSeq::toString )
    //.def(
    //        "reverse",
    //        &NucSeq::vReverse
    //    )
#if WITH_QUALITY
        .def( "quality", &NucSeq::getQuality )
#endif
        .def( "fastaq", &NucSeq::fastaq )
        .def_readwrite( "name", &NucSeq::sName );

    // tell boost python that pointers of these classes can be converted implicitly
    boost::python::implicitly_convertible<std::shared_ptr<NucSeq>, std::shared_ptr<Container>>( );

    // register return values of vectors of nucseqs
    boost::python::class_<std::vector<std::shared_ptr<NucSeq>>>( "VecRetNuc" )
        .def( boost::python::vector_indexing_suite<std::vector<std::shared_ptr<NucSeq>>,
                                                   /*
                                                    *    true = noproxy this means that the content of the vector is
                                                    * already exposed by boost python. if this is kept as false,
                                                    * StripOfConsideration would be exposed a second time. the two
                                                    * StripOfConsiderations would be different and not intercastable.
                                                    *    => keep this as true
                                                    */
                                                   true>( ) );

    // export the NucSeqSql class
    boost::python::class_<NucSeqSql, boost::noncopyable, std::shared_ptr<NucSeqSql>>( "NucSeqSql" )
        .def( "fromBlob", &NucSeqSql::fromPyBytesBlob )
        .def_readwrite( "seq", &NucSeqSql::pNucSeq );
} // function
#else
void exportNucSeq( py::module& rxPyModuleId )
{
    // export the nucleotidesequence class
    py::class_<NucSeq, Container, std::shared_ptr<NucSeq>>( rxPyModuleId, "NucSeq" )
        .def( py::init<>( ) ) // default constructor
        .def( py::init<const char*>( ) )
        .def( py::init<const std::string>( ) )
        .def( "at", &NucSeq::charAt )
        .def( "__getitem__", &NucSeq::charAt )
        .def( "append", &NucSeq::vAppend_boost )
        .def( "length", &NucSeq::length )
        .def( "complement", &NucSeq::vSwitchAllBasePairsToComplement )
        .def( "reverse", &NucSeq::vReverseAll )
        .def( "__len__", &NucSeq::length )
        .def( "__str__", &NucSeq::toString )
#if WITH_QUALITY
        .def( "quality", &NucSeq::getQuality )
#endif
        .def( "fastaq", &NucSeq::fastaq )
        .def_readwrite( "name", &NucSeq::sName );

    // register return values of vectors of nucseqs
<<<<<<< HEAD
    py::bind_vector<std::vector<std::shared_ptr<NucSeq>>>( rxPyModuleId, "VecRetNuc" );

    // export the NucSeqSql class
    py::class_<NucSeqSql, std::shared_ptr<NucSeqSql>>( rxPyModuleId, "NucSeqSql" )
        .def( py::init<>( ) ) // default constructor
        .def( "fromBlob", &NucSeqSql::fromPyBytesBlob )
        .def_readwrite( "seq", &NucSeqSql::pNucSeq );
=======
    py::bind_vector<std::vector<std::shared_ptr<NucSeq>>>( rxPyModuleId, "VecRetNuc", "docstr" );
>>>>>>> 76e87d0c
} // function
#endif
#endif<|MERGE_RESOLUTION|>--- conflicted
+++ resolved
@@ -93,17 +93,7 @@
         .def_readwrite( "name", &NucSeq::sName );
 
     // register return values of vectors of nucseqs
-<<<<<<< HEAD
-    py::bind_vector<std::vector<std::shared_ptr<NucSeq>>>( rxPyModuleId, "VecRetNuc" );
-
-    // export the NucSeqSql class
-    py::class_<NucSeqSql, std::shared_ptr<NucSeqSql>>( rxPyModuleId, "NucSeqSql" )
-        .def( py::init<>( ) ) // default constructor
-        .def( "fromBlob", &NucSeqSql::fromPyBytesBlob )
-        .def_readwrite( "seq", &NucSeqSql::pNucSeq );
-=======
     py::bind_vector<std::vector<std::shared_ptr<NucSeq>>>( rxPyModuleId, "VecRetNuc", "docstr" );
->>>>>>> 76e87d0c
 } // function
 #endif
 #endif