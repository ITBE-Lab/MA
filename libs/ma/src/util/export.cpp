/**
 * @file export.cpp
 * @author Markus Schmidt
 */
#include "util/export.h"
#include "util/execution-context.h"
#include "util/parameter.h"

using namespace libMA;


#ifdef WITH_PYTHON

/*
 * The exposing of the ParameterSetManager and it's components has been reworked in SV branch
 * -> here only some quickfixes, so that python does not immedeately segfault if someone tries to use this...
 */

template <typename TP_VALUE> void exportAlignerParameter( py::module& rxPyModuleId, std::string sName )
{
<<<<<<< HEAD
    py::class_< //
        AlignerParameter<TP_VALUE>, //
        AlignerParameterBase, //
        std::shared_ptr<AlignerParameter<TP_VALUE>> //
        >( rxPyModuleId, sName.c_str( ) ) //
        .def( py::init<const std::string, const std::string, const size_t, const std::string, const TP_VALUE>() )
=======
    py::class_<AlignerParameter<TP_VALUE>, AlignerParameterBase, std::shared_ptr<AlignerParameter<TP_VALUE>>>(
        rxPyModuleId, sName.c_str( ) ) //
>>>>>>> 22810c04
        .def( "set", &AlignerParameter<TP_VALUE>::set ) //
        .def( "get", &AlignerParameter<TP_VALUE>::get_py );
} // function

/**
 * Parameter set manager export is here, so that we do not need to include pybind11 in parameter.h
 */
void exportParameter( py::module& rxPyModuleId )
{
    py::class_<AlignerParameterBase, std::shared_ptr<AlignerParameterBase>>( rxPyModuleId, "AlignerParameterBase" ) //
        .def( "mirror", &AlignerParameterBase::mirror ) //
        .def_readonly( "name", &AlignerParameterBase::sName ) //
        .def_readonly( "description", &AlignerParameterBase::sDescription );

    exportAlignerParameter<int>( rxPyModuleId, "AlignerParameterInt" );
    exportAlignerParameter<bool>( rxPyModuleId, "AlignerParameterBool" );
    exportAlignerParameter<double>( rxPyModuleId, "AlignerParameterDouble" );
    // exportAlignerParameter<fs::path>( rxPyModuleId, "AlignerParameterFilePath" ); @todo
    // exportAlignerParameter<?>(rxPyModuleId, "AlignerParameterChoice" ); @todo

    // Export ParameterSetBase Class
    py::class_<ParameterSetBase, std::shared_ptr<ParameterSetBase>>( rxPyModuleId, "ParameterSetBase" ) //
        .def( "mirror", &ParameterSetBase::mirror ) //
        .def( "register_parameter", &ParameterSetBase::registerParameter ) //
        .def( "unregister_parameter", &ParameterSetBase::unregisterParameter ) //
        .def( "by_name", &ParameterSetBase::byName ) //
        .def( "by_short", &ParameterSetBase::byShort );

    // Export Presetting Class
<<<<<<< HEAD
    py::class_<Presetting, ParameterSetBase, std::shared_ptr<Presetting>>( rxPyModuleId, "Presetting" ) //
        .def( py::init<std::string>( ) ) //
        .def_readonly( "name", &Presetting::sName );

    // Export Presetting Class
    py::class_<GeneralParameter, ParameterSetBase, std::shared_ptr<GeneralParameter>>( rxPyModuleId,
                                                                                       "GeneralSettings" ) //
        .def( py::init<>( ) );
=======
    py::class_<Presetting>( rxPyModuleId, "Presetting" ) //
        .def( py::init<>( ) ); //
    //.def( "__setitem__", &Presetting::byName )
    //.def( "__getitem__", &Presetting::byName );
>>>>>>> 22810c04

    // Export ParameterSetManager Class
    py::class_<ParameterSetManager>( rxPyModuleId, "ParameterSetManager" ) //
        .def( py::init<>( ) ) //
        .def_readwrite( "global_settings", &ParameterSetManager::pGlobalParameterSet ) //
        .def( "get", &ParameterSetManager::get )
        .def( "add_setting", &ParameterSetManager::addSetting )
        .def( "get_num_threads", &ParameterSetManager::getNumThreads )
        .def( "set_selected", &ParameterSetManager::setSelected )
        .def( "get_selected", &ParameterSetManager::getSelected_py )
        .def( "by_name", &ParameterSetManager::byName )
<<<<<<< HEAD
        .def( "by_short", &ParameterSetManager::byShort );
} // function

void exportExecutionContext( py::module& rxPyModuleId )
{
    py::class_<GenomeManager>( rxPyModuleId, "GenomeManager" ) //
        .def( "load_genome", &GenomeManager::loadGenome );
    py::class_<ReadsManager>( rxPyModuleId, "ReadsManager" ) //
        .def_readwrite( "primary_queries", &ReadsManager::vsPrimaryQueryFullFileName ) //
        .def_readwrite( "mate_queries", &ReadsManager::vsMateQueryFullFileName );
    py::class_<OutputManager>( rxPyModuleId, "OutputManager" );

    py::class_<ExecutionContext>( rxPyModuleId, "ExecutionContext" ) //
        .def( py::init<>( ) ) //
        .def( "do_align", &ExecutionContext::doAlignCallbackLess ) //
        // def_readonly required since xParameterSetManager is non-copyable
        .def_readonly( "parameter_set_manager", &ExecutionContext::xParameterSetManager ) //
        .def_readwrite( "genome_manager", &ExecutionContext::xGenomeManager ) //
        .def_readwrite( "reads_manager", &ExecutionContext::xReadsManager ) //
        .def_readwrite( "output_manager", &ExecutionContext::xOutputManager );
=======
        .def( "by_short", &ParameterSetManager::byShort )
        .def( "set_selected", &ParameterSetManager::setSelected );
    //.def( "get_selected", &ParameterSetManager::getSelected_py )
>>>>>>> 22810c04
} // function

PYBIND11_MODULE( libMA, libMaModule )
{
    DEBUG_3( std::cout.setf( std::ios::unitbuf ); )
    exportParameter( libMaModule );
    exportContainer( libMaModule );
    exportModuleClass( libMaModule );
    exportFM_index( libMaModule );
    exportNucSeq( libMaModule );
    exportBinarySeeding( libMaModule );
    exportPack( libMaModule );
    exportSegment( libMaModule );
    exportExceptions( libMaModule );
    exportSeed( libMaModule );
    exportAlignment( libMaModule );
    exportHarmonization( libMaModule );
    exportNeedlemanWunsch( libMaModule );
    exportStripOfConsideration( libMaModule );
    exportFileReader( libMaModule );
    exportFileWriter( libMaModule );
    exportMappingQuality( libMaModule );
    exportPairedReads( libMaModule );
    exportSplitter( libMaModule );
    exportSmallInversions( libMaModule );
#ifdef WITH_POSTGRES
    exportDBWriter( libMaModule );
#endif
    exportSoCDbWriter( libMaModule );
    exportSoC( libMaModule );
    exportOtherSeeding( libMaModule );
    exportExecutionContext( libMaModule );
    exportHashMapSeeding( libMaModule );
    defaults::exportDefaults( libMaModule );
} // function

#endif


std::vector<std::shared_ptr<BasePledge>> libMA::setUpCompGraph( const ParameterSetManager& rParameters,
                                                                std::shared_ptr<Pledge<Pack>>
                                                                    pPack,
                                                                std::shared_ptr<Pledge<FMIndex>>
                                                                    pFMDIndex,
                                                                std::shared_ptr<Pledge<NucSeq, true>>
                                                                    pQueries,
                                                                std::shared_ptr<TP_WRITER>
                                                                    pWriter,
                                                                unsigned int uiThreads )
{
    // set up the modules
    auto pLock = std::make_shared<Lock<NucSeq>>( rParameters );
    auto pSeeding = std::make_shared<BinarySeeding>( rParameters );
    auto pSOC = std::make_shared<StripOfConsideration>( rParameters );
    auto pHarmonization = std::make_shared<Harmonization>( rParameters );
    auto pDP = std::make_shared<NeedlemanWunsch>( rParameters );
    auto pMappingQual = std::make_shared<MappingQuality>( rParameters );
    auto pSmallInversions = std::make_shared<SmallInversions>( rParameters );

    // create the graph
    std::vector<std::shared_ptr<BasePledge>> aRet;
    for( unsigned int i = 0; i < uiThreads; i++ )
    {
        auto pQuery = promiseMe( pLock, pQueries );
        auto pSeeds = promiseMe( pSeeding, pFMDIndex, pQuery );
        auto pSOCs = promiseMe( pSOC, pSeeds, pQuery, pPack, pFMDIndex );
        auto pHarmonized = promiseMe( pHarmonization, pSOCs, pQuery, pFMDIndex );
        auto pAlignments = promiseMe( pDP, pHarmonized, pQuery, pPack );
        auto pAlignmentsWQuality = promiseMe( pMappingQual, pQuery, pAlignments );
        if( rParameters.getSelected( )->xSearchInversions->get( ) )
        {
            auto pAlignmentsWInv = promiseMe( pSmallInversions, pAlignmentsWQuality, pQuery, pPack );
            auto pEmptyContainer = promiseMe( pWriter, pQuery, pAlignmentsWInv, pPack );
            auto pUnlockResult =
                promiseMe( std::make_shared<UnLock<Container>>( rParameters, pQuery ), pEmptyContainer );
            aRet.push_back( pUnlockResult );
        } // if
        else
        {
            auto pEmptyContainer = promiseMe( pWriter, pQuery, pAlignmentsWQuality, pPack );
            auto pUnlockResult =
                promiseMe( std::make_shared<UnLock<Container>>( rParameters, pQuery ), pEmptyContainer );
            aRet.push_back( pUnlockResult );
        } // else
    } // for
    return aRet;
} // function

std::vector<std::shared_ptr<BasePledge>> libMA::setUpCompGraphPaired( const ParameterSetManager& rParameters,
                                                                      std::shared_ptr<Pledge<Pack>>
                                                                          pPack,
                                                                      std::shared_ptr<Pledge<FMIndex>>
                                                                          pFMDIndex,
                                                                      std::shared_ptr<Pledge<TP_PAIRED_READS, true>>
                                                                          pQueries,
                                                                      std::shared_ptr<TP_PAIRED_WRITER>
                                                                          pWriter,
                                                                      unsigned int uiThreads )
{
    // set up the modules
    auto pLock = std::make_shared<Lock<TP_PAIRED_READS>>( rParameters );
    auto pGetFirst = std::make_shared<TupleGet<TP_PAIRED_READS, 0>>( rParameters );
    auto pGetSecond = std::make_shared<TupleGet<TP_PAIRED_READS, 1>>( rParameters );
    auto pSeeding = std::make_shared<BinarySeeding>( rParameters );
    auto pSOC = std::make_shared<StripOfConsideration>( rParameters );
    auto pHarmonization = std::make_shared<Harmonization>( rParameters );
    auto pDP = std::make_shared<NeedlemanWunsch>( rParameters );
    auto pMappingQual = std::make_shared<MappingQuality>( rParameters );
    auto pSmallInversions = std::make_shared<SmallInversions>( rParameters );
    auto pPairedReads = std::make_shared<PairedReads>( rParameters );

    // create the graph
    std::vector<std::shared_ptr<BasePledge>> aRet;
    for( unsigned int i = 0; i < uiThreads; i++ )
    {
        auto pQueryTuple = promiseMe( pLock, pQueries );
        auto pQueryA = promiseMe( pGetFirst, pQueryTuple );
        auto pQueryB = promiseMe( pGetSecond, pQueryTuple );
        auto pSeedsA = promiseMe( pSeeding, pFMDIndex, pQueryA );
        auto pSeedsB = promiseMe( pSeeding, pFMDIndex, pQueryB );
        auto pSOCsA = promiseMe( pSOC, pSeedsA, pQueryA, pPack, pFMDIndex );
        auto pSOCsB = promiseMe( pSOC, pSeedsB, pQueryB, pPack, pFMDIndex );
        auto pHarmonizedA = promiseMe( pHarmonization, pSOCsA, pQueryA, pFMDIndex );
        auto pHarmonizedB = promiseMe( pHarmonization, pSOCsB, pQueryB, pFMDIndex );
        auto pAlignmentsA = promiseMe( pDP, pHarmonizedA, pQueryA, pPack );
        auto pAlignmentsB = promiseMe( pDP, pHarmonizedB, pQueryB, pPack );
        auto pAlignmentsWQualityA = promiseMe( pMappingQual, pQueryA, pAlignmentsA );
        auto pAlignmentsWQualityB = promiseMe( pMappingQual, pQueryB, pAlignmentsB );
        if( rParameters.getSelected( )->xSearchInversions->get( ) )
        {
            auto pAlignmentsWInvA = promiseMe( pSmallInversions, pAlignmentsWQualityA, pQueryA, pPack );
            auto pAlignmentsWInvB = promiseMe( pSmallInversions, pAlignmentsWQualityB, pQueryB, pPack );
            auto pAlignmentsWQuality =
                promiseMe( pPairedReads, pQueryA, pQueryB, pAlignmentsWInvA, pAlignmentsWInvB, pPack );
            auto pEmptyContainer = promiseMe( pWriter, pQueryA, pQueryB, pAlignmentsWQuality, pPack );
            auto pUnlockResult =
                promiseMe( std::make_shared<UnLock<Container>>( rParameters, pQueryTuple ), pEmptyContainer );
            aRet.push_back( pUnlockResult );
        } // if
        else
        {
            auto pAlignmentsWQuality =
                promiseMe( pPairedReads, pQueryA, pQueryB, pAlignmentsWQualityA, pAlignmentsWQualityB, pPack );
            auto pEmptyContainer = promiseMe( pWriter, pQueryA, pQueryB, pAlignmentsWQuality, pPack );
            auto pUnlockResult =
                promiseMe( std::make_shared<UnLock<Container>>( rParameters, pQueryTuple ), pEmptyContainer );
            aRet.push_back( pUnlockResult );
        } // else
    } // for
    return aRet;
} // function<|MERGE_RESOLUTION|>--- conflicted
+++ resolved
@@ -18,17 +18,12 @@
 
 template <typename TP_VALUE> void exportAlignerParameter( py::module& rxPyModuleId, std::string sName )
 {
-<<<<<<< HEAD
     py::class_< //
         AlignerParameter<TP_VALUE>, //
         AlignerParameterBase, //
         std::shared_ptr<AlignerParameter<TP_VALUE>> //
         >( rxPyModuleId, sName.c_str( ) ) //
         .def( py::init<const std::string, const std::string, const size_t, const std::string, const TP_VALUE>() )
-=======
-    py::class_<AlignerParameter<TP_VALUE>, AlignerParameterBase, std::shared_ptr<AlignerParameter<TP_VALUE>>>(
-        rxPyModuleId, sName.c_str( ) ) //
->>>>>>> 22810c04
         .def( "set", &AlignerParameter<TP_VALUE>::set ) //
         .def( "get", &AlignerParameter<TP_VALUE>::get_py );
 } // function
@@ -58,7 +53,6 @@
         .def( "by_short", &ParameterSetBase::byShort );
 
     // Export Presetting Class
-<<<<<<< HEAD
     py::class_<Presetting, ParameterSetBase, std::shared_ptr<Presetting>>( rxPyModuleId, "Presetting" ) //
         .def( py::init<std::string>( ) ) //
         .def_readonly( "name", &Presetting::sName );
@@ -67,12 +61,6 @@
     py::class_<GeneralParameter, ParameterSetBase, std::shared_ptr<GeneralParameter>>( rxPyModuleId,
                                                                                        "GeneralSettings" ) //
         .def( py::init<>( ) );
-=======
-    py::class_<Presetting>( rxPyModuleId, "Presetting" ) //
-        .def( py::init<>( ) ); //
-    //.def( "__setitem__", &Presetting::byName )
-    //.def( "__getitem__", &Presetting::byName );
->>>>>>> 22810c04
 
     // Export ParameterSetManager Class
     py::class_<ParameterSetManager>( rxPyModuleId, "ParameterSetManager" ) //
@@ -84,7 +72,6 @@
         .def( "set_selected", &ParameterSetManager::setSelected )
         .def( "get_selected", &ParameterSetManager::getSelected_py )
         .def( "by_name", &ParameterSetManager::byName )
-<<<<<<< HEAD
         .def( "by_short", &ParameterSetManager::byShort );
 } // function
 
@@ -105,11 +92,6 @@
         .def_readwrite( "genome_manager", &ExecutionContext::xGenomeManager ) //
         .def_readwrite( "reads_manager", &ExecutionContext::xReadsManager ) //
         .def_readwrite( "output_manager", &ExecutionContext::xOutputManager );
-=======
-        .def( "by_short", &ParameterSetManager::byShort )
-        .def( "set_selected", &ParameterSetManager::setSelected );
-    //.def( "get_selected", &ParameterSetManager::getSelected_py )
->>>>>>> 22810c04
 } // function
 
 PYBIND11_MODULE( libMA, libMaModule )
