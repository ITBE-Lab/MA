/**
 * @file export.cpp
 * @author Markus Schmidt
 */
#include "util/export.h"
#include "util/execution-context.h"
#include "util/parameter.h"

using namespace libMA;


#ifdef WITH_PYTHON

#ifdef BOOST_PYTHON
/**
 * @brief The boost-python main method.
 *
 * A main function that exposes all Containers and Modules to python
 * by calling the respective export*() functions.
 * The main method is generated using boost-python.
 */
BOOST_PYTHON_MODULE( libMA )
{
    DEBUG_3( std::cout.setf( std::ios::unitbuf ); )
    exportContainer( );
    exportModuleClass( );
    exportFM_index( );
    exportNucSeq( );
    exportBinarySeeding( );
    exportPack( );
    exportSegment( );
    exportExceptions( );
    exportSeed( );
    exportAlignment( );
    exportHarmonization( );
    exportNeedlemanWunsch( );
    exportStripOfConsideration( );
    exportFileReader( );
    exportFileWriter( );
    exportMappingQuality( );
    exportPairedReads( );
    exportSplitter( );
#ifdef WITH_POSTGRES
    exportDBWriter( );
#endif
    exportSoCDbWriter( );
    exportSoC( );
    exportOtherSeeding( );
    defaults::exportDefaults( );
} // function

#else


/*
 * The exposing of the ParameterSetManager and it's components has been reworked in SV branch
 * -> here only some quickfixes, so that python does not immedeately segfault if someone tries to use this...
 */

template <typename TP_VALUE> void exportAlignerParameter( py::module& rxPyModuleId, std::string sName )
{
<<<<<<< HEAD
    py::class_< //
        AlignerParameter<TP_VALUE>, //
        AlignerParameterBase, //
        std::shared_ptr<AlignerParameter<TP_VALUE>> //
        >( rxPyModuleId, sName.c_str( ) ) //
=======
    py::class_<AlignerParameter<TP_VALUE>, AlignerParameterBase, std::shared_ptr<AlignerParameter<TP_VALUE>>>( rxPyModuleId, sName.c_str( ) ) //
>>>>>>> d6266c5c
        .def( "set", &AlignerParameter<TP_VALUE>::set ) //
        .def( "get", &AlignerParameter<TP_VALUE>::get_py );
} // function

/**
 * Parameter set manager export is here, so that we do not need to include pybind11 in parameter.h
 */
void exportParameter( py::module& rxPyModuleId )
{
    py::class_<AlignerParameterBase, std::shared_ptr<AlignerParameterBase>>( rxPyModuleId, "AlignerParameterBase" ) //
<<<<<<< HEAD
        .def( "mirror", &AlignerParameterBase::mirror ) //
=======
>>>>>>> d6266c5c
        .def_readonly( "name", &AlignerParameterBase::sName ) //
        .def_readonly( "description", &AlignerParameterBase::sDescription );

    exportAlignerParameter<int>( rxPyModuleId, "AlignerParameterInt" );
    exportAlignerParameter<bool>( rxPyModuleId, "AlignerParameterBool" );
    exportAlignerParameter<float>( rxPyModuleId, "AlignerParameterFloat" );
<<<<<<< HEAD
    // exportAlignerParameter<fs::path>( rxPyModuleId, "AlignerParameterFilePath" ); @todo
    // exportAlignerParameter<?>(rxPyModuleId, "AlignerParameterChoice" ); @todo
=======
    // exportAlignerParameter<?>(rxPyModuleId, "AlignerParameterFilePath" );
    // exportAlignerParameter<?>(rxPyModuleId, "AlignerParameterChoice" );
>>>>>>> d6266c5c

    // Export Presetting Class
    py::class_<Presetting, std::shared_ptr<Presetting>>( rxPyModuleId, "Presetting" ) //
        .def( py::init<std::string>( ) ) //
        .def_readonly( "name", &Presetting::sName )
        .def( "mirror", &Presetting::mirror ) //
        .def( "by_name", &Presetting::byName ) //
        .def( "by_short", &Presetting::byShort );

    // Export Presetting Class
    py::class_<GeneralParameter, std::shared_ptr<GeneralParameter>>( rxPyModuleId, "GeneralSettings" ) //
        .def( py::init<>( ) ) //
        .def( "mirror", &GeneralParameter::mirror ) //
        .def( "by_name", &GeneralParameter::byName ) //
        .def( "by_short", &GeneralParameter::byShort );

    // Export ParameterSetManager Class
    py::class_<ParameterSetManager>( rxPyModuleId, "ParameterSetManager" ) //
        .def( py::init<>( ) ) //
        .def_readwrite( "global_settings", &ParameterSetManager::pGlobalParameterSet ) //
        .def( "get", &ParameterSetManager::get )
<<<<<<< HEAD
        .def( "add_setting", &ParameterSetManager::addSetting )
        .def( "get_num_threads", &ParameterSetManager::getNumThreads )
        .def( "set_selected", &ParameterSetManager::setSelected )
        .def( "get_selected", &ParameterSetManager::getSelected_py )
        .def( "by_name", &ParameterSetManager::byName )
        .def( "by_short", &ParameterSetManager::byShort );
} // function

void exportExecutionContext( py::module& rxPyModuleId )
{
    py::class_<GenomeManager>( rxPyModuleId, "GenomeManager" ) //
        .def( "load_genome", &GenomeManager::loadGenome );
    py::class_<ReadsManager>( rxPyModuleId, "ReadsManager" ) //
        .def_readwrite( "primary_queries", &ReadsManager::vsPrimaryQueryFullFileName ) //
        .def_readwrite( "mate_queries", &ReadsManager::vsMateQueryFullFileName );
    py::class_<OutputManager>( rxPyModuleId, "OutputManager" );

    py::class_<ExecutionContext>( rxPyModuleId, "ExecutionContext" ) //
        .def( py::init<>( ) ) //
        .def( "do_align", &ExecutionContext::doAlignCallbackLess ) //
        // def_readonly required since xParameterSetManager is non-copyable
        .def_readonly( "parameter_set_manager", &ExecutionContext::xParameterSetManager ) //
        .def_readwrite( "genome_manager", &ExecutionContext::xGenomeManager ) //
        .def_readwrite( "reads_manager", &ExecutionContext::xReadsManager ) //
        .def_readwrite( "output_manager", &ExecutionContext::xOutputManager );
=======
        .def( "by_name", &ParameterSetManager::byName )
        .def( "by_short", &ParameterSetManager::byShort )
        .def( "set_selected", &ParameterSetManager::setSelected );
        //.def( "get_selected", &ParameterSetManager::getSelected_py )
>>>>>>> d6266c5c
} // function

PYBIND11_MODULE( libMA, libMaModule )
{
    DEBUG_3( std::cout.setf( std::ios::unitbuf ); )
    exportParameter( libMaModule );
    exportContainer( libMaModule );
    exportModuleClass( libMaModule );
    exportFM_index( libMaModule );
    exportNucSeq( libMaModule );
    exportBinarySeeding( libMaModule );
    exportPack( libMaModule );
    exportSegment( libMaModule );
    exportExceptions( libMaModule );
    exportSeed( libMaModule );
    exportAlignment( libMaModule );
    exportHarmonization( libMaModule );
    exportNeedlemanWunsch( libMaModule );
    exportStripOfConsideration( libMaModule );
    exportFileReader( libMaModule );
    exportFileWriter( libMaModule );
    exportMappingQuality( libMaModule );
    exportPairedReads( libMaModule );
    exportSplitter( libMaModule );
#ifdef WITH_POSTGRES
    exportDBWriter( libMaModule );
#endif
    exportSoCDbWriter( libMaModule );
    exportSoC( libMaModule );
    exportOtherSeeding( libMaModule );
    exportExecutionContext( libMaModule );
    defaults::exportDefaults( libMaModule );
} // function

#endif

#endif


std::vector<std::shared_ptr<BasePledge>> libMA::setUpCompGraph( const ParameterSetManager& rParameters,
                                                                std::shared_ptr<Pledge<Pack>>
                                                                    pPack,
                                                                std::shared_ptr<Pledge<FMIndex>>
                                                                    pFMDIndex,
                                                                std::shared_ptr<Pledge<NucSeq, true>>
                                                                    pQueries,
                                                                std::shared_ptr<TP_WRITER>
                                                                    pWriter,
                                                                unsigned int uiThreads )
{
    // set up the modules
    auto pLock = std::make_shared<Lock<NucSeq>>( rParameters );
    auto pSeeding = std::make_shared<BinarySeeding>( rParameters );
    auto pSOC = std::make_shared<StripOfConsideration>( rParameters );
    auto pHarmonization = std::make_shared<Harmonization>( rParameters );
    auto pDP = std::make_shared<NeedlemanWunsch>( rParameters );
    auto pMappingQual = std::make_shared<MappingQuality>( rParameters );

    // create the graph
    std::vector<std::shared_ptr<BasePledge>> aRet;
    for( unsigned int i = 0; i < uiThreads; i++ )
    {
        auto pQuery = promiseMe( pLock, pQueries );
        auto pSeeds = promiseMe( pSeeding, pFMDIndex, pQuery );
        auto pSOCs = promiseMe( pSOC, pSeeds, pQuery, pPack, pFMDIndex );
        auto pHarmonized = promiseMe( pHarmonization, pSOCs, pQuery, pFMDIndex );
        auto pAlignments = promiseMe( pDP, pHarmonized, pQuery, pPack );
        auto pAlignmentsWQuality = promiseMe( pMappingQual, pQuery, pAlignments );
        auto pEmptyContainer = promiseMe( pWriter, pQuery, pAlignmentsWQuality, pPack );
        auto pUnlockResult = promiseMe( std::make_shared<UnLock<Container>>( rParameters, pQuery ), pEmptyContainer );
        aRet.push_back( pUnlockResult );
    } // for
    return aRet;
} // function

std::vector<std::shared_ptr<BasePledge>> libMA::setUpCompGraphPaired( const ParameterSetManager& rParameters,
                                                                      std::shared_ptr<Pledge<Pack>>
                                                                          pPack,
                                                                      std::shared_ptr<Pledge<FMIndex>>
                                                                          pFMDIndex,
                                                                      std::shared_ptr<Pledge<TP_PAIRED_READS, true>>
                                                                          pQueries,
                                                                      std::shared_ptr<TP_PAIRED_WRITER>
                                                                          pWriter,
                                                                      unsigned int uiThreads )
{
    // set up the modules
    auto pLock = std::make_shared<Lock<TP_PAIRED_READS>>( rParameters );
    auto pGetFirst = std::make_shared<TupleGet<TP_PAIRED_READS, 0>>( rParameters );
    auto pGetSecond = std::make_shared<TupleGet<TP_PAIRED_READS, 1>>( rParameters );
    auto pSeeding = std::make_shared<BinarySeeding>( rParameters );
    auto pSOC = std::make_shared<StripOfConsideration>( rParameters );
    auto pHarmonization = std::make_shared<Harmonization>( rParameters );
    auto pDP = std::make_shared<NeedlemanWunsch>( rParameters );
    auto pMappingQual = std::make_shared<MappingQuality>( rParameters );
    auto pPairedReads = std::make_shared<PairedReads>( rParameters );

    // create the graph
    std::vector<std::shared_ptr<BasePledge>> aRet;
    for( unsigned int i = 0; i < uiThreads; i++ )
    {
        auto pQueryTuple = promiseMe( pLock, pQueries );
        auto pQueryA = promiseMe( pGetFirst, pQueryTuple );
        auto pQueryB = promiseMe( pGetSecond, pQueryTuple );
        auto pSeedsA = promiseMe( pSeeding, pFMDIndex, pQueryA );
        auto pSeedsB = promiseMe( pSeeding, pFMDIndex, pQueryB );
        auto pSOCsA = promiseMe( pSOC, pSeedsA, pQueryA, pPack, pFMDIndex );
        auto pSOCsB = promiseMe( pSOC, pSeedsB, pQueryB, pPack, pFMDIndex );
        auto pHarmonizedA = promiseMe( pHarmonization, pSOCsA, pQueryA, pFMDIndex );
        auto pHarmonizedB = promiseMe( pHarmonization, pSOCsB, pQueryB, pFMDIndex );
        auto pAlignmentsA = promiseMe( pDP, pHarmonizedA, pQueryA, pPack );
        auto pAlignmentsB = promiseMe( pDP, pHarmonizedB, pQueryB, pPack );
        auto pAlignmentsWQualityA = promiseMe( pMappingQual, pQueryA, pAlignmentsA );
        auto pAlignmentsWQualityB = promiseMe( pMappingQual, pQueryB, pAlignmentsB );
        auto pAlignmentsWQuality =
            promiseMe( pPairedReads, pQueryA, pQueryB, pAlignmentsWQualityA, pAlignmentsWQualityB, pPack );
        auto pEmptyContainer = promiseMe( pWriter, pQueryA, pQueryB, pAlignmentsWQuality, pPack );
        auto pUnlockResult =
            promiseMe( std::make_shared<UnLock<Container>>( rParameters, pQueryTuple ), pEmptyContainer );
        aRet.push_back( pUnlockResult );
    } // for
    return aRet;
} // function<|MERGE_RESOLUTION|>--- conflicted
+++ resolved
@@ -59,15 +59,11 @@
 
 template <typename TP_VALUE> void exportAlignerParameter( py::module& rxPyModuleId, std::string sName )
 {
-<<<<<<< HEAD
     py::class_< //
         AlignerParameter<TP_VALUE>, //
         AlignerParameterBase, //
         std::shared_ptr<AlignerParameter<TP_VALUE>> //
         >( rxPyModuleId, sName.c_str( ) ) //
-=======
-    py::class_<AlignerParameter<TP_VALUE>, AlignerParameterBase, std::shared_ptr<AlignerParameter<TP_VALUE>>>( rxPyModuleId, sName.c_str( ) ) //
->>>>>>> d6266c5c
         .def( "set", &AlignerParameter<TP_VALUE>::set ) //
         .def( "get", &AlignerParameter<TP_VALUE>::get_py );
 } // function
@@ -78,23 +74,15 @@
 void exportParameter( py::module& rxPyModuleId )
 {
     py::class_<AlignerParameterBase, std::shared_ptr<AlignerParameterBase>>( rxPyModuleId, "AlignerParameterBase" ) //
-<<<<<<< HEAD
         .def( "mirror", &AlignerParameterBase::mirror ) //
-=======
->>>>>>> d6266c5c
         .def_readonly( "name", &AlignerParameterBase::sName ) //
         .def_readonly( "description", &AlignerParameterBase::sDescription );
 
     exportAlignerParameter<int>( rxPyModuleId, "AlignerParameterInt" );
     exportAlignerParameter<bool>( rxPyModuleId, "AlignerParameterBool" );
     exportAlignerParameter<float>( rxPyModuleId, "AlignerParameterFloat" );
-<<<<<<< HEAD
     // exportAlignerParameter<fs::path>( rxPyModuleId, "AlignerParameterFilePath" ); @todo
     // exportAlignerParameter<?>(rxPyModuleId, "AlignerParameterChoice" ); @todo
-=======
-    // exportAlignerParameter<?>(rxPyModuleId, "AlignerParameterFilePath" );
-    // exportAlignerParameter<?>(rxPyModuleId, "AlignerParameterChoice" );
->>>>>>> d6266c5c
 
     // Export Presetting Class
     py::class_<Presetting, std::shared_ptr<Presetting>>( rxPyModuleId, "Presetting" ) //
@@ -116,7 +104,6 @@
         .def( py::init<>( ) ) //
         .def_readwrite( "global_settings", &ParameterSetManager::pGlobalParameterSet ) //
         .def( "get", &ParameterSetManager::get )
-<<<<<<< HEAD
         .def( "add_setting", &ParameterSetManager::addSetting )
         .def( "get_num_threads", &ParameterSetManager::getNumThreads )
         .def( "set_selected", &ParameterSetManager::setSelected )
@@ -142,12 +129,6 @@
         .def_readwrite( "genome_manager", &ExecutionContext::xGenomeManager ) //
         .def_readwrite( "reads_manager", &ExecutionContext::xReadsManager ) //
         .def_readwrite( "output_manager", &ExecutionContext::xOutputManager );
-=======
-        .def( "by_name", &ParameterSetManager::byName )
-        .def( "by_short", &ParameterSetManager::byShort )
-        .def( "set_selected", &ParameterSetManager::setSelected );
-        //.def( "get_selected", &ParameterSetManager::getSelected_py )
->>>>>>> d6266c5c
 } // function
 
 PYBIND11_MODULE( libMA, libMaModule )
