#include "util/parameter.h"
#include <algorithm>

template <> EXPORTED std::string genericStringToValue<std::string>( const std::string& sString )
{
    return std::string( sString );
} // function

template <> EXPORTED int genericStringToValue<int>( const std::string& sString )
{
    return stoi( sString );
} // function

template <> EXPORTED double genericStringToValue<double>( const std::string& sString )
{
    return stod( sString );
} // function

template <> EXPORTED float genericStringToValue<float>( const std::string& sString )
{
    return (float)stod( sString );
} // function

template <> EXPORTED bool genericStringToValue<bool>( const std::string& sString )
{
    return sString == "true";
} // function

template <> EXPORTED std::string AlignerParameter<bool>::asText( ) const
{
    if( this->get( ) )
        return "true";
    return "false";
} // method

template <> EXPORTED std::string AlignerParameter<double>::asText( ) const
{
    // Taken from: https://stackoverflow.com/questions/13686482/c11-stdto-stringdouble-no-trailing-zeros
    std::string sText( std::to_string( value ) );
    int iOffset = 1;
    if( sText.find_last_not_of( '0' ) == sText.find( '.' ) )
        iOffset = 0;
    sText.erase( sText.find_last_not_of( '0' ) + iOffset, std::string::npos );
    return sText;
} // method

template <> EXPORTED std::string AlignerParameter<float>::asText( ) const
{
    // Taken from: https://stackoverflow.com/questions/13686482/c11-stdto-stringdouble-no-trailing-zeros
    std::string sText( std::to_string( value ) );
    int iOffset = 1;
    if( sText.find_last_not_of( '0' ) == sText.find( '.' ) )
        iOffset = 0;
    sText.erase( sText.find_last_not_of( '0' ) + iOffset, std::string::npos );
    return sText;
} // method

template <> std::string AlignerParameter<int>::asText( ) const
{
    return std::to_string( this->get( ) );
} // method

template <> std::string AlignerParameter<std::string>::asText( ) const
{
    return this->get( );
} // method
<<<<<<< HEAD


const EXPORTED std::pair<size_t, std::string> Presetting::DP_PARAMETERS = std::make_pair( 5, "Dynamic Programming" );
const EXPORTED std::pair<size_t, std::string> Presetting::HEURISTIC_PARAMETERS = std::make_pair( 4, "Heuristics" );
const EXPORTED std::pair<size_t, std::string> Presetting::SEEDING_PARAMETERS = std::make_pair( 1, "Seeding" );
const EXPORTED std::pair<size_t, std::string> Presetting::SOC_PARAMETERS =
    std::make_pair( 2, "Strip of Consideration" );
const EXPORTED std::pair<size_t, std::string> Presetting::PAIRED_PARAMETERS = std::make_pair( 0, "Paired Reads" );
const EXPORTED std::pair<size_t, std::string> Presetting::SAM_PARAMETERS = std::make_pair( 3, "SAM Output" );
const EXPORTED std::pair<size_t, std::string> Presetting::SV_PARAMETERS =
    std::make_pair( 6, "Structural Variants Caller" );
const EXPORTED std::pair<size_t, std::string> GeneralParameter::GENERAL_PARAMETER =
    std::make_pair( 0, "General Parameter" );
=======
>>>>>>> 22810c04
<|MERGE_RESOLUTION|>--- conflicted
+++ resolved
@@ -64,19 +64,3 @@
 {
     return this->get( );
 } // method
-<<<<<<< HEAD
-
-
-const EXPORTED std::pair<size_t, std::string> Presetting::DP_PARAMETERS = std::make_pair( 5, "Dynamic Programming" );
-const EXPORTED std::pair<size_t, std::string> Presetting::HEURISTIC_PARAMETERS = std::make_pair( 4, "Heuristics" );
-const EXPORTED std::pair<size_t, std::string> Presetting::SEEDING_PARAMETERS = std::make_pair( 1, "Seeding" );
-const EXPORTED std::pair<size_t, std::string> Presetting::SOC_PARAMETERS =
-    std::make_pair( 2, "Strip of Consideration" );
-const EXPORTED std::pair<size_t, std::string> Presetting::PAIRED_PARAMETERS = std::make_pair( 0, "Paired Reads" );
-const EXPORTED std::pair<size_t, std::string> Presetting::SAM_PARAMETERS = std::make_pair( 3, "SAM Output" );
-const EXPORTED std::pair<size_t, std::string> Presetting::SV_PARAMETERS =
-    std::make_pair( 6, "Structural Variants Caller" );
-const EXPORTED std::pair<size_t, std::string> GeneralParameter::GENERAL_PARAMETER =
-    std::make_pair( 0, "General Parameter" );
-=======
->>>>>>> 22810c04
