/**
 * @file fileReader.cpp
 * @author Markus Schmidt
 */
#include "module/fileReader.h"
#include "util/pybind11.h"

using namespace libMA;

size_t len( std::string& sLine )
{
    size_t uiLineSize = sLine.length( );
    while( uiLineSize > 0 && sLine[ uiLineSize - 1 ] != 'A' && sLine[ uiLineSize - 1 ] != 'C' &&
           sLine[ uiLineSize - 1 ] != 'T' && sLine[ uiLineSize - 1 ] != 'G' && sLine[ uiLineSize - 1 ] != 'N' &&
           sLine[ uiLineSize - 1 ] != 'a' && sLine[ uiLineSize - 1 ] != 'c' && sLine[ uiLineSize - 1 ] != 't' &&
           sLine[ uiLineSize - 1 ] != 'g' && sLine[ uiLineSize - 1 ] != 'n' )
        uiLineSize--;
    return uiLineSize;
} // function

std::shared_ptr<NucSeq> FileReader::execute( )
{
    // std::lock_guard<std::mutex> xGuard(*pSynchronizeReading);
    std::shared_ptr<NucSeq> pRet( new NucSeq( ) );
    DEBUG( pRet->uiFromLine = pFile->uiNumLinesRead; )
    // FASTA format
    if( !pFile->eof( ) && pFile->peek( ) == '>' )
    {
        std::string sLine = "";
        pFile->safeGetLine( sLine );
        if( sLine.size( ) == 0 )
            throw AnnotatedException( "Invalid line in fasta" );
        ;
        // make sure that the name contains no spaces
        // in fact everythin past the first space is considered description rather than name
        pRet->sName = sLine.substr( 1, sLine.find( ' ' ) );

        while( !pFile->eof( ) && pFile->peek( ) != '>' && pFile->peek( ) != ' ' )
        {
            sLine = ""; // in the case that we hit an empty line getline does nothing...
            pFile->safeGetLine( sLine );
            if( sLine.size( ) == 0 )
                continue;
            DEBUG( for( auto character
                        : sLine ) {
                bool bOkay = false;
                if( character == 'N' || character == 'n' )
                {
                    if( uiNumLinesWithNs == 0 )
                        std::cerr << "WARNING: " << sLine << " contains Ns! line: " << pFile->uiNumLinesRead
                                  << " (this is only printed once)" << std::endl;
                    uiNumLinesWithNs++;
                    continue;
                }
                for( char c : std::vector<char>{'A', 'C', 'T', 'G', 'a', 'c', 't', 'g'} )
                    if( c == character )
                        bOkay = true;
                if( !bOkay )
                {
                    std::cerr << "Invalid symbol in fasta: " << sLine << std::endl;
                    throw AnnotatedException( "Invalid symbol in fasta" );
                } // if
            } // for
                   ) // DEBUG
            size_t uiLineSize = len( sLine );
#if WITH_QUALITY == 1
            // uiLineSize uint8_t's with value 127
            std::vector<uint8_t> xQuality( uiLineSize, 126 );
#endif
            pRet->vAppend( (const uint8_t*)sLine.c_str( ),
#if WITH_QUALITY == 1
                           xQuality.data( ),
#endif
                           uiLineSize );
        } // while
        pRet->vTranslateToNumericFormUsingTable( pRet->xNucleotideTranslationTable, 0 );

        // run self tests for the nucSeq
        DEBUG_2( std::cout << pRet->fastaq( ) << std::endl; ) // DEBUG_2
        DEBUG( pRet->check( ); )
        pFile->peek( ); // peek is necessary since eof() depends on last stream operation
        if( pFile->eof( ) )
            this->setFinished( );
        if( pRet->length( ) == 0 )
            throw std::runtime_error( "found empty read: " + pRet->sName );
        return pRet;
    } // if
#if WITH_QUALITY == 1
    // FASTAQ format
    if( pFile->good( ) && !pFile->eof( ) && pFile->peek( ) == '@' )
    {
        std::string sLine;
        pFile->safeGetLine( sLine );
        if( sLine.size( ) == 0 )
            throw AlignerException( "Invalid line in fasta" );
        ;
        // make sure that the name contains no spaces
        // in fact everythin past the first space is considered description rather than name
        pRet->sName = sLine.substr( 1, sLine.find( ' ' ) );
        while( pFile->good( ) && !pFile->eof( ) && pFile->peek( ) != '+' && pFile->peek( ) != ' ' )
        {
            sLine = "";
            pFile->safeGetLine( sLine );
            if( sLine.size( ) == 0 )
                continue;
            size_t uiLineSize = len( sLine );
            std::vector<uint8_t> xQuality( uiLineSize, 126 ); // uiLineSize uint8_t's with value 127
            pRet->vAppend( (const uint8_t*)sLine.c_str( ), xQuality.data( ), uiLineSize );
        } // while
        pRet->vTranslateToNumericFormUsingTable( pRet->xNucleotideTranslationTable, 0 );
        // quality
        unsigned int uiPos = 0;
        while( pFile->good( ) && !pFile->eof( ) && pFile->peek( ) != '@' )
        {
            pFile->safeGetLine( sLine );
            size_t uiLineSize = len( sLine );
            for( size_t i = 0; i < uiLineSize; i++ )
                pRet->quality( i + uiPos ) = (uint8_t)sLine[ i ];
            uiPos += uiLineSize;
        } // while
        pFile->peek( ); // peek is necessary since eof() depends on last stream operation
        if( pFile->eof( ) )
            this->setFinished( );
        if( pRet->length( ) == 0 )
            throw std::runtime_error( "found empty read: " + pRet->sName );
        return pRet;
    } // if
#else
    // FASTAQ format
    if( !pFile->eof( ) && pFile->peek( ) == '@' )
    {
        std::string sLine = "";
        pFile->safeGetLine( sLine );
        if( sLine.size( ) == 0 )
            throw AnnotatedException( "Invalid line in fastq" );
        // make sure that the name contains no spaces
        // in fact everythin past the first space is considered description rather than name
        pRet->sName = sLine.substr( 1, sLine.find( ' ' ) );
        size_t uiNumChars = 0;
        while( !pFile->eof( ) && pFile->peek( ) != '+' && pFile->peek( ) != ' ' )
        {
            sLine = "";
            pFile->safeGetLine( sLine );
            if( sLine.size( ) == 0 )
                continue;
            DEBUG( for( auto character
                        : sLine ) {
                bool bOkay = false;
                if( character == 'N' || character == 'n' )
                {
                    if( uiNumLinesWithNs == 0 )
                        std::cerr << "WARNING: " << sLine << " contains Ns! line: " << pFile->uiNumLinesRead
                                  << " (this is only printed once)" << std::endl;
                    uiNumLinesWithNs++;
                    continue;
                }
                for( char c : std::vector<char>{'A', 'C', 'T', 'G', 'a', 'c', 't', 'g'} )
                    if( c == character )
                        bOkay = true;
                if( !bOkay )
                {
                    std::cerr << "Invalid symbol in fasta: " << sLine << std::endl;
                    throw AnnotatedException( "Invalid symbol in fastq" );
                } // if
            } // for
                   ) // DEBUG
            size_t uiLineSize = len( sLine );
            uiNumChars += uiLineSize;
            pRet->vAppend( (const uint8_t*)sLine.c_str( ), uiLineSize );
        } // while
        pRet->vTranslateToNumericFormUsingTable( pRet->xNucleotideTranslationTable, 0 );
        // quality
        pFile->safeGetLine( sLine );
        if( sLine.size( ) != 1 || sLine[ 0 ] != '+' )
            throw AnnotatedException( "Invalid line in fastq" );
        while( !pFile->eof( ) && uiNumChars > 0 )
        {
            pFile->safeGetLine( sLine );
            uiNumChars -= sLine.size( );
        } // while
        // if(pFile->good() && !pFile->eof() && pFile->peek() != '@')
        //    throw AnnotatedException("Invalid line in fastq");
        pFile->peek( ); // peek is necessary since eof() depends on last stream operation
        if( pFile->eof( ) )
            this->setFinished( );
        if( pRet->length( ) == 0 )
            throw std::runtime_error( "found empty read: " + pRet->sName );
        return pRet;
    } // if
#endif
    std::string sLine = "EoF";
    if(!pFile->eof( ))
        pFile->safeGetLine( sLine );
    else
        this->setFinished( );
    // if we reach this point we have read all content of the file
<<<<<<< HEAD
    throw AnnotatedException( "Tried to read query past EoF: '" + sLine + "'" );
=======
    std::string sLine = "EoF";
    if( !pFile->eof( ) )
        pFile->safeGetLine( sLine );
    else
        this->setFinished( );
    // if we reach this point we have read all content of the file
    throw AnnotatedException(
        "Error while reading file.\nIs your input really in FASTA/Q format?\nError occurred in file: " +
        xFileName.string( ) );
>>>>>>> 76e87d0c
} // function

std::shared_ptr<TP_PAIRED_READS> PairedFileReader::execute( )
{
    auto pRet = std::make_shared<TP_PAIRED_READS>( );
    pRet->push_back( pF1->execute( ) );
    pRet->push_back( pF2->execute( ) );
    // forward the finished flags...
    if( pF1->isFinished( ) || pF2->isFinished( ) )
    {
        /*
         * Print a warning if the fasta files have a different number of queries.
         */
        if( !pF1->isFinished( ) || !pF2->isFinished( ) )
            throw std::runtime_error(
                "You cannot perform paired alignment with a different amount of primary queries and mate queries." );
        this->setFinished( );
    }
    if( ( *pRet )[ 0 ] == nullptr )
        return nullptr;
    if( ( *pRet )[ 1 ] == nullptr )
        return nullptr;
    return pRet;
} // function

#ifdef WITH_PYTHON

#ifdef BOOST_PYTHON
void exportFileReader( )
{
    // export the FileReader class
    exportModule<FileReader, std::string>( "FileReader" );
    exportModule<FileListReader, std::vector<std::string>>( "FileListReader" );

    boost::python::
        class_<TP_PAIRED_READS, boost::noncopyable, boost::python::bases<Container>, std::shared_ptr<TP_PAIRED_READS>>(
            "NucSeqContainerVector" )
            /*
             * true = noproxy this means that the content of
             * the vector is already exposed by boost python.
             * if this is kept as false, Container would be
             * exposed a second time. the two Containers would
             * be different and not inter castable.
             */
            .def( boost::python::vector_indexing_suite<TP_PAIRED_READS, true>( ) );
    // export the PairedFileReader class
    exportModule<PairedFileReader, std::vector<std::string>, std::vector<std::string>>( "PairedFileReader" );
} // function
#else
void exportFileReader( py::module& rxPyModuleId )
{
<<<<<<< HEAD
    // export the FileReader class
    exportModule<FileReader, std::string>( rxPyModuleId, "FileReader" );

    py::bind_vector_ext<TP_PAIRED_READS, Container, std::shared_ptr<TP_PAIRED_READS>>( rxPyModuleId, "NucSeqContainerVector" );
=======
>>>>>>> 76e87d0c

    // py::bind_vector<std::vector<fs::path>>(rxPyModuleId, "filePathVector");
    //// export the FileReader class
    // exportModule<FileReader, fs::path>( rxPyModuleId, "FileReader" );
    // exportModule<FileListReader, std::vector<fs::path>>( rxPyModuleId, "FileListReader" );
    //
    // py::bind_vector_ext<TP_PAIRED_READS, Container, std::shared_ptr<TP_PAIRED_READS>>(
    //    rxPyModuleId, "QueryVector", "docstr" );
    //
    //// export the PairedFileReader class
    // exportModule<PairedFileReader, std::vector<fs::path>, std::vector<fs::path>>( rxPyModuleId,
    //                                                                                    "PairedFileReader" );
} // function
#endif
#endif<|MERGE_RESOLUTION|>--- conflicted
+++ resolved
@@ -194,19 +194,9 @@
     else
         this->setFinished( );
     // if we reach this point we have read all content of the file
-<<<<<<< HEAD
-    throw AnnotatedException( "Tried to read query past EoF: '" + sLine + "'" );
-=======
-    std::string sLine = "EoF";
-    if( !pFile->eof( ) )
-        pFile->safeGetLine( sLine );
-    else
-        this->setFinished( );
-    // if we reach this point we have read all content of the file
     throw AnnotatedException(
         "Error while reading file.\nIs your input really in FASTA/Q format?\nError occurred in file: " +
         xFileName.string( ) );
->>>>>>> 76e87d0c
 } // function
 
 std::shared_ptr<TP_PAIRED_READS> PairedFileReader::execute( )
@@ -258,13 +248,6 @@
 #else
 void exportFileReader( py::module& rxPyModuleId )
 {
-<<<<<<< HEAD
-    // export the FileReader class
-    exportModule<FileReader, std::string>( rxPyModuleId, "FileReader" );
-
-    py::bind_vector_ext<TP_PAIRED_READS, Container, std::shared_ptr<TP_PAIRED_READS>>( rxPyModuleId, "NucSeqContainerVector" );
-=======
->>>>>>> 76e87d0c
 
     // py::bind_vector<std::vector<fs::path>>(rxPyModuleId, "filePathVector");
     //// export the FileReader class
