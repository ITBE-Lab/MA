/**
 * @file fileReader.cpp
 * @author Markus Schmidt
 */
#include "module/fileReader.h"
#include "util/pybind11.h"

using namespace libMA;

size_t len( std::string& sLine )
{
    size_t uiLineSize = sLine.length( );
    while( uiLineSize > 0 && sLine[ uiLineSize - 1 ] != 'A' && sLine[ uiLineSize - 1 ] != 'C' &&
           sLine[ uiLineSize - 1 ] != 'T' && sLine[ uiLineSize - 1 ] != 'G' && sLine[ uiLineSize - 1 ] != 'N' &&
           sLine[ uiLineSize - 1 ] != 'a' && sLine[ uiLineSize - 1 ] != 'c' && sLine[ uiLineSize - 1 ] != 't' &&
           sLine[ uiLineSize - 1 ] != 'g' && sLine[ uiLineSize - 1 ] != 'n' )
        uiLineSize--;
    return uiLineSize;
} // function

std::shared_ptr<NucSeq> FileReader::execute( )
{
    // std::lock_guard<std::mutex> xGuard(*pSynchronizeReading);
    std::shared_ptr<NucSeq> pRet( new NucSeq( ) );
    DEBUG( pRet->uiFromLine = pFile->uiNumLinesRead; )
    // FASTA format
    if( !pFile->eof( ) && pFile->peek( ) == '>' )
    {
        std::string sLine = "";
        pFile->safeGetLine( sLine );
        if( sLine.size( ) == 0 )
            throw AnnotatedException( "Invalid line in fasta" );
        ;
        // make sure that the name contains no spaces
        // in fact everythin past the first space is considered description rather than name
        pRet->sName = sLine.substr( 1, sLine.find( ' ' ) );

        while( !pFile->eof( ) && pFile->peek( ) != '>' && pFile->peek( ) != ' ' )
        {
            sLine = ""; // in the case that we hit an empty line getline does nothing...
            pFile->safeGetLine( sLine );
            if( sLine.size( ) == 0 )
                continue;
            DEBUG( for( auto character
                        : sLine ) {
                bool bOkay = false;
                if( character == 'N' || character == 'n' )
                {
                    if( uiNumLinesWithNs == 0 )
                        std::cerr << "WARNING: " << sLine << " contains Ns! line: " << pFile->uiNumLinesRead
                                  << " (this is only printed once)" << std::endl;
                    uiNumLinesWithNs++;
                    continue;
                }
                for( char c : std::vector<char>{'A', 'C', 'T', 'G', 'a', 'c', 't', 'g'} )
                    if( c == character )
                        bOkay = true;
                if( !bOkay )
                {
                    std::cerr << "Invalid symbol in fasta: " << sLine << std::endl;
                    throw AnnotatedException( "Invalid symbol in fasta" );
                } // if
            } // for
                   ) // DEBUG
            size_t uiLineSize = len( sLine );
#if WITH_QUALITY == 1
            // uiLineSize uint8_t's with value 127
            std::vector<uint8_t> xQuality( uiLineSize, 126 );
#endif
            pRet->vAppend( (const uint8_t*)sLine.c_str( ),
#if WITH_QUALITY == 1
                           xQuality.data( ),
#endif
                           uiLineSize );
        } // while
        pRet->vTranslateToNumericFormUsingTable( pRet->xNucleotideTranslationTable, 0 );

        // run self tests for the nucSeq
        DEBUG_2( std::cout << pRet->fastaq( ) << std::endl; ) // DEBUG_2
        DEBUG( pRet->check( ); )
        pFile->peek( ); // peek is necessary since eof() depends on last stream operation
        if( pFile->eof( ) )
            this->setFinished( );
        if( pRet->length( ) == 0 )
            throw std::runtime_error( "found empty read: " + pRet->sName );
        return pRet;
    } // if
#if WITH_QUALITY == 1
    // FASTAQ format
    if( pFile->good( ) && !pFile->eof( ) && pFile->peek( ) == '@' )
    {
        std::string sLine;
        pFile->safeGetLine( sLine );
        if( sLine.size( ) == 0 )
            throw AlignerException( "Invalid line in fasta" );
        ;
        // make sure that the name contains no spaces
        // in fact everythin past the first space is considered description rather than name
        pRet->sName = sLine.substr( 1, sLine.find( ' ' ) );
        while( pFile->good( ) && !pFile->eof( ) && pFile->peek( ) != '+' && pFile->peek( ) != ' ' )
        {
            sLine = "";
            pFile->safeGetLine( sLine );
            if( sLine.size( ) == 0 )
                continue;
            size_t uiLineSize = len( sLine );
            std::vector<uint8_t> xQuality( uiLineSize, 126 ); // uiLineSize uint8_t's with value 127
            pRet->vAppend( (const uint8_t*)sLine.c_str( ), xQuality.data( ), uiLineSize );
        } // while
        pRet->vTranslateToNumericFormUsingTable( pRet->xNucleotideTranslationTable, 0 );
        // quality
        unsigned int uiPos = 0;
        while( pFile->good( ) && !pFile->eof( ) && pFile->peek( ) != '@' )
        {
            pFile->safeGetLine( sLine );
            size_t uiLineSize = len( sLine );
            for( size_t i = 0; i < uiLineSize; i++ )
                pRet->quality( i + uiPos ) = (uint8_t)sLine[ i ];
            uiPos += uiLineSize;
        } // while
        pFile->peek( ); // peek is necessary since eof() depends on last stream operation
        if( pFile->eof( ) )
            this->setFinished( );
        if( pRet->length( ) == 0 )
            throw std::runtime_error( "found empty read: " + pRet->sName );
        return pRet;
    } // if
#else
    // FASTAQ format
    if( !pFile->eof( ) && pFile->peek( ) == '@' )
    {
        std::string sLine = "";
        pFile->safeGetLine( sLine );
        if( sLine.size( ) == 0 )
            throw AnnotatedException( "Invalid line in fastq" );
        // make sure that the name contains no spaces
        // in fact everythin past the first space is considered description rather than name
        pRet->sName = sLine.substr( 1, sLine.find( ' ' ) );
        size_t uiNumChars = 0;
        while( !pFile->eof( ) && pFile->peek( ) != '+' && pFile->peek( ) != ' ' )
        {
            sLine = "";
            pFile->safeGetLine( sLine );
            if( sLine.size( ) == 0 )
                continue;
            DEBUG( for( auto character
                        : sLine ) {
                bool bOkay = false;
                if( character == 'N' || character == 'n' )
                {
                    if( uiNumLinesWithNs == 0 )
                        std::cerr << "WARNING: " << sLine << " contains Ns! line: " << pFile->uiNumLinesRead
                                  << " (this is only printed once)" << std::endl;
                    uiNumLinesWithNs++;
                    continue;
                }
                for( char c : std::vector<char>{'A', 'C', 'T', 'G', 'a', 'c', 't', 'g'} )
                    if( c == character )
                        bOkay = true;
                if( !bOkay )
                {
                    std::cerr << "Invalid symbol in fasta: " << sLine << std::endl;
                    throw AnnotatedException( "Invalid symbol in fastq" );
                } // if
            } // for
                   ) // DEBUG
            size_t uiLineSize = len( sLine );
            uiNumChars += uiLineSize;
            pRet->vAppend( (const uint8_t*)sLine.c_str( ), uiLineSize );
        } // while
        pRet->vTranslateToNumericFormUsingTable( pRet->xNucleotideTranslationTable, 0 );
        // quality
        pFile->safeGetLine( sLine );
        if( sLine.size( ) != 1 || sLine[ 0 ] != '+' )
            throw AnnotatedException( "Invalid line in fastq" );
        while( !pFile->eof( ) && uiNumChars > 0 )
        {
            pFile->safeGetLine( sLine );
            uiNumChars -= sLine.size( );
        } // while
        // if(pFile->good() && !pFile->eof() && pFile->peek() != '@')
        //    throw AnnotatedException("Invalid line in fastq");
        pFile->peek( ); // peek is necessary since eof() depends on last stream operation
        if( pFile->eof( ) )
            this->setFinished( );
        if( pRet->length( ) == 0 )
            throw std::runtime_error( "found empty read: " + pRet->sName );
        return pRet;
    } // if
#endif
    std::string sLine = "EoF";
    if( !pFile->eof( ) )
        pFile->safeGetLine( sLine );
    else
        this->setFinished( );
    // if we reach this point we have read all content of the file
    throw AnnotatedException(
        "Error while reading file.\nIs your input really in FASTA/Q format?\nError occurred in file: " +
        xFileName.string( ) );
} // function

std::shared_ptr<TP_PAIRED_READS> PairedFileReader::execute( )
{
    auto pRet = std::make_shared<TP_PAIRED_READS>( );
    pRet->push_back( pF1->execute( ) );
    pRet->push_back( pF2->execute( ) );
    if( pF1->getCurrFileIndex( ) != pF2->getCurrFileIndex( ) )
        throw std::runtime_error(
            "Cannot perfrom paired alignment on files with different amounts of reads. FileReader Status: " +
            this->status( ) );
    // forward the finished flags...
    if( pF1->isFinished( ) || pF2->isFinished( ) )
    {
        /*
         * Print a warning if the fasta files have a different number of queries.
         */
        if( !pF1->isFinished( ) || !pF2->isFinished( ) )
            throw std::runtime_error(
                "You cannot perform paired alignment with a different amount of primary queries and mate queries." );
        this->setFinished( );
    }
    if( ( *pRet )[ 0 ] == nullptr )
        return nullptr;
    if( ( *pRet )[ 1 ] == nullptr )
        return nullptr;
    return pRet;
} // function

void PairedFileReader::checkPaired( )
{
    while( !pF1->isFinished( ) && !pF2->isFinished( ) )
    {
        auto pQ1 = pF1->execute( );
        auto pQ2 = pF2->execute( );
        // if( pQ1->sName != pQ2->sName )
        //     throw std::runtime_error( "paired queries with different names: " + pQ1->sName + " != " + pQ2->sName +
        //                               " FileReader Status:" + this->status( ) );
        if( pF1->getCurrFileIndex( ) != pF2->getCurrFileIndex( ) )
            throw std::runtime_error(
                "Cannot perfrom paired alignment on files with different amounts of reads. FileReader Status: " +
                this->status( ) );
    } // while
    if( !pF1->isFinished( ) || !pF2->isFinished( ) )
        throw std::runtime_error(
            "Cannot perfrom paired alignment on files with different amounts of reads. FileReader Status: " +
            this->status( ) );
    pF1->reset( );
    pF2->reset( );
} // method

#ifdef WITH_PYTHON

#ifdef BOOST_PYTHON
void exportFileReader( )
{
    // export the FileReader class
    exportModule<FileReader, std::string>( "FileReader" );
    exportModule<FileListReader, std::vector<std::string>>( "FileListReader" );

    boost::python::
        class_<TP_PAIRED_READS, boost::noncopyable, boost::python::bases<Container>, std::shared_ptr<TP_PAIRED_READS>>(
            "NucSeqContainerVector" )
            /*
             * true = noproxy this means that the content of
             * the vector is already exposed by boost python.
             * if this is kept as false, Container would be
             * exposed a second time. the two Containers would
             * be different and not inter castable.
             */
            .def( boost::python::vector_indexing_suite<TP_PAIRED_READS, true>( ) );
    // export the PairedFileReader class
    exportModule<PairedFileReader, std::vector<std::string>, std::vector<std::string>>( "PairedFileReader" );
} // function
#else
void exportFileReader( py::module& rxPyModuleId )
{
    py::class_<fs::path>( rxPyModuleId, "path" ).def( py::init<std::string>( ) );
    //.def( "__str__", &fs::path::string );

    py::bind_vector<std::vector<fs::path>>( rxPyModuleId, "filePathVector", "docstr" );
    // export the FileReader class
    exportModule<FileReader, fs::path>( rxPyModuleId, "FileReader" );
    exportModule<FileListReader, std::vector<fs::path>>( rxPyModuleId, "FileListReader" );

    py::bind_vector_ext<TP_PAIRED_READS, Container, std::shared_ptr<TP_PAIRED_READS>>(
<<<<<<< HEAD
        rxPyModuleId, "ContainerVectorNucSeq", "docstr" );
=======
        rxPyModuleId, "QueryVector", "docstr" );
>>>>>>> d6266c5c

    // export the PairedFileReader class
    exportModule<PairedFileReader, std::vector<fs::path>, std::vector<fs::path>>( rxPyModuleId, "PairedFileReader" );
} // function
#endif
#endif<|MERGE_RESOLUTION|>--- conflicted
+++ resolved
@@ -283,11 +283,7 @@
     exportModule<FileListReader, std::vector<fs::path>>( rxPyModuleId, "FileListReader" );
 
     py::bind_vector_ext<TP_PAIRED_READS, Container, std::shared_ptr<TP_PAIRED_READS>>(
-<<<<<<< HEAD
         rxPyModuleId, "ContainerVectorNucSeq", "docstr" );
-=======
-        rxPyModuleId, "QueryVector", "docstr" );
->>>>>>> d6266c5c
 
     // export the PairedFileReader class
     exportModule<PairedFileReader, std::vector<fs::path>, std::vector<fs::path>>( rxPyModuleId, "PairedFileReader" );
