/**
 * @file harmonization.cpp
 * @author Markus Schmidt
 */
#include "ma/module/harmonization.h"
#include "ma/module/stripOfConsideration.h"
#include "ms/util/pybind11.h"
#if USE_RANSAC == 1
#include "ma/sample_consensus/test_ransac.h"
#endif
using namespace libMA;
using namespace libMS;

std::shared_ptr<Seeds> HarmonizationSingle::applyFilters( std::shared_ptr<Seeds>& pIn ) const
{
    auto pRet = std::make_shared<Seeds>( );
    /*
     * FILTER:
     * do a gap cost estimation [ O(n) ]
     * this does not improve quality but performance
     * since we might remove some seeds that are too far from another
     *
     * this is much like the backtracking in SW/NW
     * we make sure that we can only have a positive score
     *
     * Also enforces that no gap is larger than max_gap either on query or reference
     */
    if( bDoGapCostEstimationCutting )
    {
        // running score
        int64_t iScore = pGlobalParams->iMatch->get( ) * pIn->front( ).size( );
        // maximal score
        nucSeqIndex uiMaxScore = iScore;
        // points to the last seed that had a score of 0
        Seeds::iterator pLastStart = pIn->begin( );
        // outcome
        Seeds::iterator pOptimalStart = pIn->begin( );
        // outcome
        Seeds::iterator pOptimalEnd = pIn->begin( );

        /*
         * the goal of this loop is to set pOptimalStart & end correctly
         */
        for( Seeds::iterator pSeed = pIn->begin( ) + 1; pSeed != pIn->end( ); pSeed++ )
        {
            assert( pSeed->start( ) <= pSeed->end( ) );
            // adjust the score correctly
            iScore += pGlobalParams->iMatch->get( ) * pSeed->size( );
            /*
             * we need to extract the gap between the seeds in order to do that.
             * we will assume that any gap can be spanned by a single indel
             * while all nucleotides give matches.
             * Therefore we need to get the width x and height y of the rectangular gap
             * number of matches equals min(x, y)
             * gap size equals |x-y|
             */
            nucSeqIndex uiGap = 0;
            if( pSeed->start( ) > ( pSeed - 1 )->start( ) )
                uiGap = pSeed->start( ) - ( pSeed - 1 )->start( );
            if( pSeed->start_ref( ) > ( pSeed - 1 )->start_ref( ) )
            {
                if( pSeed->start_ref( ) - ( pSeed - 1 )->start_ref( ) < uiGap )
                {
                    uiGap -= pSeed->start_ref( ) - ( pSeed - 1 )->start_ref( );
                    if( optimisticGapEstimation )
                        iScore += pGlobalParams->iMatch->get( ) * ( pSeed->start_ref( ) - ( pSeed - 1 )->start_ref( ) );
                } // if
                else
                {
                    if( optimisticGapEstimation )
                        iScore += pGlobalParams->iMatch->get( ) * uiGap;
                    uiGap = ( pSeed->start_ref( ) - ( pSeed - 1 )->start_ref( ) ) - uiGap;
                } // else
            } // if
            uiGap *= pGlobalParams->iExtend->get( );
            if( uiGap > 0 )
                uiGap += pGlobalParams->iGap->get( );
            if( uiGap > (nucSeqIndex)pGlobalParams->uiSVPenalty->get( ) && pGlobalParams->uiSVPenalty->get( ) != 0 )
                uiGap = (nucSeqIndex)pGlobalParams->uiSVPenalty->get( );
            if( // check for the maximal allowed gap area
                // check for negative score
                iScore < (int64_t)uiGap )
            {
                iScore = 0;
                pLastStart = pSeed;
            } // if
            else
                iScore -= uiGap;
            if( iScore > (int64_t)uiMaxScore )
            {
                uiMaxScore = iScore;
                pOptimalStart = pLastStart;
                pOptimalEnd = pSeed;
            } // if
        } // for

        /*
         * we need to increment both iterator but check if they extend past the end of pIn
         * (check twice because incrementing an iterator pointing to end will
         * result in undefined behaviour)
         *
         * We then move all known suboptimal seeds to pRet and swap the shared pointers.
         *
         * @note: order is significant!
         * """
         * --- Iterator validity ---
         * Iterators, pointers and references pointing to position (or first) and beyond are
         * invalidated, with all iterators, pointers and references to elements
         * before position (or first) are guaranteed to keep referring to the same
         * elements they were referring to before the call.
         * """
         */
#define KEEP_SMALLER_PART ( 0 )
#if KEEP_SMALLER_PART == 1
        if( pOptimalStart != pIn->end( ) )
            for( auto pCur = pIn->begin( ); pCur != pOptimalStart; pCur++ )
                pRet->push_back( *pCur );
#endif
        if( pOptimalEnd != pIn->end( ) )
            if( ++pOptimalEnd != pIn->end( ) )
            {
#if KEEP_SMALLER_PART == 1
                for( auto pCur = pOptimalEnd; pCur != pIn->end( ); pCur++ )
                    pRet->push_back( *pCur );
#endif
                pIn->erase( pOptimalEnd, pIn->end( ) );
            }
        if( pOptimalStart != pIn->end( ) )
            pIn->erase( pIn->begin( ), pOptimalStart );
    } // if
    // swap the shared pointers
    pRet.swap( pIn );
    /*
     * Artifact filter:
     */
    if( pRet->size( ) > 2 )
    {
        size_t uiPrePos = 0;
        size_t uiCenterPos = 1;
        while( uiCenterPos < pRet->size( ) - 1 )
        {
            Seed& rPre = ( *pRet )[ uiPrePos ];
            Seed& rCenter = ( *pRet )[ uiCenterPos ];
            Seed& rPost = ( *pRet )[ uiCenterPos + 1 ];

            int64_t iDeltaPre = rPre.start_ref( ) - (int64_t)rPre.start( );
            int64_t iDeltaCenter = rCenter.start_ref( ) - (int64_t)rCenter.start( );
            int64_t iDeltaPost = rPost.start_ref( ) - (int64_t)rPost.start( );

            int64_t iDeltaDistToPre = std::abs( iDeltaPre - iDeltaCenter );
            int64_t iDeltaDistToPost = std::abs( iDeltaPost - iDeltaCenter );

            double dDeltaDistDiff =
                std::abs( iDeltaDistToPre - iDeltaDistToPost ) * 2 / ( (double)iDeltaDistToPre + iDeltaDistToPost );

            if( dDeltaDistDiff < dMaxDeltaDist && (uint64_t)iDeltaDistToPre > uiMinDeltaDist )
            {
                // the filter triggered ->
                // we flag the seed to be ignored by setting it's size to zero
                rCenter.size( 0 );
                uiCenterPos++;
            } // if
            else
            {
                // the filter did not trigger move to the next triple
                uiCenterPos++;
                uiPrePos = uiCenterPos - 1;
            } // else
        } // while
    } // if

    return pRet;
} // method

inline nucSeqIndex difference( nucSeqIndex a, nucSeqIndex b )
{
    if( a > b )
        return a - b;
    return b - a;
} // function

std::shared_ptr<std::vector<std::tuple<Seeds::iterator, nucSeqIndex, nucSeqIndex>>> HarmonizationSingle::linesweep(
    std::shared_ptr<std::vector<std::tuple<Seeds::iterator, nucSeqIndex, nucSeqIndex>>> pShadows,
    const int64_t uiRStart, const double fAngle )
{
    // sort shadows (increasingly) by start coordinate of the match
    std::sort( pShadows->begin( ), pShadows->end( ),
               []( std::tuple<Seeds::iterator, nucSeqIndex, nucSeqIndex> xA,
                   std::tuple<Seeds::iterator, nucSeqIndex, nucSeqIndex>
                       xB ) {
                   /*
                    * sort by the interval starts
                    * if two intervals start at the same point the larger one shall be treated first
                    */
                   if( std::get<1>( xA ) == std::get<1>( xB ) )
                       return ( std::get<2>( xA ) > std::get<2>( xB ) );
                   return ( std::get<1>( xA ) < std::get<1>( xB ) );
               } // lambda
    ); // sort function call

    // for(std::tuple<Seeds::iterator, nucSeqIndex, nucSeqIndex>& xTup : *pShadows)
    //{
    //    std::cout << std::get<0>(xTup)->start() << ", " << std::get<0>(xTup)->start_ref() << ", "
    //    << std::get<0>(xTup)->size() << std::endl;
    //}

    auto pItervalEnds = std::make_shared<std::vector<std::tuple<Seeds::iterator, nucSeqIndex, nucSeqIndex>>>( );
    pItervalEnds->reserve( pShadows->size( ) );

    nucSeqIndex x = 0;
    // this is the line sweeping part
    for( auto& xTup : *pShadows )
    {
        if( x < std::get<2>( xTup ) )
        {
            pItervalEnds->push_back( xTup );
            x = std::get<2>( xTup );
        } // if
        else
        {
            assert( !pItervalEnds->empty( ) );
            double fDistance = deltaDistance( *std::get<0>( xTup ), fAngle, uiRStart );
            ;
            // std::cout << "D-";
            nucSeqIndex uiPos = pItervalEnds->size( ); // uiPos is unsigned!!!
            bool bThisIsCloserToDiagonal = true;
            while( uiPos > 0 && std::get<2>( ( *pItervalEnds )[ uiPos - 1 ] ) >= std::get<2>( xTup ) )
            {
                double fDistanceOther =
                    deltaDistance( *std::get<0>( ( *pItervalEnds )[ uiPos - 1 ] ), fAngle, uiRStart );
                if( fDistanceOther <= fDistance )
                {
                    bThisIsCloserToDiagonal = false;
                    break;
                } // if
                --uiPos;
            } // while
            if( bThisIsCloserToDiagonal )
            {
                while( !pItervalEnds->empty( ) && std::get<2>( pItervalEnds->back( ) ) >= std::get<2>( xTup ) )
                    pItervalEnds->pop_back( );
                pItervalEnds->push_back( xTup );
            } // if
            // else do nothing
        } // else
    } // for
    // std::cout << pItervalEnds->size() << std::endl;
    return pItervalEnds;
} // function

#if 0 // Harmonization with heuristics

std::shared_ptr<ContainerVector<std::shared_ptr<Seeds>>>
Harmonization::execute( std::shared_ptr<SoCPriorityQueue> pSoCIn, std::shared_ptr<NucSeq> pQuery )
{
#define FILTER_1 ( 0 )
#if FILTER_1
    nucSeqIndex uiAccumulativeSeedLength = 0;
#endif

    unsigned int uiNumTries = 0;
    nucSeqIndex uiLastHarmScore = 0;
    nucSeqIndex uiBestSoCScore = 0;
    unsigned int uiSoCRepeatCounter = 0;

    auto pSoCs = std::make_shared<ContainerVector<std::shared_ptr<Seeds>>>( );

    while( !pSoCIn->empty( ) )
    {
        if( ++uiNumTries > uiMaxTries )
        {
            PRINT_BREAK_CRITERIA( std::cout << "break after " << uiNumTries << " tries." << std::endl; )
            break;
        }
        auto pSeedsIn = pSoCIn->pop( );

        PRINT_BREAK_CRITERIA( if( pSoCIn->empty( ) ) std::cout << "exhausted all SoCs" << std::endl; )

        auto pSeeds = std::make_shared<Seeds>( );
        pSeeds->xStats = pSeedsIn->xStats;
        if( pSeedsIn->size( ) > 1 )
        {
            DEBUG( pSoCIn->vExtractOrder.push_back( SoCPriorityQueue::blub( ) );
                   pSoCIn->vExtractOrder.back( ).rStartSoC = pSeedsIn->front( ).start_ref( );
                   pSoCIn->vExtractOrder.back( ).rEndSoC = pSeedsIn->front( ).end_ref( ); ) // DEBUG

            assert( !pSeedsIn->empty( ) );
            nucSeqIndex uiCurrSoCScore = 0;
            for( const auto& rSeed : *pSeedsIn )
            {
                uiCurrSoCScore += rSeed.size( );
                DEBUG( pSoCIn->vExtractOrder.back( ).rStartSoC =
                           std::min( pSoCIn->vExtractOrder.back( ).rStartSoC, rSeed.start_ref( ) );
                       pSoCIn->vExtractOrder.back( ).rEndSoC = std::max( pSoCIn->vExtractOrder.back( ).rEndSoC,
                                                                         rSeed.end_ref( ) ); ) // DEBUG
            } // for

            // Prof. Kutzners filter:
            // this merely checks weather we actually do have to do the harmonization at all
            if( bDoHeuristics && uiNumTries > uiMinTries )
            {
                if( pQuery->length( ) > uiSwitchQLen && uiSwitchQLen != 0 )
                {
                    if( uiLastHarmScore > uiCurrSoCScore )
                    {
                        PRINT_BREAK_CRITERIA( std::cout << "skip because of SoC score minimum" << std::endl; )
                        continue;
                    } // if
                } // if

                if( uiBestSoCScore * fScoreTolerace > uiCurrSoCScore && fScoreTolerace > 0 )
                {
                    PRINT_BREAK_CRITERIA( std::cout << "Break because of fast SoC drop"; )
                    break;
                } // if
            } // if
            uiBestSoCScore = std::max( uiBestSoCScore, uiCurrSoCScore );

            DEBUG( pSoCIn->vExtractOrder.back( ).first = uiCurrSoCScore;
                   pSoCIn->vIngroup.push_back( std::make_shared<Seeds>( ) ); )
#if USE_RANSAC == 1 // switch between ransac line angle + intercept estimation & 45deg median line
            std::vector<double> vX, vY;
            vX.reserve( pSeedsIn->size( ) );
            vY.reserve( pSeedsIn->size( ) );
            for( const auto& rSeed : *pSeedsIn )
            {
                // middlepoint of seed in plane
                vX.push_back( (double)rSeed.start_ref( ) + rSeed.size( ) / 2.0 );
                vY.push_back( (double)rSeed.start( ) + rSeed.size( ) / 2.0 );
                // start point of seed in plane
                vX.push_back( (double)rSeed.start_ref( ) );
                vY.push_back( (double)rSeed.start( ) );
                // end point of seed in plane
                vX.push_back( (double)rSeed.start_ref( ) + rSeed.size( ) );
                vY.push_back( (double)rSeed.start( ) + rSeed.size( ) );
            } // for
            /* The Mean Absolute Deviation (MAD) is later required for the threshold t */
            double fMAD = medianAbsoluteDeviation<double>( vY );
            auto xSlopeIntercept = run_ransac( vX, vY, /*pSoCIn->vIngroup.back(),*/ fMAD );

#if 1 // Remove ransac outliers
            /*
             * remove outliers
             */
            pSeedsIn->erase( std::remove_if( pSeedsIn->begin( ), pSeedsIn->end( ),
                                             [&]( const Seed& rS ) {
                                                 return deltaDistance( rS, xSlopeIntercept.first,
                                                                       (int64_t)xSlopeIntercept.second ) > fMAD;
                                             } ),
                             pSeedsIn->end( ) );

#else
            auto rMedianSeed = ( *pSeedsIn )[ pSeedsIn->size( ) / 2 ];
            auto xSlopeIntercept = std::make_pair( 0.785398, // forty five degrees
                                                   (double)rMedianSeed.start_ref( ) - (double)rMedianSeed.start( ) );
#endif
#endif

            DEBUG( pSoCIn->vSlopes.push_back( std::tan( xSlopeIntercept.first ) );
                   pSoCIn->vIntercepts.push_back( xSlopeIntercept.second ); ) // DEBUG

            auto pShadows = std::make_shared<std::vector<std::tuple<Seeds::iterator, nucSeqIndex, nucSeqIndex>>>( );
            pShadows->reserve( pSeedsIn->size( ) );

            // get the left shadows
            for( Seeds::iterator pSeed = pSeedsIn->begin( ); pSeed != pSeedsIn->end( ); pSeed++ )
            {
                pShadows->push_back( std::make_tuple( pSeed, pSeed->start( ), pSeed->end_ref( ) ) );
                // std::cout << "(" << pSeed->start() << "," << pSeed->start_ref() << "," <<
                // pSeed->size() << ")," << std::endl;
            } // for

            // perform the line sweep algorithm on the left shadows
            auto pShadows2 = linesweep( pShadows, (int64_t)xSlopeIntercept.second, xSlopeIntercept.first );
            pShadows->clear( );
            pShadows->reserve( pShadows2->size( ) );

            // get the right shadows
            for( auto& xT : *pShadows2 )
                pShadows->push_back(
                    std::make_tuple( std::get<0>( xT ), std::get<0>( xT )->start_ref( ), std::get<0>( xT )->end( ) ) );

            // perform the line sweep algorithm on the right shadows
            pShadows = linesweep( pShadows, (int64_t)xSlopeIntercept.second, xSlopeIntercept.first );

            pSeeds->reserve( pShadows->size( ) );

            for( auto& xT : *pShadows )
                pSeeds->push_back( *std::get<0>( xT ) );

            pSeeds->bConsistent = true;

            DEBUG( pSoCIn->vHarmSoCs.push_back( pSeeds ); ) // DEBUG

            // seeds need to be sorted for the following steps
            std::sort( pSeeds->begin( ), pSeeds->end( ),
                       []( const Seed& xA, const Seed& xB ) {
                           if( xA.start_ref( ) == xB.start_ref( ) )
                               return xA.start( ) < xB.start( );
                           return xA.start_ref( ) < xB.start_ref( );
                       } // lambda
            ); // sort function call

            DEBUG( if( !pSeeds->empty( ) ) pSoCIn->vExtractOrder.back( ).rStart = pSeeds->front( ).start_ref( );
                   if( !pSeeds->empty( ) ) pSoCIn->vExtractOrder.back( ).rEnd = pSeeds->back( ).end_ref( ); ) // DEBUG

            /*
             * sometimes we have one or less seeds remaining after the cupling:
             * in these cases we simply return the center seed (judging by the delta from SoCs)
             * This increases accuracy since the aligner is guided towards the correct
             * position rather than a random seed or no seed...
             *
             * Note: returning the longest or least ambiguous seed does not make sense here;
             * In most cases where this condition triggeres we have seeds that are roughly the
             * same length and ambiguity... (e.g. 3 seeds of length 17 and two of length 16)
             */
            if( pSeeds->size( ) <= 1 )
            {
                pSeeds->clear( );
                pSeeds->push_back( ( *pSeedsIn )[ pSeedsIn->size( ) / 2 ] );
            } // if
            assert( !pSeeds->empty( ) );

        } // if
        else // pSeedsIn contains merely one seed
        {
            pSeeds->push_back( pSeedsIn->front( ) );
            DEBUG( pSoCIn->vExtractOrder.push_back( SoCPriorityQueue::blub( ) );
                   pSoCIn->vExtractOrder.back( ).first = pSeedsIn->front( ).size( );
                   pSoCIn->vExtractOrder.back( ).rStartSoC = pSeedsIn->front( ).start_ref( );
                   pSoCIn->vExtractOrder.back( ).rEndSoC = pSeedsIn->front( ).end_ref( );
                   pSoCIn->vIngroup.push_back( std::make_shared<Seeds>( ) );
                   pSoCIn->vSlopes.push_back( 0 );
                   pSoCIn->vIntercepts.push_back( 0 );
                   pSoCIn->vHarmSoCs.push_back( std::make_shared<Seeds>( pSeeds ) ); ) // DEBUG
        } // else

        /*
         * end of FILTER
         */
        nucSeqIndex uiCurrHarmScore = 0;
        for( const auto& rSeed : *pSeeds )
            uiCurrHarmScore += rSeed.size( );
        if( bDoHeuristics && uiNumTries > uiMinTries )
            if( uiCurrHarmScore < uiCurrHarmScoreMin )
            {
                PRINT_BREAK_CRITERIA( std::cout << "skip because of abs. harmonization score minimum" << std::endl; )
                continue;
            } // if
        if( bDoHeuristics )
        {
            if( uiCurrHarmScore < pQuery->length( ) * fCurrHarmScoreMinRel )
            {
                PRINT_BREAK_CRITERIA( std::cout << "skip because of rel. harmonization score minimum" << std::endl; )
                continue;
            } // if
        } // if
#if DEBUG_LEVEL >= 1
        std::vector<bool> vQCoverage( pQuery->length( ), false );
        pSoCIn->vExtractOrder.back( ).qCoverage = 0;
        for( const auto& rSeed : *pSeeds )
        {
            for( auto uiX = rSeed.start( ); uiX < rSeed.end( ); uiX++ )
                vQCoverage[ uiX ] = true;
        } // for
        pSoCIn->vExtractOrder.back( ).second = uiCurrHarmScore;

        for( bool b : vQCoverage )
            if( b )
                pSoCIn->vExtractOrder.back( ).qCoverage++;
#endif
        if( bDoHeuristics && uiNumTries > uiMinTries )
        {
            //@todo uiSwitchQLen != 0 should be replaced with switch
            if( pQuery->length( ) > uiSwitchQLen && uiSwitchQLen != 0 )
            {
                // Prof. Kutzners filter:
                if( uiLastHarmScore > uiCurrHarmScore )
                {
                    PRINT_BREAK_CRITERIA( std::cout << "skip because of harmonization score dropoff" << std::endl; )
                    continue;
                } // if
            } // if
            else
            {
                if( !( uiCurrHarmScore + ( pQuery->length( ) * fScoreDiffTolerance ) >= uiLastHarmScore &&
                       uiCurrHarmScore - ( pQuery->length( ) * fScoreDiffTolerance ) <= uiLastHarmScore ) )
                    uiSoCRepeatCounter = 0;
                else if( ++uiSoCRepeatCounter >= uiMaxEqualScoreLookahead && uiMaxEqualScoreLookahead != 0 )
                {
                    // cause we haven't actually pushed the current soc yet...
                    uiSoCRepeatCounter -= 1;
                    PRINT_BREAK_CRITERIA( std::cout << "Break because of repeated harmonization"
                                                    << " score for short queries " << uiMaxEqualScoreLookahead
                                                    << std::endl; )
                    break;
                } // else
            } // else
        } // if
        uiLastHarmScore = uiCurrHarmScore;

        while( !pSeeds->empty( ) )
            pSoCs->push_back( this->applyFilters( pSeeds ) );

            // FILTER
#if FILTER_1
        if( bDoHeuristics && uiNumTries > uiMinTries )
        {
            nucSeqIndex uiAccLen = pSeeds->getScore( );
            if( uiAccumulativeSeedLength > uiAccLen )
            {
                PRINT_BREAK_CRITERIA( std::cout << "skip because of accumulative seed length" << std::endl; )
                continue;
            } // if
            uiAccumulativeSeedLength = std::max( uiAccLen, uiAccumulativeSeedLength );
        } // if
#endif
        // FILTER END

    } // while

    if( bDoHeuristics )
    {
        for( unsigned int ui = 0; ui < uiSoCRepeatCounter && pSoCs->size( ) > uiMinTries; ui++ )
            pSoCs->pop_back( );
    } // if

    PRINT_BREAK_CRITERIA( std::cout << "computed " << pSoCs->size( ) << " SoCs." << std::endl; ) // DEBUG

    return pSoCs;
} // function

#else

std::pair<double, double> HarmonizationSingle::ransac( std::shared_ptr<libMA::Seeds> pSeedsIn )
{
    std::vector<double> vX, vY;
    vX.reserve( pSeedsIn->size( ) );
    vY.reserve( pSeedsIn->size( ) );
    for( const auto& rSeed : *pSeedsIn )
    {
        // middlepoint of seed in plane
        vX.push_back( (double)rSeed.start_ref( ) + rSeed.size( ) / 2.0 );
        vY.push_back( (double)rSeed.start( ) + rSeed.size( ) / 2.0 );
        // start point of seed in plane
        vX.push_back( (double)rSeed.start_ref( ) );
        vY.push_back( (double)rSeed.start( ) );
        // end point of seed in plane
        vX.push_back( (double)rSeed.start_ref( ) + rSeed.size( ) );
        vY.push_back( (double)rSeed.start( ) + rSeed.size( ) );
    } // for
    /* The Mean Absolute Deviation (MAD) is later required for the threshold t */
    double fMAD = medianAbsoluteDeviation<double>( vY );
    return run_ransac( vX, vY, /*pSoCIn->vIngroup.back(),*/ fMAD );
} // method

std::shared_ptr<libMA::Seeds> HarmonizationSingle::applyLinesweeps( std::shared_ptr<libMA::Seeds> pSeedsIn
#if DEBUG_LEVEL > 0
                                                                    ,
                                                                    bool bRecord = true
#endif
)
{
    DEBUG( std::shared_ptr<SoCPriorityQueue> pSoCIn = pSeedsIn->pSoCIn;
           if( pSoCIn == nullptr ) bRecord = false; ) // DEBUG
    auto pSeeds = std::make_shared<Seeds>( );
    pSeeds->xStats = pSeedsIn->xStats;
    if( pSeedsIn->size( ) == 0 )
        return pSeeds;


    if( pSeedsIn->size( ) == 1 )
    {
        pSeeds->push_back( pSeedsIn->front( ) );
        DEBUG( if( bRecord ) {
            pSoCIn->vExtractOrder.push_back( SoCPriorityQueue::blub( ) );
            pSoCIn->vExtractOrder.back( ).first = pSeedsIn->front( ).size( );
            pSoCIn->vExtractOrder.back( ).rStartSoC = pSeedsIn->front( ).start_ref( );
            pSoCIn->vExtractOrder.back( ).rEndSoC = pSeedsIn->front( ).end_ref( );
            pSoCIn->vIngroup.push_back( std::make_shared<Seeds>( ) );
            pSoCIn->vSlopes.push_back( 0 );
            pSoCIn->vIntercepts.push_back( 0 );
            pSoCIn->vHarmSoCs.push_back( std::make_shared<Seeds>( pSeeds ) );
            pSoCIn->vExtractOrder.back( ).qCoverage = pSeedsIn->front( ).size( );
        } ) // DEBUG
        pSeedsIn->clear( );
        return pSeeds;
    } // if

    auto xSlopeIntercept = ransac( pSeedsIn );

    auto pShadows = std::make_shared<std::vector<std::tuple<Seeds::iterator, nucSeqIndex, nucSeqIndex>>>( );
    pShadows->reserve( pSeedsIn->size( ) );

    // get the left shadows
    for( Seeds::iterator pSeed = pSeedsIn->begin( ); pSeed != pSeedsIn->end( ); pSeed++ )
        pShadows->push_back( std::make_tuple( pSeed, pSeed->start( ), pSeed->end_ref( ) ) );

    // perform the line sweep algorithm on the left shadows
    auto pShadows2 = linesweep( pShadows, (int64_t)xSlopeIntercept.second, xSlopeIntercept.first );
    pShadows->clear( );
    pShadows->reserve( pShadows2->size( ) );

    // get the right shadows
    for( auto& xT : *pShadows2 )
        pShadows->push_back(
            std::make_tuple( std::get<0>( xT ), std::get<0>( xT )->start_ref( ), std::get<0>( xT )->end( ) ) );

    // perform the line sweep algorithm on the right shadows
    pShadows = linesweep( pShadows, (int64_t)xSlopeIntercept.second, xSlopeIntercept.first );

    pSeeds->reserve( pShadows->size( ) );

    /*
     * sometimes we have one or less seeds remaining after the cupling:
     * in these cases we simply return the center seed (judging by the delta from SoCs)
     * This increases accuracy since the aligner is guided towards the correct
     * position rather than a random seed or no seed...
     *
     * Note: returning the longest or least ambiguous seed does not make sense here;
     * In most cases where this condition triggeres we have seeds that are roughly the
     * same length and ambiguity... (e.g. 3 seeds of length 17 and two of length 16)
     */
    if( pShadows->size( ) == 1 )
    {
        pSeeds->push_back( ( *pSeedsIn )[ pSeedsIn->size( ) / 2 ] );
        ( *pSeedsIn )[ pSeedsIn->size( ) / 2 ].size( 0 ); // mark for deletion
    } // if
    else
    {
        // save all the seeds
        for( auto& xT : *pShadows )
        {
            pSeeds->push_back( *std::get<0>( xT ) ); // this creates a COPY (intentionally)
            std::get<0>( xT )->size( 0 ); // mark seed in original set for deletion after copying
        } // for
    } // else
    pSeeds->bConsistent = true;

#if 0 // DEBUG_LEVEL > 0 // broken due to changes around this...
    if( bRecord )
    {
        pSoCIn->vSoCs.push_back( std::make_shared<Seeds>( pSeedsIn ) );
        pSoCIn->vExtractOrder.push_back( SoCPriorityQueue::blub( ) );
        pSoCIn->vExtractOrder.back( ).rStartSoC = pSeedsIn->front( ).start_ref( );
        pSoCIn->vExtractOrder.back( ).rEndSoC = pSeedsIn->front( ).end_ref( );

        assert( !pSeedsIn->empty( ) );
        for( const auto& rSeed : *pSeedsIn )
        {
            pSoCIn->vExtractOrder.back( ).rStartSoC =
                std::min( pSoCIn->vExtractOrder.back( ).rStartSoC, rSeed.start_ref( ) );
            pSoCIn->vExtractOrder.back( ).rEndSoC = std::max( pSoCIn->vExtractOrder.back( ).rEndSoC, rSeed.end_ref( ) );
        } // for

        pSoCIn->vIngroup.push_back( std::make_shared<Seeds>( ) );

        pSoCIn->vSlopes.push_back( std::tan( xSlopeIntercept.first ) );
        pSoCIn->vIntercepts.push_back( xSlopeIntercept.second );

        pSoCIn->vHarmSoCs.push_back( pSeeds );

        pSoCIn->vExtractOrder.back( ).rStart = pSeeds->front( ).start_ref( );
        pSoCIn->vExtractOrder.back( ).rEnd = pSeeds->back( ).end_ref( );

        std::vector<bool> vQCoverage( pSoCIn->uiQLen, false );
        pSoCIn->vExtractOrder.back( ).qCoverage = 0;
        for( const auto& rSeed : *pSeeds )
            for( auto uiX = rSeed.start( ); uiX < rSeed.end( ); uiX++ )
                vQCoverage[ uiX ] = true;

        for( bool b : vQCoverage )
            if( b )
                pSoCIn->vExtractOrder.back( ).qCoverage++;
    } // if
#endif

    // remove all seeds marked for deletion
    pSeedsIn->erase( std::remove_if( pSeedsIn->begin( ), pSeedsIn->end( ), []( Seed& rS ) { return rS.size( ) == 0; } ),
                     pSeedsIn->end( ) );

    // seeds need to be sorted for the following steps
    // @todo this sort should be move to the beginning of the next moduel
    std::sort( pSeeds->begin( ), pSeeds->end( ),
               []( const Seed& xA, const Seed& xB ) {
                   if( xA.start_ref( ) == xB.start_ref( ) )
                       return xA.start( ) < xB.start( );
                   return xA.start_ref( ) < xB.start_ref( );
               } // lambda
    ); // sort function call
    return pSeeds;
} // method


std::shared_ptr<ContainerVector<std::shared_ptr<Seeds>>> HarmonizationSingle::cluster( std::shared_ptr<Seeds> pSeedsIn,
                                                                                       nucSeqIndex uiQLen ) const
{
    // set the delta values correctly
    for( Seed& rS : *pSeedsIn )
        rS.uiDelta = StripOfConsideration::getPositionForBucketing( uiQLen, rS );
    // sort the seeds
    std::sort( pSeedsIn->begin( ), pSeedsIn->end( ),
               []( const Seed& rA, const Seed& rB ) { return rA.uiDelta < rB.uiDelta; } );
    // walk over the sorted seeds and extract clusters
    auto pRet = std::make_shared<ContainerVector<std::shared_ptr<Seeds>>>( );

    // clustering
    for( Seed& rS : *pSeedsIn )
        if( pRet->empty( ) || pRet->back( )->back( ).uiDelta + uiMaxDeltaDistanceInCLuster < rS.uiDelta )
            pRet->emplace_back( new Seeds{rS} );
        else
            pRet->back( )->push_back( rS );

    return pRet;
} // method

std::shared_ptr<Seeds> HarmonizationSingle::execute( std::shared_ptr<Seeds> pPrimaryStrand,
                                                     std::shared_ptr<NucSeq> pQuery, std::shared_ptr<FMIndex> pFMIndex )
{
#if 0 // of -> seeds must be on same strand
    auto pSoCs = std::make_shared<ContainerVector<std::shared_ptr<Seeds>>>( );

    bool bPrimaryStrandIsForw = pPrimaryStrand->mainStrandIsForward( );
    auto pSecondaryStrand = pPrimaryStrand->extractStrand( !bPrimaryStrandIsForw );

    auto pClustered = cluster( pSecondaryStrand, pQuery->length( ) );
    for( auto pSeeds : *pClustered )
    {
        auto pSecondarySeeds = applyLinesweeps( pSeeds /*,*/ DEBUG_PARAM( false ) );
        pSecondarySeeds->flipOnQuery( pQuery->length( ) );
        pPrimaryStrand->append( pSecondarySeeds );
        std::cout << "secondary sweep: " << pSecondarySeeds->size( ) << std::endl;
    } // while
#endif

    auto pPrimarySeeds = applyLinesweeps( pPrimaryStrand );
    return this->applyFilters( pPrimarySeeds );
    // while( !pPrimarySeeds->empty( ) ) DEPRECATED
    //    pSoCs->push_back( this->applyFilters( pPrimarySeeds ) );
    // return pSoCs;
} // function
#endif

#ifdef WITH_PYTHON

void exportHarmonization( libMS::SubmoduleOrganizer& xOrganizer )
{
    exportModule<HarmonizationSingle>( xOrganizer, "HarmonizationSingle" );

    exportModule<SeedLumping>( xOrganizer, "SeedLumping", []( auto&& x ) { x.def( "lump", &SeedLumping::lump ); } );
    exportModule<SeedExtender>( xOrganizer, "SeedExtender",
                                []( auto&& x ) { x.def( "extend", &SeedExtender::extend ); } );
<<<<<<< HEAD
    exportModule<MaxExtendedToSMEM>( xOrganizer, "MaxExtendedToSMEM",
                                     []( auto&& x ) { x.def( "filter", &MaxExtendedToSMEM::filter ); } );
    exportModule<MaxExtendedToMaxSpanning>( xOrganizer, "MaxExtendedToMaxSpanning",
                                            []( auto&& x ) { x.def( "filter", &MaxExtendedToMaxSpanning::filter ); } );
    exportModule<MinLength, size_t>( xOrganizer, "MinLength",
                                     []( auto&& x ) { x.def( "filter", &MinLength::filter ); } );

    exportModule<FilterToUnique>( xOrganizer, "FilterToUnique", []( auto&& x ) {
        x.def_readwrite( "num_mm", &FilterToUnique::uiNumMissmatchesAllowed );
    } );

    exportModule<ParlindromeFilter>( xOrganizer, "ParlindromeFilter", []( auto&& x ) {
        x.def_readwrite( "parlindromes", &ParlindromeFilter::pParlindromes )
            .def( "keep_parlindromes", &ParlindromeFilter::keepParlindromes );
    } );

    exportModule<Harmonization>( xOrganizer, "Harmonization" );

    py::bind_vector_ext<ContainerVector<std::shared_ptr<Seeds>>, libMS::Container,
                        std::shared_ptr<ContainerVector<std::shared_ptr<Seeds>>>>( xOrganizer.container( ),
                                                                                   "ContainerVectorSeeds", "docstr" )
=======
    exportModule<MaxExtendedToSMEM>( rxPyModuleId, "MaxExtendedToSMEM",
                                     []( auto&& x ) { x.def( "filter", &MaxExtendedToSMEM::filter ); } );
    exportModule<MaxExtendedToMaxSpanning>( rxPyModuleId, "MaxExtendedToMaxSpanning",
                                            []( auto&& x ) { x.def( "filter", &MaxExtendedToMaxSpanning::filter ); } );
    exportModule<MinLength, size_t>( rxPyModuleId, "MinLength",
                                     []( auto&& x ) { x.def( "filter", &MinLength::filter ); } );
    exportModule<SortRemoveDuplicates>( rxPyModuleId, "SortRemoveDuplicates",
                                        []( auto&& x ) { x.def( "filter", &SortRemoveDuplicates::filter ); } );

    exportModule<Harmonization>( rxPyModuleId, "Harmonization" );

    py::bind_vector_ext<ContainerVector<std::shared_ptr<Seeds>>, Container,
                        std::shared_ptr<ContainerVector<std::shared_ptr<Seeds>>>>( rxPyModuleId, "ContainerVectorSeeds",
                                                                                   "docstr" )
>>>>>>> 82e2d78c
        .def( py::init<>( ) );

    // tell boost python that pointers of these classes can be converted implicitly
    py::implicitly_convertible<ContainerVector<std::shared_ptr<Seeds>>, libMS::Container>( );
} // function
#endif<|MERGE_RESOLUTION|>--- conflicted
+++ resolved
@@ -750,13 +750,14 @@
     exportModule<SeedLumping>( xOrganizer, "SeedLumping", []( auto&& x ) { x.def( "lump", &SeedLumping::lump ); } );
     exportModule<SeedExtender>( xOrganizer, "SeedExtender",
                                 []( auto&& x ) { x.def( "extend", &SeedExtender::extend ); } );
-<<<<<<< HEAD
     exportModule<MaxExtendedToSMEM>( xOrganizer, "MaxExtendedToSMEM",
                                      []( auto&& x ) { x.def( "filter", &MaxExtendedToSMEM::filter ); } );
     exportModule<MaxExtendedToMaxSpanning>( xOrganizer, "MaxExtendedToMaxSpanning",
                                             []( auto&& x ) { x.def( "filter", &MaxExtendedToMaxSpanning::filter ); } );
     exportModule<MinLength, size_t>( xOrganizer, "MinLength",
                                      []( auto&& x ) { x.def( "filter", &MinLength::filter ); } );
+    exportModule<SortRemoveDuplicates>( xOrganizer, "SortRemoveDuplicates",
+                                        []( auto&& x ) { x.def( "filter", &SortRemoveDuplicates::filter ); } );
 
     exportModule<FilterToUnique>( xOrganizer, "FilterToUnique", []( auto&& x ) {
         x.def_readwrite( "num_mm", &FilterToUnique::uiNumMissmatchesAllowed );
@@ -772,22 +773,6 @@
     py::bind_vector_ext<ContainerVector<std::shared_ptr<Seeds>>, libMS::Container,
                         std::shared_ptr<ContainerVector<std::shared_ptr<Seeds>>>>( xOrganizer.container( ),
                                                                                    "ContainerVectorSeeds", "docstr" )
-=======
-    exportModule<MaxExtendedToSMEM>( rxPyModuleId, "MaxExtendedToSMEM",
-                                     []( auto&& x ) { x.def( "filter", &MaxExtendedToSMEM::filter ); } );
-    exportModule<MaxExtendedToMaxSpanning>( rxPyModuleId, "MaxExtendedToMaxSpanning",
-                                            []( auto&& x ) { x.def( "filter", &MaxExtendedToMaxSpanning::filter ); } );
-    exportModule<MinLength, size_t>( rxPyModuleId, "MinLength",
-                                     []( auto&& x ) { x.def( "filter", &MinLength::filter ); } );
-    exportModule<SortRemoveDuplicates>( rxPyModuleId, "SortRemoveDuplicates",
-                                        []( auto&& x ) { x.def( "filter", &SortRemoveDuplicates::filter ); } );
-
-    exportModule<Harmonization>( rxPyModuleId, "Harmonization" );
-
-    py::bind_vector_ext<ContainerVector<std::shared_ptr<Seeds>>, Container,
-                        std::shared_ptr<ContainerVector<std::shared_ptr<Seeds>>>>( rxPyModuleId, "ContainerVectorSeeds",
-                                                                                   "docstr" )
->>>>>>> 82e2d78c
         .def( py::init<>( ) );
 
     // tell boost python that pointers of these classes can be converted implicitly
