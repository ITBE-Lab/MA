--- conflicted
+++ resolved
@@ -799,54 +799,16 @@
 
 #ifdef WITH_PYTHON
 
-#ifdef BOOST_PYTHON
-void exportHarmonization( )
-{
-<<<<<<< HEAD
-    exportModule<HarmonizationSingle>( "HarmonizationSingle", []( auto&& x ) {
-        x.def_readwrite( "optimistic_gap_estimation", &HarmonizationSingle::optimisticGapEstimation )
-            .def_readwrite( "min_coverage", &HarmonizationSingle::fMinimalQueryCoverage )
-            .def_readwrite( "tolerance", &HarmonizationSingle::fScoreTolerace )
-            .def_readwrite( "equal_score_lookahead", &HarmonizationSingle::uiMaxEqualScoreLookahead )
-            .def_readwrite( "diff_tolerance", &HarmonizationSingle::fScoreDiffTolerance )
-            .def_readwrite( "switch_q_len", &HarmonizationSingle::uiSwitchQLen )
-            .def_readwrite( "do_heuristics", &HarmonizationSingle::bDoHeuristics );
-    } );
-
-    exportModule<Harmonization>( "Harmonization", []( auto&& x ) {
-        x.def_readwrite( "single", &Harmonization::xSingle ).def_readwrite( "max_tries", &Harmonization::uiMaxTries );
-    } );
-    exportModule<SeedLumping>( "SeedLumping" );
-=======
-    exportModule<Harmonization>( "Harmonization" );
->>>>>>> 76e87d0c
-} // function
-#else
 void exportHarmonization( py::module& rxPyModuleId )
 {
-<<<<<<< HEAD
-    exportModule<HarmonizationSingle>( rxPyModuleId, "HarmonizationSingle", []( auto&& x ) {
-        x.def_readwrite( "optimistic_gap_estimation", &HarmonizationSingle::optimisticGapEstimation )
-            .def_readwrite( "min_coverage", &HarmonizationSingle::fMinimalQueryCoverage )
-            .def_readwrite( "tolerance", &HarmonizationSingle::fScoreTolerace )
-            .def_readwrite( "equal_score_lookahead", &HarmonizationSingle::uiMaxEqualScoreLookahead )
-            .def_readwrite( "diff_tolerance", &HarmonizationSingle::fScoreDiffTolerance )
-            .def_readwrite( "switch_q_len", &HarmonizationSingle::uiSwitchQLen )
-            .def_readwrite( "do_heuristics", &HarmonizationSingle::bDoHeuristics )
-            .def_readwrite( "uiSVPenalty", &HarmonizationSingle::uiSVPenalty );
-    } );
-
-    exportModule<Harmonization>( rxPyModuleId, "Harmonization", []( auto&& x ) {
-        x.def_readwrite( "single", &Harmonization::xSingle ).def_readwrite( "max_tries", &Harmonization::uiMaxTries );
-    } );
+    exportModule<HarmonizationSingle>( rxPyModuleId, "HarmonizationSingle" );
+
     exportModule<SeedLumping>( rxPyModuleId, "SeedLumping" );
 
     py::bind_vector_ext<ContainerVector<std::shared_ptr<Seeds>>, Container,
-                        std::shared_ptr<ContainerVector<std::shared_ptr<Seeds>>>>( rxPyModuleId, "SeedsVector" )
+                        std::shared_ptr<ContainerVector<std::shared_ptr<Seeds>>>>( rxPyModuleId, "SeedsVector",
+                                                                                   "docstr" )
         .def( py::init<>( ) );
-=======
     exportModule<Harmonization>( rxPyModuleId, "Harmonization" );
->>>>>>> 76e87d0c
 } // function
-#endif
 #endif