--- conflicted
+++ resolved
@@ -190,11 +190,7 @@
             // Position of the mate/next read
             sPosOther + "\t" +
             // observed Template length
-<<<<<<< HEAD
-            /*sTlen*/ "0" + "\t" + // output information unavailable for now...
-=======
             "0\t" +
->>>>>>> 76e87d0c
             // segment sequence
             sSegment + "\t" +
             // ASCII of Phred-scaled base Quality+33
@@ -239,13 +235,6 @@
     bool bSecondQueryHasAlignment = false;
     for( std::shared_ptr<Alignment> pAlignment : *pAlignments )
     {
-<<<<<<< HEAD
-#if DEBUG_LEVEL > 0
-        pA->checkLengthOnQuery( );
-#endif
-        std::shared_ptr<Alignment> pAlignment = std::dynamic_pointer_cast<Alignment>( pA ); // dc
-=======
->>>>>>> 76e87d0c
         if( pAlignment->length( ) == 0 )
             continue;
         if( bNoSecondary && pAlignment->bSecondary )
@@ -286,16 +275,6 @@
             sContigOther = pAlignment->xStats.pOther.lock( )->getContig( *pPack );
             sPosOther = std::to_string( pAlignment->xStats.pOther.lock( )->getSamPosition( *pPack ) );
 
-<<<<<<< HEAD
-            if( !pAlignment->xStats.bFirst )
-            {
-                sSegment = pAlignment->getQuerySequence( *pQuery2, *pPack );
-                sName = pQuery2->sName;
-                sTlen = "-" + sTlen; // The leftmost segment has a plus sign and the rightmost has a minus sign
-            } // if
-
-=======
->>>>>>> 76e87d0c
 #if DEBUG_LEVEL > 0
             if( pQuery1->uiFromLine != pQuery2->uiFromLine )
             {
