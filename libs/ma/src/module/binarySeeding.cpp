/**
 * @file binarySeeding.cpp
 * @author Markus Schmidt
 */
#include "ma/module/binarySeeding.h"

using namespace libMA;
using namespace libMS;


#include <atomic>
#include <chrono>
#include <memory>
#include <vector>


/* this function implements the segmentation of the query
 *
 * the process is synchronized using a thread pool
 *
 * to avoid unnecessary locking and unlocking we make sure that only one thread can process one
 * interval at any given time. ( there are always several intervals ready and waiting to be
 * processed. ) this way it is only necessary to lock once we touch the structure of the list which
 * stores the individual intervals.
 *
 * segmentation technique:
 *        start in the middle of the interval try to extend in both directions
 *        split the interval in 3 parts: prev:perfectMatch:post
 *        queue the prev and post intervals into the thread pool
 *        save the perfect match for later clustering
 */
void BinarySeeding::procesInterval( geom::Interval<nucSeqIndex> xAreaToCover,
                                    std::shared_ptr<SegmentVector>
                                        pSegmentVector,
                                    std::shared_ptr<SuffixArrayInterface>
                                        pFM_index,
                                    std::shared_ptr<NucSeq>
                                        pQuerySeq,
                                    size_t uiCnt )
{
    while( true )
    {
        DEBUG_2( std::cout << "interval (" << xAreaToCover.start( ) << "," << xAreaToCover.end( ) << ")" << std::endl; )

        geom::Interval<nucSeqIndex> xAreaCovered;
        // performs extension and records any found seeds
        // here we use bLrExtension to choose the extension scheme
        if( bLrExtension )
            xAreaCovered =
                maximallySpanningExtension( xAreaToCover.center( ), pFM_index, pQuerySeq, pSegmentVector, uiCnt == 0 );
        else
            xAreaCovered = smemExtension( xAreaToCover.center( ), pFM_index, pQuerySeq, pSegmentVector );

        DEBUG_2( std::cout << "splitting interval (" << xAreaToCover.start( ) << "," << xAreaToCover.end( ) << ") at ("
                           << xAreaCovered.start( ) << "," << xAreaCovered.end( ) << ")" << std::endl; )

        // if the extension did not fully cover until uiStart:
        if( xAreaCovered.start( ) != 0 && xAreaToCover.start( ) + 1 < xAreaCovered.start( ) )
        {
            // enqueue procesInterval() for a new interval that spans from uiStart to
            // where the extension stopped
            procesInterval(
                geom::Interval<nucSeqIndex>( xAreaToCover.start( ), xAreaCovered.start( ) - xAreaToCover.start( ) ),
                pSegmentVector, pFM_index, pQuerySeq, uiCnt + 1 );
        } // if
        // if the extension did not fully cover until uiEnd:
        if( xAreaToCover.end( ) > xAreaCovered.end( ) + 1 )
        {
            xAreaToCover.set( xAreaCovered.end( ), xAreaToCover.end( ) - xAreaCovered.end( ) );
            // REPLACED by while loop
            // enqueue procesInterval() for a new interval that spans from where the extension
            // stopped to uiEnd
            // procesInterval(
            //    Interval<nucSeqIndex>(uiTo + 1, xAreaToCover.end() - uiTo - 1)),
            //    pSegmentVector,
            //    pFM_index,
            //    pQuerySeq
            //);
        } // if
        else
            break;
        uiCnt++;
    } // while
} // function

std::shared_ptr<SegmentVector>
BinarySeeding::execute( std::shared_ptr<SuffixArrayInterface> pFM_index, std::shared_ptr<NucSeq> pQuerySeq )
{
    std::shared_ptr<SegmentVector> pSegmentVector( new SegmentVector( ) );

    if( pQuerySeq == nullptr )
        return pSegmentVector;
    if( pQuerySeq->length( ) == 0 )
        return pSegmentVector;

    DEBUG_2( std::cout << pQuerySeq->fastaq( ) << std::endl; )

<<<<<<< HEAD
    procesInterval( geom::Interval<nucSeqIndex>( 0, pQuerySeq->length( ) ), pSegmentVector, pFM_index, pQuerySeq, 0 );
=======
    if( bMEMExtension )
        pSegmentVector = memExtension( pFM_index, pQuerySeq );
    else
        procesInterval( Interval<nucSeqIndex>( 0, pQuerySeq->length( ) ), pSegmentVector, pFM_index, pQuerySeq, 0 );
>>>>>>> 82e2d78c

        /*
         * If we have extremeley few seeds we may not be able to compute more than one alignment.
         * In that case we cannot do a mapping quality estimation. Therefore we will do a reseeding in this case.
         */
#if 0
    if(pSegmentVector->size() <= 10)
    {
#if 0
        size_t uiNumSubsegments = 4;
        size_t uiSegVecSize = pSegmentVector->size();
        uint8_t* puiActualQueryStartPointer = pQuerySeq->pxSequenceRef;
        size_t uiActualQuerySize = pQuerySeq->uiSize;
        for(size_t i = 0; i < uiNumSubsegments; i++)
        {
            size_t uiSubSegStart = i * uiActualQuerySize / uiNumSubsegments;
            size_t uiSubSegEnd = (i+1) * uiActualQuerySize / uiNumSubsegments;
            pQuerySeq->uiSize = uiSubSegEnd - uiSubSegStart;
            pQuerySeq->pxSequenceRef = puiActualQueryStartPointer + uiSubSegStart;
            procesInterval( geom::Interval<nucSeqIndex>( 0, pQuerySeq->length( ) ), pSegmentVector, pFM_index, pQuerySeq );
            // move the query start positions of the computet segments forward
            while(uiSegVecSize < pSegmentVector->size())
            {
                (*pSegmentVector)[uiSegVecSize].iStart += uiSubSegStart;
                uiSegVecSize++;
            } // while
        } // for
#else
        size_t uiSizeSubsegments = 30;
        size_t uiStepSubsegments = 10;
        size_t uiSegVecSize = pSegmentVector->size();
        uint8_t* puiActualQueryStartPointer = pQuerySeq->pxSequenceRef;
        size_t uiActualQuerySize = pQuerySeq->uiSize;
        for(size_t i = 0; i < uiActualQuerySize - uiSizeSubsegments; i+=uiStepSubsegments)
        {
            size_t uiSubSegStart = i;
            size_t uiSubSegEnd = i + uiSizeSubsegments;
            pQuerySeq->uiSize = uiSubSegEnd - uiSubSegStart;
            pQuerySeq->pxSequenceRef = puiActualQueryStartPointer + uiSubSegStart;
            procesInterval( geom::Interval<nucSeqIndex>( 0, pQuerySeq->length( ) ), pSegmentVector, pFM_index, pQuerySeq );
            // move the query start positions of the computet segments forward
            while(uiSegVecSize < pSegmentVector->size())
            {
                (*pSegmentVector)[uiSegVecSize].iStart += uiSubSegStart;
                uiSegVecSize++;
            } // while
        } // for
#endif
        pQuerySeq->pxSequenceRef = puiActualQueryStartPointer;
        pQuerySeq->uiSize = uiActualQuerySize;
    } // if
#endif

#if 0
    // for the illumina alignment
    size_t uiLongest = 0;
    for(size_t i = 1; i < pSegmentVector->size(); i++)
        if((*pSegmentVector)[i].size() > (*pSegmentVector)[uiLongest].size())
            uiLongest = i;
    if((*pSegmentVector)[uiLongest].size() >= 20 && (*pSegmentVector)[uiLongest].saInterval().size() > 50)
        pSegmentVector->bSetMappingQualityToZero = true;
#endif


    /*
     * Observation:
     * If the minimum seed size is below uiMinSeedSizeDrop we can abort here already,
     * without loosing accuracy
     */
    if( !bDisableHeuristics && uiMinSeedSizeDrop != 0 &&
        pSegmentVector->numSeedsLarger( uiMinSeedSizeDrop ) < fRelMinSeedSizeAmount * pQuerySeq->length( ) &&
        uiMinGenomeSize < pFM_index->getRefSeqLength( ) )
        pSegmentVector->clear( );

    return pSegmentVector;
} // function

#ifdef WITH_PYTHON

void exportBinarySeeding( libMS::SubmoduleOrganizer& xOrganizer )
{
    // export the BinarySeeding class
    exportModule<BinarySeeding>( xOrganizer, "BinarySeeding",
                                 []( auto&& x ) { x.def( "seed", &BinarySeeding::seed ); } );
} // function
#endif<|MERGE_RESOLUTION|>--- conflicted
+++ resolved
@@ -83,8 +83,8 @@
     } // while
 } // function
 
-std::shared_ptr<SegmentVector>
-BinarySeeding::execute( std::shared_ptr<SuffixArrayInterface> pFM_index, std::shared_ptr<NucSeq> pQuerySeq )
+std::shared_ptr<SegmentVector> BinarySeeding::execute( std::shared_ptr<SuffixArrayInterface> pFM_index,
+                                                       std::shared_ptr<NucSeq> pQuerySeq )
 {
     std::shared_ptr<SegmentVector> pSegmentVector( new SegmentVector( ) );
 
@@ -95,14 +95,11 @@
 
     DEBUG_2( std::cout << pQuerySeq->fastaq( ) << std::endl; )
 
-<<<<<<< HEAD
-    procesInterval( geom::Interval<nucSeqIndex>( 0, pQuerySeq->length( ) ), pSegmentVector, pFM_index, pQuerySeq, 0 );
-=======
     if( bMEMExtension )
         pSegmentVector = memExtension( pFM_index, pQuerySeq );
     else
-        procesInterval( Interval<nucSeqIndex>( 0, pQuerySeq->length( ) ), pSegmentVector, pFM_index, pQuerySeq, 0 );
->>>>>>> 82e2d78c
+        procesInterval( geom::Interval<nucSeqIndex>( 0, pQuerySeq->length( ) ), pSegmentVector, pFM_index, pQuerySeq,
+                        0 );
 
         /*
          * If we have extremeley few seeds we may not be able to compute more than one alignment.
