--- conflicted
+++ resolved
@@ -3,12 +3,9 @@
  * @author Markus Schmidt
  */
 #include "module/splitter.h"
-<<<<<<< HEAD
 #include "container/soc.h"
 #include "container/segment.h"
-=======
 #include "container/alignment.h"
->>>>>>> 22810c04
 
 using namespace libMA;
 
@@ -36,7 +33,6 @@
     exportModule<TupleGet<ContainerVector<std::shared_ptr<NucSeq>>, 0>>( rxPyModuleId, "GetFirstQuery" );
     exportModule<TupleGet<ContainerVector<std::shared_ptr<NucSeq>>, 1>>( rxPyModuleId, "GetSecondQuery" );
 
-<<<<<<< HEAD
     py::bind_vector<std::vector<std::tuple<std::shared_ptr<NucSeq>, std::shared_ptr<SoCPriorityQueue>>>>(
         rxPyModuleId, "SoCPriorityQueueVector", "docstr" );
 
@@ -60,7 +56,6 @@
         } );
 
     exportModule<Join<Container, Container>>( rxPyModuleId, "ContainerJoin" );
-=======
     // export the Splitter<NucSeq> class
     exportModule<Splitter<NucSeq>>( rxPyModuleId, "NucSeqSplitter" );
 
@@ -69,6 +64,5 @@
             x.def_readwrite( "collection",
                              &Collector<NucSeq, ContainerVector<std::shared_ptr<Alignment>>, Pack>::vCollection );
         } );
->>>>>>> 22810c04
 } // function
 #endif