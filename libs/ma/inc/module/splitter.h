/**
 * @file splitter.h
 * @brief implements the ability to make sub-sections in computational graphs
 * @author Markus Schmidt
 * @todo there should be an actual sub comp. graph class instead of
 * exposing locks, unlocks splitters and so on...
 */
#ifndef SPLITTER_H
#define SPLITTER_H

#include "container/nucSeq.h"
#include "module/module.h"
#include <fstream>
#include <mutex>

namespace libMA
{
/**
 * @brief Lock for enabeling sub-computational graphs
 * @details
 * This gets input from another module and locks this input until the respective UnLock tells
 * it to replace the output with another.
 * Always use in combination with UnLock!
 * Intended usage:
 * A Container element need to be used multiple time in some comp-subgraph.
 * However, each time get() is called to obtain the element a new element is given since
 * the element comes from a volatile Module.
 * This locks this element and therefore enables is re usage.
 * Once the element does not need to be used anymore a UnLock can be used to unlock the element.
 */
template <typename TP_CONTAINER> class Lock : public Module<TP_CONTAINER, false, TP_CONTAINER>
{
  public:
    /**
     * @brief create a new Lock.
     * @details
     * Needs information about the container type it shall lock.
     */
    Lock( const ParameterSetManager& rParameters )
    {} // constructor

    virtual std::shared_ptr<TP_CONTAINER> EXPORTED execute( std::shared_ptr<TP_CONTAINER> pInput )
    {
        // DEBUG( std::cout << "lock" << std::endl; )
        // locking in the container is done automatically by the pledge
        return pInput;
    } // method

}; // class

/**
 * @brief UnLock for enabeling sub-computational graphs
 * @details
 * @see lock
 */
template <typename TP_CONTAINER> class UnLock : public Module<TP_CONTAINER, true, TP_CONTAINER>
{
  public:
    const std::shared_ptr<BasePledge> pLockPledge;

    /**
     * @brief create a new UnLock.
     * @details
     * Takes the Lock it shall unlock as input.
     */
    UnLock( const ParameterSetManager& rParameters, std::shared_ptr<BasePledge> pLockPledge )
        : pLockPledge( pLockPledge )
    {} // constructor

    virtual std::shared_ptr<TP_CONTAINER> EXPORTED execute( std::shared_ptr<TP_CONTAINER> pIn )
    {
        // DEBUG( std::cout << "unlock" << std::endl; )
        // unlock the given lock
        pLockPledge->reset( );

        return pIn;
    } // method
}; // class

/**
 * @brief Get a specific tuple element
 * @details
 * the tuple element must contain shared pointers of type TP_TUPLE::value_type
 * the tuple must implement operator[].
 */
template <typename TP_TUPLE, size_t IDX>
class TupleGet : public Module<typename TP_TUPLE::value_type::element_type, false, TP_TUPLE>
{
  public:
    TupleGet( const ParameterSetManager& rParameters )
    {} // constructor

    virtual typename TP_TUPLE::value_type EXPORTED execute( std::shared_ptr<TP_TUPLE> pIn )
    {
        return ( *pIn )[ IDX ];
    } // method
}; // class

/**
 * @brief Split a ContainerVector into its elements
 * @details
 */
template <typename TP> class Splitter : public Module<TP, true, ContainerVector<std::shared_ptr<TP>>>
{
  public:
    Splitter( const ParameterSetManager& rParameters )
    {} // constructor

    // @override
    virtual bool requiresLock( ) const
    {
        return true;
    } // function

    virtual typename std::shared_ptr<TP> EXPORTED execute( std::shared_ptr<ContainerVector<std::shared_ptr<TP>>> pIn )
    {
        if( pIn->empty( ) )
            // if we reach this point we have read all content vector
            throw AnnotatedException( "Tried to extract element from empty vector" );
        auto pBack = pIn->back( );
        pIn->pop_back( );
        if( pIn->empty( ) )
            this->setFinished( );
        return pBack;
    } // method
}; // class

/**
<<<<<<< HEAD
=======
 * @brief Split a ContainerVector into its elements
 * @details
 */
template <typename TP> class StaticSplitter : public Module<TP, true>
{
  public:
    std::shared_ptr<ContainerVector<std::shared_ptr<TP>>> pIn;
    StaticSplitter( const ParameterSetManager& rParameters, std::shared_ptr<ContainerVector<std::shared_ptr<TP>>> pIn )
        : pIn( pIn )
    {} // constructor

    // @override
    virtual bool requiresLock( ) const
    {
        return true;
    } // function

    typename std::shared_ptr<TP> execute( void )
    {
        if( pIn->empty( ) )
            // if we reach this point we have read all content vector
            throw AnnotatedException( "Tried to extract element from empty vector" );
        auto pBack = pIn->back( );
        pIn->pop_back( );
        if( pIn->empty( ) )
            this->setFinished( );
        return pBack;
    } // method
}; // class

/**
>>>>>>> 22810c04
 * @brief Get a specific tuple element
 * @details
 * the tuple element must contain shared pointers of type TP_TUPLE::value_type
 * the tuple must implement operator[].
 */
template <typename... TP_VEC_CONTENT> class Collector : public Module<Container, false, TP_VEC_CONTENT...>
{
  public:
    std::vector<std::tuple<std::shared_ptr<TP_VEC_CONTENT>...>> vCollection;
    std::shared_ptr<std::mutex> pMutex;

    Collector( const ParameterSetManager& rParameters ) : pMutex( new std::mutex )
    {} // constructor

<<<<<<< HEAD
    virtual std::shared_ptr<Container> EXPORTED execute( std::shared_ptr<TP_VEC_CONTENT>... pIn )
=======
    virtual std::shared_ptr<Container> execute( std::shared_ptr<TP_VEC_CONTENT>... pIn )
>>>>>>> 22810c04
    {
        std::lock_guard<std::mutex> xGuard( *pMutex );
        vCollection.push_back( std::make_tuple( pIn... ) );
        return std::make_shared<Container>( );
    } // method
}; // class

/**
 * @brief Joins two ends of computational graphs
 * @details
 * always returns an empty container
 */
template <typename... TP_VEC_CONTENT> class Join : public Module<Container, false, TP_VEC_CONTENT...>
{
  public:
    Join( const ParameterSetManager& rParameters )
    {} // constructor

    virtual typename std::shared_ptr<Container> EXPORTED execute( std::shared_ptr<TP_VEC_CONTENT>... pIn )
    {
        return std::make_shared<Container>( );
    } // method
}; // class

<<<<<<< HEAD
=======

>>>>>>> 22810c04
} // namespace libMA

#ifdef WITH_PYTHON
#ifdef WITH_BOOST
void exportSplitter( );
#else
void exportSplitter( py::module& rxPyModuleId );
#endif
#endif

#endif<|MERGE_RESOLUTION|>--- conflicted
+++ resolved
@@ -126,8 +126,6 @@
 }; // class
 
 /**
-<<<<<<< HEAD
-=======
  * @brief Split a ContainerVector into its elements
  * @details
  */
@@ -159,7 +157,6 @@
 }; // class
 
 /**
->>>>>>> 22810c04
  * @brief Get a specific tuple element
  * @details
  * the tuple element must contain shared pointers of type TP_TUPLE::value_type
@@ -174,11 +171,7 @@
     Collector( const ParameterSetManager& rParameters ) : pMutex( new std::mutex )
     {} // constructor
 
-<<<<<<< HEAD
-    virtual std::shared_ptr<Container> EXPORTED execute( std::shared_ptr<TP_VEC_CONTENT>... pIn )
-=======
     virtual std::shared_ptr<Container> execute( std::shared_ptr<TP_VEC_CONTENT>... pIn )
->>>>>>> 22810c04
     {
         std::lock_guard<std::mutex> xGuard( *pMutex );
         vCollection.push_back( std::make_tuple( pIn... ) );
@@ -203,10 +196,6 @@
     } // method
 }; // class
 
-<<<<<<< HEAD
-=======
-
->>>>>>> 22810c04
 } // namespace libMA
 
 #ifdef WITH_PYTHON
