--- conflicted
+++ resolved
@@ -543,18 +543,6 @@
     AlignerParameterPointer<int> xMaxGapArea; //
     AlignerParameterPointer<int> xGenomeSizeDisable; //
     AlignerParameterPointer<bool> xDisableHeuristics; //
-
-<<<<<<< HEAD
-
-    static const EXPORTED std::pair<size_t, std::string> DP_PARAMETERS;
-    static const EXPORTED std::pair<size_t, std::string> HEURISTIC_PARAMETERS;
-    static const EXPORTED std::pair<size_t, std::string> SEEDING_PARAMETERS;
-    static const EXPORTED std::pair<size_t, std::string> SOC_PARAMETERS;
-    static const EXPORTED std::pair<size_t, std::string> PAIRED_PARAMETERS;
-    static const EXPORTED std::pair<size_t, std::string> SAM_PARAMETERS;
-    static const EXPORTED std::pair<size_t, std::string> SV_PARAMETERS;
-=======
->>>>>>> 22810c04
 
     /* Delete copy constructor */
     Presetting( const Presetting& rxOtherSet ) = delete;
