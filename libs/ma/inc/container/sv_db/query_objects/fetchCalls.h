--- conflicted
+++ resolved
@@ -17,18 +17,13 @@
 template <typename DBCon> class SvCallsFromDb
 {
     const std::shared_ptr<Presetting> pSelectedSetting;
-<<<<<<< HEAD
     std::shared_ptr<DBCon> pConnection;
     // the following two tables are not used. However their constructors guarantee their existence and the correctness
     // of rows
     std::shared_ptr<SvCallTable<DBCon>> pSvCallTable;
     std::shared_ptr<SvCallSupportTable<DBCon>> pSvCallSupportTable;
     // rectangle for xQuery; stays uninitialized if unused
-    geomUtil::WKBPolygon<geomUtil::Rectangle<nucSeqIndex>::uiSizeWKB> xWkb;
-=======
-    std::shared_ptr<SV_Schema<DBCon>> pDb;
     WKBUint64Rectangle xWkb;
->>>>>>> 7d04db01
     SQLQuery<DBCon, int64_t, uint32_t, uint32_t, uint32_t, uint32_t, bool, NucSeqSql, uint32_t, uint32_t> xQuery;
     SQLQuery<DBCon, uint32_t, uint32_t, uint32_t, uint32_t, bool, bool, bool, uint32_t, int64_t, int64_t> xQuerySupport;
 
@@ -143,14 +138,8 @@
      */
     SvCallsFromDb( const ParameterSetManager& rParameters, std::shared_ptr<DBCon> pConnection, int64_t iSvCallerId,
                    uint32_t uiX, uint32_t uiY, uint32_t uiW, uint32_t uiH )
-<<<<<<< HEAD
-        : SvCallsFromDb( rParameters, pConnection ),
-          xWkb( geomUtil::Rectangle<nucSeqIndex>( uiX, uiY, uiW, uiH ).getWKB( ) ),
-=======
-        : pSelectedSetting( rParameters.getSelected( ) ),
-          pDb( pDb ),
+        : SvCallsFromDb( rParameters, pConnection ),
           xWkb( geomUtil::Rectangle<nucSeqIndex>( uiX, uiY, uiW, uiH ) ),
->>>>>>> 7d04db01
           xQuery(
               pConnection,
               "SELECT id, from_pos, to_pos, from_size, to_size, switch_strand, inserted_sequence, supporting_reads, "
@@ -175,14 +164,8 @@
                    int64_t iX, int64_t iY, int64_t iW, int64_t iH, double dMinScore )
         : SvCallsFromDb( rParameters, pConnection ),
           xWkb( geomUtil::Rectangle<nucSeqIndex>( std::max( iX, (int64_t)0 ), std::max( iY, (int64_t)0 ),
-<<<<<<< HEAD
-                                                  std::max( iW, (int64_t)0 ), std::max( iH, (int64_t)0 ) )
-                    .getWKB( ) ),
+                                                  std::max( iW, (int64_t)0 ), std::max( iH, (int64_t)0 ) ) ),
           xQuery( pConnection,
-=======
-                                                  std::max( iW, (int64_t)0 ), std::max( iH, (int64_t)0 ) ) ),
-          xQuery( pDb->pDatabase,
->>>>>>> 7d04db01
                   "SELECT id, from_pos, to_pos, from_size, to_size, switch_strand, inserted_sequence, "
                   "       supporting_reads, reference_ambiguity "
                   "FROM sv_call_table "
