--- conflicted
+++ resolved
@@ -347,12 +347,7 @@
      */
     inline void endTransaction( )
     {
-<<<<<<< HEAD
-        // REPLACED: pTransactionContext.reset();
-        pGuardedTrxn->commit( );
-=======
         pGuardedTrxn.reset();
->>>>>>> 4048c982
     } // method
 
     /**
@@ -361,12 +356,7 @@
     inline void reOpenTransaction( )
     {
         endTransaction( );
-<<<<<<< HEAD
-        // REPLACE: pTransactionContext = std::make_shared<CppSQLiteExtImmediateTransactionContext>(*pDB->pDatabase);
-		pGuardedTrxn->start();
-=======
         pGuardedTrxn = pDB->pDatabase->sharedGuardedTrxn( );
->>>>>>> 4048c982
 	}; // method
 }; // class
 
