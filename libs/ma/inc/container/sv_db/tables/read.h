/**
 * @file sequencer.h
 * @details
 * Database interface for the structural variant caller.
 * One table of the database.
 */
#pragma once

#include "common.h" // NEW DATABASE INTERFACE
#include "db_sql.h"

namespace libMA
{

typedef CppSQLiteExtTableWithAutomaticPrimaryKey<int64_t, // sequencer id (foreign key)
                                                 std::string, // read name
                                                 NucSeqSql // read sequence
                                                 >
    TP_READ_TABLE;
/**
 * @brief this table saves reads
 */
class ReadTable : public TP_READ_TABLE
{
    std::shared_ptr<CppSQLiteDBExtended> pDatabase;
    bool bDoDuplicateWarning = true;

  public:
    CppSQLiteExtQueryStatement<int32_t> xGetReadId;
    CppSQLiteExtQueryStatement<NucSeqSql, std::string> xGetRead;

    ReadTable( std::shared_ptr<CppSQLiteDBExtended> pDatabase )
        : TP_READ_TABLE( *pDatabase, // the database where the table resides
                         "read_table", // name of the table in the database
                         // column definitions of the table
                         std::vector<std::string>{ "sequencer_id", "name", "sequence" },
                         // constraints for table
                         std::vector<std::string>{ "FOREIGN KEY (sequencer_id) REFERENCES sequencer_table(id) " } ),
          pDatabase( pDatabase ),
          xGetReadId( *pDatabase, "SELECT id FROM read_table WHERE sequencer_id == ? AND name == ? " ),
          xGetRead( *pDatabase, "SELECT sequence, name FROM read_table WHERE id == ? " )
    {} // default constructor

    inline int64_t insertRead( int64_t uiSequencerId, std::shared_ptr<NucSeq> pRead )
    {
        return xInsertRow( uiSequencerId, pRead->sName, NucSeqSql( pRead ) );
    } // method

    inline std::shared_ptr<NucSeq> getRead( int64_t iId )
    {
        auto xTuple = xGetRead.vExecuteAndReturnIterator( iId ).get( );
        std::get<0>( xTuple ).pNucSeq->iId = iId;
        std::get<0>( xTuple ).pNucSeq->sName = std::get<1>( xTuple );
        return std::get<0>( xTuple ).pNucSeq;
    } // method
}; // class

/* NEW DATABASE INTERFACE */

template <typename DBCon>
using ReadTableType = SQLTableWithAutoPriKey<DBCon,
                                             int64_t, // sequencer id (foreign key)
                                             std::string, // read name
                                             NucSeqSql // read sequence
                                             >;
const json jReadTableDef = {
<<<<<<< HEAD
    { TABLE_NAME, "read_table" },
    { TABLE_COLUMNS,
      { { { COLUMN_NAME, "sequencer_id" } }, { { COLUMN_NAME, "name" } }, { { COLUMN_NAME, "sequence" } } } },
    { FOREIGN_KEY, { { COLUMN_NAME, "sequencer_id" }, { REFERENCES, "sequencer_table(id)" } } } };
=======
    {TABLE_NAME, "read_table"},
    {TABLE_COLUMNS, {{{COLUMN_NAME, "sequencer_id"}}, {{COLUMN_NAME, "name"}}, {{COLUMN_NAME, "sequence"}}}},
    {FOREIGN_KEY, {{COLUMN_NAME, "sequencer_id"}, {REFERENCES, "sequencer_table(id)"}}}};
>>>>>>> 4048c982
/**
 * @brief this table saves reads
 */
template <typename DBCon> class _ReadTable : public ReadTableType<DBCon>
{
    bool bDoDuplicateWarning = true;

  public:
    SQLQuery<DBCon, int32_t> xGetReadId;
    SQLQuery<DBCon, NucSeqSql, std::string> xGetRead;

    _ReadTable( std::shared_ptr<SQLDB<DBCon>> pDB )
        : ReadTableType<DBCon>( pDB, jReadTableDef ),
          xGetReadId( pDB, "SELECT id FROM read_table WHERE sequencer_id = ? AND name = ? " ),
          xGetRead( pDB, "SELECT sequence, name FROM read_table WHERE id = ? " )
    {} // default constructor


    inline int64_t insertRead( int64_t uiSequencerId, std::shared_ptr<NucSeq> pRead )
    {
        return ReadTableType<DBCon>::insert( uiSequencerId, pRead->sName, NucSeqSql( pRead ) );
    } // method

    inline std::shared_ptr<NucSeq> getRead( int64_t iId )
    {
<<<<<<< HEAD
#if 0 // FIXME (CONTINUE HERE)
        auto xTuple = xGetRead.vExecuteAndReturnIterator( iId ).get( );
        std::get<0>( xTuple ).pNucSeq->iId = iId;
        std::get<0>( xTuple ).pNucSeq->sName = std::get<1>( xTuple );
        return std::get<0>( xTuple ).pNucSeq;
#endif // FIXME
        return ( std::make_shared<NucSeq>( ) );
=======
        if( !xGetRead.execAndFetch( iId ) )
            throw std::runtime_error( "Read with id " + std::to_string( iId ) +
                                      " could not be found in the database." );
        auto xTuple = xGetRead.get( );
        std::get<0>( xTuple ).pNucSeq->iId = iId;
        std::get<0>( xTuple ).pNucSeq->sName = std::get<1>( xTuple );
        assert( !xGetRead.next( ) );
        return std::get<0>( xTuple ).pNucSeq;
>>>>>>> 4048c982
    } // method
}; // class

} // namespace libMA<|MERGE_RESOLUTION|>--- conflicted
+++ resolved
@@ -64,16 +64,10 @@
                                              NucSeqSql // read sequence
                                              >;
 const json jReadTableDef = {
-<<<<<<< HEAD
     { TABLE_NAME, "read_table" },
     { TABLE_COLUMNS,
       { { { COLUMN_NAME, "sequencer_id" } }, { { COLUMN_NAME, "name" } }, { { COLUMN_NAME, "sequence" } } } },
     { FOREIGN_KEY, { { COLUMN_NAME, "sequencer_id" }, { REFERENCES, "sequencer_table(id)" } } } };
-=======
-    {TABLE_NAME, "read_table"},
-    {TABLE_COLUMNS, {{{COLUMN_NAME, "sequencer_id"}}, {{COLUMN_NAME, "name"}}, {{COLUMN_NAME, "sequence"}}}},
-    {FOREIGN_KEY, {{COLUMN_NAME, "sequencer_id"}, {REFERENCES, "sequencer_table(id)"}}}};
->>>>>>> 4048c982
 /**
  * @brief this table saves reads
  */
@@ -99,15 +93,6 @@
 
     inline std::shared_ptr<NucSeq> getRead( int64_t iId )
     {
-<<<<<<< HEAD
-#if 0 // FIXME (CONTINUE HERE)
-        auto xTuple = xGetRead.vExecuteAndReturnIterator( iId ).get( );
-        std::get<0>( xTuple ).pNucSeq->iId = iId;
-        std::get<0>( xTuple ).pNucSeq->sName = std::get<1>( xTuple );
-        return std::get<0>( xTuple ).pNucSeq;
-#endif // FIXME
-        return ( std::make_shared<NucSeq>( ) );
-=======
         if( !xGetRead.execAndFetch( iId ) )
             throw std::runtime_error( "Read with id " + std::to_string( iId ) +
                                       " could not be found in the database." );
@@ -116,7 +101,6 @@
         std::get<0>( xTuple ).pNucSeq->sName = std::get<1>( xTuple );
         assert( !xGetRead.next( ) );
         return std::get<0>( xTuple ).pNucSeq;
->>>>>>> 4048c982
     } // method
 }; // class
 
