#include "container/nucSeq.h"
#include "container/pack.h"
#include "container/segment.h"
#include "util/parameter.h"
#ifndef __cplusplus
#define __cplusplus TRUE
#endif
#include "minimap.h"

#pragma once

namespace minimizer
{
/**
 * @brief cpp wrapper for the minimap index
 * @details
 * at the moment multipart indices are not supported
 */
class Index
{
  private:
    mm_idx_t* pData;
    mm_idxopt_t xOptions;
    mm_mapopt_t xMapOpt;

    class IndexReader
    {
      public:
        mm_idx_reader_t* idx_rdr;

        IndexReader( std::string sIndexName, mm_idxopt_t* pOptions, const char* pcOut )
        {
            idx_rdr = mm_idx_reader_open( sIndexName.c_str( ), pOptions, pcOut );
        } // constructor

        ~IndexReader( )
        {
            if( idx_rdr != nullptr )
                mm_idx_reader_close( idx_rdr );
        } // destructor
    }; // class

    void mm_mapopt_init( mm_mapopt_t* opt )
    {
        memset( opt, 0, sizeof( mm_mapopt_t ) );
        opt->seed = 11;
        opt->mid_occ_frac = 2e-4f;
        opt->sdust_thres = 0; // no SDUST masking

        opt->min_cnt = 3;
        opt->min_chain_score = 40;
        opt->bw = 500;
        opt->max_gap = 5000;
        opt->max_gap_ref = -1;
        opt->max_chain_skip = 25;

        // opt->mask_level = 0.5f;
        // opt->pri_ratio = 0.8f;
        // opt->best_n = 5;

        // opt->max_join_long = 20000;
        // opt->max_join_short = 2000;
        // opt->min_join_flank_sc = 1000;
        // opt->min_join_flank_ratio = 0.5f;

        opt->a = 2, opt->b = 4, opt->q = 4, opt->e = 2, opt->q2 = 24, opt->e2 = 1;
        opt->sc_ambi = 1;
        opt->zdrop = 400, opt->zdrop_inv = 200;
        opt->end_bonus = -1;
        opt->min_dp_max = opt->min_chain_score * opt->a;
        opt->min_ksw_len = 200;
        opt->anchor_ext_len = 20, opt->anchor_ext_shift = 6;
        opt->max_clip_ratio = 1.0f;
        opt->mini_batch_size = 500000000;

        opt->pe_ori = 0; // FF
        opt->pe_bonus = 33;
    }

    void mm_mapopt_update( mm_mapopt_t* opt, const mm_idx_t* mi )
    {
        if( ( opt->flag & MM_F_SPLICE_FOR ) || ( opt->flag & MM_F_SPLICE_REV ) )
            opt->flag |= MM_F_SPLICE;
        //if( opt->mid_occ <= 0 )
        //    opt->mid_occ = mm_idx_cal_max_occ( mi, opt->mid_occ_frac );
        //if( opt->mid_occ < opt->min_mid_occ )
        //    opt->mid_occ = opt->min_mid_occ;
        opt->mid_occ = 200;
        // if( mm_verbose >= 3 )
        //    fprintf( stderr, "[M::%s::%.3f*%.2f] mid_occ = %d\n", __func__, realtime( ) - mm_realtime0,
        //             cputime( ) / ( realtime( ) - mm_realtime0 ), opt->mid_occ );
    } // method

    void initOptions( )
    {
        mm_mapopt_init( &xMapOpt );
        xMapOpt.flag |= MM_F_CIGAR; // | MM_F_HEAP_SORT; // perform alignment
        // this sets the maximum minimizer occurrence; TODO: set a better default in mm_mapopt_init()!
        mm_mapopt_update( &xMapOpt, pData );
    } // method

  public:
    /**
     * @brief Opens in Index if index filename is given or creates index if fasta(q) file is given
     */
    Index( const ParameterSetManager& rParameters, std::string sIndexName )
<<<<<<< HEAD
        : xOptions{/* .k = */ rParameters.getSelected( )->xMinimizerK->get( ),
                   /* .w = */ rParameters.getSelected( )->xMinimizerW->get( ),
                   /* .flag = */ rParameters.getSelected( )->xMinimizerFlag->get( ),
                   /* .bucket_bits = */ rParameters.getSelected( )->xMinimizerBucketBits->get( ),
                   /* .mini_batch_size = */ rParameters.getSelected( )->xMinimizerMiniBatchSize->get( ),
                   /* .batch_size = */ rParameters.getSelected( )->xMinimizerBatchSize->get( )}
=======
        // : xOptions{.k = rParameters.getSelected( )->xMinimizerK->get( ),
        //            .w = rParameters.getSelected( )->xMinimizerW->get( ),
        //            .flag = rParameters.getSelected( )->xMinimizerFlag->get( ),
        //            .bucket_bits = rParameters.getSelected( )->xMinimizerBucketBits->get( ),
        //            .mini_batch_size = rParameters.getSelected( )->xMinimizerMiniBatchSize->get( ),
        //            .batch_size = rParameters.getSelected( )->xMinimizerBatchSize->get( )}
>>>>>>> 70f4e1d3
    {
		this->xOptions.k = rParameters.getSelected()->xMinimizerK->get();
		this->xOptions.w = rParameters.getSelected()->xMinimizerW->get();
		this->xOptions.flag = rParameters.getSelected()->xMinimizerFlag->get();
		this->xOptions.bucket_bits = rParameters.getSelected()->xMinimizerBucketBits->get();
		this->xOptions.mini_batch_size = rParameters.getSelected()->xMinimizerMiniBatchSize->get();
		this->xOptions.batch_size = rParameters.getSelected()->xMinimizerBatchSize->get();
		
		IndexReader xIndexReader( sIndexName, &xOptions, NULL );
        if( xIndexReader.idx_rdr == 0 )
            throw std::runtime_error( "failed to open file" + sIndexName );
        pData = mm_idx_reader_read( xIndexReader.idx_rdr, rParameters.getNumThreads( ) );
        if( ( xOptions.flag & MM_F_CIGAR ) && ( pData->flag & MM_I_NO_SEQ ) )
            throw std::runtime_error( "the prebuilt index doesn't contain sequences" );
        initOptions( );
#if DEBUG_LEVEL > 0
        mm_idx_stat( pData );
#endif
        // make sure that there are no multipart indices
        if( mm_idx_reader_read( xIndexReader.idx_rdr, rParameters.getNumThreads( ) ) != 0 )
            throw std::runtime_error( "index comes in multiple parts" );
    } // constructor

    Index( const ParameterSetManager& rParameters, std::vector<std::string> vContigs,
           std::vector<std::string> vContigsNames )
<<<<<<< HEAD
        : xOptions{/* .k = */ rParameters.getSelected( )->xMinimizerK->get( ),
                   /* .w = */ rParameters.getSelected( )->xMinimizerW->get( ),
                   /* .flag = */ rParameters.getSelected( )->xMinimizerFlag->get( ),
                   /* .bucket_bits = */ rParameters.getSelected( )->xMinimizerBucketBits->get( ),
                   /* .mini_batch_size = */ rParameters.getSelected( )->xMinimizerMiniBatchSize->get( ),
                   /* .batch_size = */ rParameters.getSelected( )->xMinimizerBatchSize->get( )}
=======
        // : xOptions{.k = rParameters.getSelected( )->xMinimizerK->get( ),
        //            .w = rParameters.getSelected( )->xMinimizerW->get( ),
        //            .flag = rParameters.getSelected( )->xMinimizerFlag->get( ),
        //            .bucket_bits = rParameters.getSelected( )->xMinimizerBucketBits->get( ),
        //            .mini_batch_size = rParameters.getSelected( )->xMinimizerMiniBatchSize->get( ),
        //            .batch_size = rParameters.getSelected( )->xMinimizerBatchSize->get( )}
>>>>>>> 70f4e1d3
    {
		xOptions.k = rParameters.getSelected()->xMinimizerK->get();
		xOptions.w = rParameters.getSelected()->xMinimizerW->get();
		xOptions.flag = rParameters.getSelected()->xMinimizerFlag->get();
		xOptions.bucket_bits = rParameters.getSelected()->xMinimizerBucketBits->get();
		xOptions.mini_batch_size = rParameters.getSelected()->xMinimizerMiniBatchSize->get();
		xOptions.batch_size = rParameters.getSelected()->xMinimizerBatchSize->get();
		
		
		std::vector<const char*> seq;
        std::vector<const char*> name;
        for( auto& sContig : vContigs )
            seq.push_back( sContig.data( ) );
        for( auto& sName : vContigsNames )
            name.push_back( sName.data( ) );

        pData = mm_idx_str( xOptions.w, xOptions.k, xOptions.flag & MM_I_HPC, xOptions.bucket_bits, vContigs.size( ),
                            &seq[ 0 ], &name[ 0 ] );
        initOptions( );
        mm_idx_stat( pData );
        std::cout << "max Occ:" << xMapOpt.mid_occ << std::endl;
    } // constructor

    ~Index( )
    {
        mm_idx_destroy( pData );
    } // destructor

    void dump( std::string sIndexName )
    {
        mm_idx_stat( pData );
        auto* fp_out = fopen( sIndexName.c_str( ), "wb" );
        if( fp_out == 0 )
            throw std::runtime_error( "failed to open file" + sIndexName );
        mm_idx_dump( fp_out, pData );
        fclose( fp_out );
    } // method

    std::vector<std::shared_ptr<libMA::Seeds>> seed( std::vector<std::string> vQueries,
                                                     std::shared_ptr<libMA::Pack> pPack )
    {
        std::vector<std::shared_ptr<libMA::Seeds>> vRet;
        int64_t n_a = 0;

        size_t uiNumSeeds = 0;

        mm_tbuf_t* tbuf = mm_tbuf_init( );
        for( auto& sQuery : vQueries )
        {
            vRet.push_back( std::make_shared<libMA::Seeds>( ) );
            const char* sSeq = sQuery.c_str( );
            const int iSize = sQuery.size( );
            // const char* seqs = (const char*)&pQuery->pxSequenceRef;
            mm128_t* a = collect_seeds( pData, 1, &iSize, &sSeq, tbuf, &xMapOpt, 0, &n_a );
            if( a != NULL )
            {
                for( int64_t uiI = 0; uiI < n_a; uiI++ )
                {
                    if( ( a[ uiI ].x >> 63 ) == 0 )
                    {
                        // std::cout << "q_span: " << ( int32_t )( a[ uiI ].y >> 32 ) << std::endl;
                        // fprintf( stderr, "SD\t%d\t%c\t%d\t%d\t%d\n", (int32_t)a[ uiI ].x, "+-"[ a[ uiI ].x >> 63 ],
                        //         (int32_t)a[ uiI ].y, ( int32_t )( a[ uiI ].y >> 32 & 0xff ),
                        //         uiI == 0 ? 0
                        //                  : ( (int32_t)a[ uiI ].y - (int32_t)a[ uiI - 1 ].y ) -
                        //                        ( (int32_t)a[ uiI ].x - (int32_t)a[ uiI - 1 ].x ) );
                        uint64_t uiQSpan = ( int32_t )( a[ uiI ].y >> 32 & 0xff );
                        //assert( (int32_t)a[ uiI ].y + 1 >= (int32_t)uiQSpan );
                        //assert( (int32_t)a[ uiI ].x + 1 >= (int32_t)uiQSpan );
                        vRet.back( )->emplace_back(
                            /* minimap uses 1-based index i use 0-based indices...
                               a[ uiI ].y = last base of minimizer */
                            ( (int32_t)a[ uiI ].y ) + 1 - uiQSpan,
                            uiQSpan,
                            /* reference position is encoded in the lower 32 bits of x */
                            ( (int32_t)a[ uiI ].x ) + 1 - uiQSpan +
                                pPack->startOfSequenceWithId( a[ uiI ].x << 1 >> 33 ),
                            true // minimap code : "+-"[a[i].x>>63]
                        );
                    } // if
                    else
                    {
                        uint64_t uiQSpan = ( int32_t )( a[ uiI ].y >> 32 & 0xff );
                        vRet.back( )->emplace_back(
                            /* minimap uses 1-based index i use 0-based indices...
                               a[ uiI ].y = last base of minimizer */
                            sQuery.length( ) - 1 - ( (int32_t)a[ uiI ].y ),
                            uiQSpan,
                            /* reference position is encoded in the lower 32 bits of x */
                            (int32_t)a[ uiI ].x + pPack->startOfSequenceWithId( a[ uiI ].x << 1 >> 33 ),
                            false // minimap code : "+-"[a[i].x>>63]
                        );
                    } // else
                }
                kfree( tbuf->km, a );
                // std::cout << n_a << std::endl;
                uiNumSeeds += vRet.back( )->size( );
            }
            else if( n_a > 0 )
                throw std::runtime_error( "minimizer vector is empty" );
        } // for
        mm_tbuf_destroy( tbuf );


        return vRet;
    }
}; // class

} // namespace minimizer

#ifdef WITH_PYTHON
void exportMinimizerIndex( py::module& rxPyModuleId );
#endif<|MERGE_RESOLUTION|>--- conflicted
+++ resolved
@@ -104,21 +104,12 @@
      * @brief Opens in Index if index filename is given or creates index if fasta(q) file is given
      */
     Index( const ParameterSetManager& rParameters, std::string sIndexName )
-<<<<<<< HEAD
         : xOptions{/* .k = */ rParameters.getSelected( )->xMinimizerK->get( ),
                    /* .w = */ rParameters.getSelected( )->xMinimizerW->get( ),
                    /* .flag = */ rParameters.getSelected( )->xMinimizerFlag->get( ),
                    /* .bucket_bits = */ rParameters.getSelected( )->xMinimizerBucketBits->get( ),
                    /* .mini_batch_size = */ rParameters.getSelected( )->xMinimizerMiniBatchSize->get( ),
                    /* .batch_size = */ rParameters.getSelected( )->xMinimizerBatchSize->get( )}
-=======
-        // : xOptions{.k = rParameters.getSelected( )->xMinimizerK->get( ),
-        //            .w = rParameters.getSelected( )->xMinimizerW->get( ),
-        //            .flag = rParameters.getSelected( )->xMinimizerFlag->get( ),
-        //            .bucket_bits = rParameters.getSelected( )->xMinimizerBucketBits->get( ),
-        //            .mini_batch_size = rParameters.getSelected( )->xMinimizerMiniBatchSize->get( ),
-        //            .batch_size = rParameters.getSelected( )->xMinimizerBatchSize->get( )}
->>>>>>> 70f4e1d3
     {
 		this->xOptions.k = rParameters.getSelected()->xMinimizerK->get();
 		this->xOptions.w = rParameters.getSelected()->xMinimizerW->get();
@@ -144,21 +135,12 @@
 
     Index( const ParameterSetManager& rParameters, std::vector<std::string> vContigs,
            std::vector<std::string> vContigsNames )
-<<<<<<< HEAD
         : xOptions{/* .k = */ rParameters.getSelected( )->xMinimizerK->get( ),
                    /* .w = */ rParameters.getSelected( )->xMinimizerW->get( ),
                    /* .flag = */ rParameters.getSelected( )->xMinimizerFlag->get( ),
                    /* .bucket_bits = */ rParameters.getSelected( )->xMinimizerBucketBits->get( ),
                    /* .mini_batch_size = */ rParameters.getSelected( )->xMinimizerMiniBatchSize->get( ),
                    /* .batch_size = */ rParameters.getSelected( )->xMinimizerBatchSize->get( )}
-=======
-        // : xOptions{.k = rParameters.getSelected( )->xMinimizerK->get( ),
-        //            .w = rParameters.getSelected( )->xMinimizerW->get( ),
-        //            .flag = rParameters.getSelected( )->xMinimizerFlag->get( ),
-        //            .bucket_bits = rParameters.getSelected( )->xMinimizerBucketBits->get( ),
-        //            .mini_batch_size = rParameters.getSelected( )->xMinimizerMiniBatchSize->get( ),
-        //            .batch_size = rParameters.getSelected( )->xMinimizerBatchSize->get( )}
->>>>>>> 70f4e1d3
     {
 		xOptions.k = rParameters.getSelected()->xMinimizerK->get();
 		xOptions.w = rParameters.getSelected()->xMinimizerW->get();
