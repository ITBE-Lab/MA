--- conflicted
+++ resolved
@@ -279,11 +279,7 @@
      */
     template <class FUNCTOR>
     void forEachSeed( FMIndex& rxFMIndex, // std::shared_ptr<FMIndex> pxFMIndex,
-<<<<<<< HEAD
                       nucSeqIndex uiQLen, size_t uiMAxAmbiguity, size_t uiMinLen, bool bSkip, FUNCTOR&& fDo
-=======
-                      unsigned int uiMAxAmbiguity, unsigned int uiMinLen, bool bSkip, FUNCTOR&& fDo
->>>>>>> 76e87d0c
                       // std::function<bool(const Seed& s)> fDo
     )
     {
@@ -338,69 +334,25 @@
      * @Note pushBackBwtInterval records an interval of hits
      */
     template <class FUNCTOR>
-<<<<<<< HEAD
     void emplaceAllEachSeeds( FMIndex& rxFMIndex, nucSeqIndex uiQLen, size_t uiMAxAmbiguity, size_t uiMinLen,
-=======
-    void emplaceAllEachSeeds( FMIndex& rxFMIndex, size_t uiMAxAmbiguity, size_t uiMinLen, bool bSkip,
->>>>>>> 76e87d0c
                               Seeds& rvSeedVector,
                               FUNCTOR&& fDo // this function is called after each seed is emplaced
     )
     {
-<<<<<<< HEAD
         forEachSeed( rxFMIndex, uiQLen, uiMAxAmbiguity, uiMinLen, true, [&]( Seed&& rS ) {
             rvSeedVector.push_back( rS );
             return fDo( );
         } );
-=======
-        // iterate over all the intervals that have been recorded using pushBackBwtInterval()
-        for( const Segment& rSegment : *this )
-        {
-            // if the interval contains more than uiMAxAmbiguity hits it's of no importance and will
-            // produce nothing but noise
-            if( rSegment.size( ) < uiMinLen )
-                continue;
-
-            t_bwtIndex uiJumpBy = 1;
-            if( rSegment.saInterval( ).size( ) > (t_bwtIndex)uiMAxAmbiguity && uiMAxAmbiguity != 0 )
-            {
-                if( bSkip )
-                    continue;
-                uiJumpBy = rSegment.saInterval( ).size( ) / uiMAxAmbiguity;
-            } // if
-            // iterate over the interval in the BWT
-            for( auto ulCurrPos = rSegment.saInterval( ).start( ); ulCurrPos < rSegment.saInterval( ).end( );
-                 ulCurrPos += uiJumpBy //// uiJumpBy
-            )
-            {
-                // calculate the referenceIndex using pxUsedFmIndex->bwt_sa() and call fDo for every
-                // match individually
-                nucSeqIndex ulIndexOnRefSeq = rxFMIndex.bwt_sa( ulCurrPos );
-                // call the given function
-                rvSeedVector.emplace_back( rSegment.start( ), rSegment.size( ) + 1, ulIndexOnRefSeq,
-                                           (unsigned int)rSegment.saInterval( ).size( ) );
-                if( !fDo( ) )
-                    return;
-            } // for
-        } // for
->>>>>>> 76e87d0c
     } // function
 
     /**
      * @brief Extracts all seeds from the segment list.
      */
     std::shared_ptr<Seeds> extractSeeds( std::shared_ptr<FMIndex> pxFMIndex, unsigned int uiMAxAmbiguity,
-<<<<<<< HEAD
                                          unsigned int uiMinLen, nucSeqIndex uiQLen, bool bSkip = true )
     {
         std::shared_ptr<Seeds> pRet = std::shared_ptr<Seeds>( new Seeds( ) );
         forEachSeed( *pxFMIndex, uiQLen, uiMAxAmbiguity, uiMinLen, bSkip,
-=======
-                                         unsigned int uiMinLen, bool bSkip = true )
-    {
-        std::shared_ptr<Seeds> pRet = std::shared_ptr<Seeds>( new Seeds( ) );
-        forEachSeed( *pxFMIndex, uiMAxAmbiguity, uiMinLen, bSkip,
->>>>>>> 76e87d0c
                      [&pRet]( const Seed& s ) {
                          pRet->push_back( s );
                          return true;
