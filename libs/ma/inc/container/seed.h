/**
 * @file seed.h
 * @brief Implements Seed.
 * @author Markus Schmidt
 */
#ifndef SEED_H
#define SEED_H

#include "container/container.h"
#include "container/interval.h"

/// @cond DOXYGEN_SHOW_SYSTEM_INCLUDES
#include <algorithm>
#include <list>
/// @endcond

namespace libMA
{
///@brief any index on the query or reference nucleotide sequence is given in this datatype
typedef uint64_t nucSeqIndex;

/**
 * @brief A seed.
 * @details
 * A extracted seed, that comprises two intervals, one on the query one on the reference.
 * Both intervals are equal in size.
 * @note the overloaded functions of Interval refer to the Interval on the query.
 * @ingroup container
 */
class Seed : public Container, public Interval<nucSeqIndex>
{
  public:
    ///@brief the beginning of the match on the reference
    nucSeqIndex uiPosOnReference;
    unsigned int uiAmbiguity;
    bool bOnForwStrand;
    nucSeqIndex uiDelta = 0;

    /**
     * @brief Creates a new Seed.
     */
    Seed( const nucSeqIndex uiPosOnQuery, const nucSeqIndex uiLength, const nucSeqIndex uiPosOnReference,
          const bool bOnForwStrand )
        : Interval( uiPosOnQuery, uiLength ),
          uiPosOnReference( uiPosOnReference ),
          uiAmbiguity( 0 ),
          bOnForwStrand( bOnForwStrand )
    {} // constructor

    /**
     * @brief Creates a new Seed.
     */
    Seed( const nucSeqIndex uiPosOnQuery, const nucSeqIndex uiLength, const nucSeqIndex uiPosOnReference,
          const unsigned int uiAmbiguity, const bool bOnForwStrand )
        : Interval( uiPosOnQuery, uiLength ),
          uiPosOnReference( uiPosOnReference ),
          uiAmbiguity( uiAmbiguity ),
          bOnForwStrand( bOnForwStrand )
    {} // constructor

    /**
     * @brief Copys from a Seed.
     */
    Seed( const Seed& rOther )
        : Interval( rOther ),
          uiPosOnReference( rOther.uiPosOnReference ),
          uiAmbiguity( rOther.uiAmbiguity ),
          bOnForwStrand( rOther.bOnForwStrand ),
          uiDelta( rOther.uiDelta )
    {} // copy constructor

    /**
     * @brief Default Constructor.
     */
    Seed( ) : Interval( )
    {} // default constructor

    /**
     * @brief Returns the beginning of the seed on the reference.
     */
    inline nucSeqIndex start_ref( ) const
    {
        return uiPosOnReference;
    } // function

    /**
     * @brief Returns the end of the seed on the reference.
     */
    inline nucSeqIndex end_ref( ) const
    {
        return uiPosOnReference + size( );
    } // function

    /**
     * @brief Returns the value of the seed.
     * @details
     * A seeds value corresponds to its size.
     */
    inline nucSeqIndex getValue( ) const
    {
        return size( );
    } // function

    /**
     * @brief Copys from another Seed.
     */
    inline Seed& operator=( const Seed& rxOther )
    {
        Interval::operator=( rxOther );
        uiPosOnReference = rxOther.uiPosOnReference;
        uiAmbiguity = rxOther.uiAmbiguity;
        bOnForwStrand = rxOther.bOnForwStrand;
        uiDelta = rxOther.uiDelta;
        return *this;
    } // operator

    /*
     * @brief compares two Seeds.
     * @returns true if start and size are equal, false otherwise.
     */
    inline bool operator==( const Seed& rxOther )
    {
        return Interval::operator==( rxOther ) && uiPosOnReference == rxOther.uiPosOnReference &&
               bOnForwStrand == rxOther.bOnForwStrand;
    } // operator

    // overload
    inline bool canCast( const std::shared_ptr<Container>& c ) const
    {
        return std::dynamic_pointer_cast<Seed>( c ) != nullptr;
    } // function

    // overload
    inline std::string getTypeName( ) const
    {
        return "Seed";
    } // function

    // overload
    inline std::shared_ptr<Container> getType( ) const
    {
        return std::shared_ptr<Container>( new Seed( ) );
    } // function

}; // class

class Alignment;
/**
 * @brief Used to store some statistics to each alignment
 * @details
 * Intended for figuring out optimal thresholds.
 */
class AlignmentStatistics
{
  public:
    unsigned int index_of_strip;
    unsigned int num_seeds_in_strip;
    unsigned int anchor_size;
    unsigned int anchor_ambiguity;
    std::weak_ptr<Alignment> pOther;
    bool bFirst; // for paired alignments: is the a alignment for the first mate read of the second one
    bool bSetMappingQualityToZero = false;
    std::string sName;
    nucSeqIndex uiInitialQueryBegin;
    nucSeqIndex uiInitialRefBegin;
    nucSeqIndex uiInitialQueryEnd;
    nucSeqIndex uiInitialRefEnd;

    AlignmentStatistics( )
        : index_of_strip( 0 ),
          num_seeds_in_strip( 0 ),
          anchor_size( 0 ),
          anchor_ambiguity( 0 ),
          pOther( ),
          bFirst( false ),
          sName( "unknown" ),
          uiInitialQueryBegin( 0 ),
          uiInitialRefBegin( 0 ),
          uiInitialQueryEnd( 0 ),
          uiInitialRefEnd( 0 )
<<<<<<< HEAD
    {}
=======
    {} // constructor
>>>>>>> d6266c5c
}; // class

class SVInfo
{
  public:
    /**
     * @details
     * Contains indices of seeds, where a structural variant (deletion or insertion)
     * follows the seed.
     */
    std::vector<size_t> vSeedIndicesOfSVIndels;
}; // class

DEBUG( class SoCPriorityQueue; ) // DEBUG

/**
 * @brief A set with Seed elements.
 * @details
 * Also holds the summed up score of the seeds within the list.
 * @ingroup Container
 */
class Seeds : public Container
{
  private:
    typedef std::vector<Seed> TP_VEC;
    ///@brief the content of the seed set
    TP_VEC vContent;

  public:
    DEBUG( std::shared_ptr<SoCPriorityQueue> pSoCIn; ) // DEBUG

    typedef typename TP_VEC::value_type value_type;
    typedef typename TP_VEC::size_type size_type;
    typedef typename TP_VEC::difference_type difference_type;
    typedef typename TP_VEC::iterator iterator;

    nucSeqIndex mem_score = 0;
    // some statistics
    AlignmentStatistics xStats;
    /// @brief is the seed set consistent (set to true after harmonization)
    bool bConsistent = false;

    Seeds( std::initializer_list<value_type> init ) : vContent( init )
    {} // initializer list constructor

    template <class InputIt> Seeds( InputIt xBegin, InputIt xEnd ) : vContent( xBegin, xEnd )
    {} // iterator constructor

    Seeds( ) : vContent( )
    {} // default constructor

    Seeds( const std::shared_ptr<Seeds> pOther ) : vContent( pOther->vContent )
    {} // constructor

    Seeds( size_t numElements ) : vContent( numElements )
    {} // constructor

    /// @brief returns the sum off all scores within the list
    inline nucSeqIndex getScore( ) const
    {
        nucSeqIndex iRet = 0;
        for( const Seed& rS : *this )
            iRet += rS.getValue( );
        return iRet;
    } // function

    /// @brief append another seed set
    inline void append( const std::shared_ptr<Seeds> pOther )
    {
        for( Seed& rS : pOther->vContent )
            push_back( rS );
    } // method

    /// @briefreturn wether this seed set is larger according to getScore()
    inline bool larger( const std::shared_ptr<Container> pOther ) const
    {
        const std::shared_ptr<Seeds> pSeeds = std::dynamic_pointer_cast<Seeds>( pOther );
        if( pSeeds == nullptr )
            return true;
        return getScore( ) > pSeeds->getScore( );
    } // method

    // setter
    inline value_type& operator[]( size_type uiI )
    {
        return vContent[ uiI ];
    } // operator

    // getter
    inline const value_type& operator[]( size_type uiI ) const
    {
        return vContent[ uiI ];
    } // operator

    inline void push_back( const value_type& value )
    {
        vContent.push_back( value );
    } // method

    inline size_type size( void ) const
    {
        return vContent.size( );
    } // method

    inline bool mainStrandIsForward( ) const
    {
        size_type uiForw = 0;
        size_type uiRev = 0;
        for( const Seed& rS : vContent )
        {
            if( rS.bOnForwStrand )
                uiForw++;
            else
                uiRev++;
            if( uiForw * 2 >= size( ) )
                return true;
            if( uiRev * 2 >= size( ) )
                return false;
        } // for
        return uiForw >= uiRev;
    } // method

    inline void mirror( nucSeqIndex uiReferenceLength, nucSeqIndex uiQueryLength )
    {
        for( Seed& rS : vContent )
        {
            rS.uiPosOnReference = uiReferenceLength * 2 - rS.end_ref( ); // @todo check if this is still correct...
            rS.iStart = uiQueryLength - rS.end( ); // @todo check if this is still correct...
        } // for
    } // method

    inline void flipOnQuery( nucSeqIndex uiQueryLength )
    {
        nucSeqIndex uiTop = 0;
        nucSeqIndex uiBottom = uiQueryLength - vContent.front( ).start( );
        for( Seed& rS : vContent )
        {
            rS.iStart = uiQueryLength - rS.start( );
            // get top and bottom
            uiTop = std::max( uiTop, rS.end( ) );
            uiBottom = std::min( uiBottom, rS.start( ) );
        } // for
        nucSeqIndex uiCenter = ( uiTop + uiBottom ) / 2;
        for( Seed& rS : vContent )
        {
            int64_t uiMovDist = ( int64_t )( rS.start( ) + rS.end( ) ) / 2 - (int64_t)uiCenter;
            int64_t uiNewPos = rS.iStart - uiMovDist * 2;
            assert( uiNewPos >= 0 );
            rS.iStart = ( nucSeqIndex )( uiNewPos );
        } // for
    } // method

    inline std::shared_ptr<Seeds> extractStrand( bool bStrand )
    {
        auto pRet = std::make_shared<Seeds>( );
        // move all seeds on bStrand to pRet and erase them from here
        vContent.erase( std::remove_if( vContent.begin( ), vContent.end( ),
                                        [&]( const Seed& rSeed ) {
                                            if( rSeed.bOnForwStrand == bStrand )
                                            {
                                                pRet->push_back( rSeed );
                                                return true;
                                            } // if
                                            return false;
                                        } ),
                        vContent.end( ) );
        return pRet;
    } // method

    inline std::shared_ptr<Seeds> splitOnStrands( nucSeqIndex uiReferenceLength, nucSeqIndex uiQueryLength )
    {
        std::cout << "Spliting " << vContent.size( ) << " seeds." << std::endl;
        auto pRet = extractStrand( true );
        pRet->mirror( uiReferenceLength, uiQueryLength );
        std::cout << "Forward: " << vContent.size( ) << std::endl;
        std::cout << "Reverse: " << pRet->size( ) << std::endl;
        return pRet;
    } // method

    inline void pop_back( void )
    {
        vContent.pop_back( );
    } // method

    template <class... Args> inline void emplace_back( Args&&... args )
    {
        vContent.emplace_back( args... );
    } // method

    inline bool empty( void ) const
    {
        return vContent.empty( );
    } // method

    inline value_type& front( void )
    {
        return vContent.front( );
    } // method

    inline value_type& back( void )
    {
        return vContent.back( );
    } // method

    inline const value_type& front( void ) const
    {
        return vContent.front( );
    } // method

    inline const value_type& back( void ) const
    {
        return vContent.back( );
    } // method

    inline TP_VEC::iterator begin( void ) noexcept
    {
        return vContent.begin( );
    } // method

    inline TP_VEC::iterator end( void ) noexcept
    {
        return vContent.end( );
    } // method

    inline TP_VEC::const_iterator begin( void ) const noexcept
    {
        return vContent.begin( );
    } // method

    inline TP_VEC::const_iterator end( void ) const noexcept
    {
        return vContent.end( );
    } // method

    inline void erase( TP_VEC::iterator pos )
    {
        vContent.erase( pos );
    } // method

    inline void erase( TP_VEC::iterator first, TP_VEC::iterator last )
    {
        vContent.erase( first, last );
    } // method

    inline TP_VEC::iterator insert( TP_VEC::const_iterator pos, const value_type& value )
    {
        return vContent.insert( pos, value );
    } // method

    template <class InputIt> inline TP_VEC::iterator insert( TP_VEC::const_iterator pos, InputIt first, InputIt last )
    {
        return vContent.insert( pos, first, last );
    } // method

    void reserve( size_type uiN )
    {
        vContent.reserve( uiN );
    } // method

    void clear( ) noexcept
    {
        vContent.clear( );
    } // method
}; // class
} // namespace libMA

#ifdef WITH_PYTHON
/**
 * @brief exports the Seed and Seedlist classes to python.
 * @ingroup export
 */
#ifdef WITH_BOOST
void exportSeed( );
#else
void exportSeed( py::module& rxPyModuleId );
#endif
#endif

#endif<|MERGE_RESOLUTION|>--- conflicted
+++ resolved
@@ -178,11 +178,7 @@
           uiInitialRefBegin( 0 ),
           uiInitialQueryEnd( 0 ),
           uiInitialRefEnd( 0 )
-<<<<<<< HEAD
-    {}
-=======
     {} // constructor
->>>>>>> d6266c5c
 }; // class
 
 class SVInfo
