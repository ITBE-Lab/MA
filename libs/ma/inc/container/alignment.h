/**
 * @file alignment.h
 * @brief Implements a Container that holds a finished alignment.
 * @author Markus Schmidt
 */

#ifndef ALIGNMENT_H
#define ALIGNMENT_H

#include "container/segment.h"

#define MULTIPLE_SEGMENTS_IN_TEMPLATE 0x001
#define SEGMENT_PROPERLY_ALIGNED 0x002
#define SEGMENT_UNMAPPED 0x004
#define NEXT_SEGMENT_UNMAPPED 0x008
#define REVERSE_COMPLEMENTED 0x010
#define NEXT_REVERSE_COMPLEMENTED 0x020
#define FIRST_IN_TEMPLATE 0x040
#define LAST_IN_TEMPLATE 0x080
#define SECONDARY_ALIGNMENT 0x100
#define NOT_PASSING_FILTERS 0x200
#define PCR_OR_DUPLICATE 0x400
#define SUPPLEMENTARY_ALIGNMENT 0x800

namespace libMA
{
/**
 * @brief Describes the type of match at one specific position of the alignment.
 * @details
 * @li @c match: query and reference have the same nucleotide.
 * @li @c seed: query and reference have the same nucleotide
 * (the match was found as part  of a seed).
 * @li @c missmatch: query and reference have different nucleotides,
 *      but they are aligned to the same position nonetheless.
 * @li @c insertion: a nucleotide is present on the query that has no counterpart on the reference.
 * @li @c deletion: a nucleotide is present on the reference that has no counterpart on the query.
 */
enum MatchType
{
    seed,
    match,
    missmatch,
    insertion,
    deletion
}; // enum

/**
 * @brief Holds a finished alignment.
 * @details
 * Contains a list of MatchTypes (match, missmatch, insertion, deletion).
 * @ingroup container
 */
class Alignment : public Container
{
  public:
#if DEBUG_LEVEL >= 1
    std::vector<std::pair<nucSeqIndex, nucSeqIndex>> vGapsScatter;
#endif
    /// The sparse list of MatchTypes that describe the alignment.
    std::vector<std::pair<MatchType, nucSeqIndex>> data;
    /// The length of the alignment.
    nucSeqIndex uiLength;
    /// The start of the alignment on the reference sequence.
    nucSeqIndex uiBeginOnRef;
    /// The end of the alignment on the reference sequence.
    nucSeqIndex uiEndOnRef;
    /// The start of the alignment on the query sequence.
    nucSeqIndex uiBeginOnQuery;
    /// The end of the alignment on the query sequence.
    nucSeqIndex uiEndOnQuery;

    int64_t iScore = 0;
    double fMappingQuality = NAN;

    // some statistics
    AlignmentStatistics xStats;
    bool bSecondary;
    bool bSupplementary;

    /**
     * @brief Creates an empty alignment.
     */
    Alignment( )
        : data( ),
          uiLength( 0 ),
          uiBeginOnRef( 0 ),
          uiEndOnRef( 0 ),
          uiBeginOnQuery( 0 ),
          uiEndOnQuery( 0 ),
          xStats( ),
          bSecondary( false ),
          bSupplementary( false )
    {} // constructor

    /**
     * @brief Creates an empty alignment,
     * where the interval of the reference that is used is already known.
     */
    Alignment( nucSeqIndex uiBeginOnRef )
        : data( ),
          uiLength( 0 ),
          uiBeginOnRef( uiBeginOnRef ),
          uiEndOnRef( uiBeginOnRef ),
          uiBeginOnQuery( 0 ),
          uiEndOnQuery( 0 ),
          xStats( ),
          bSecondary( false ),
          bSupplementary( false )
    {} // constructor

    /**
     * @brief Creates an empty alignment,
     * where the interval of the reference that is used is already known.
     */
    Alignment( nucSeqIndex uiBeginOnRef, nucSeqIndex uiBeginOnQuery )
        : data( ),
          uiLength( 0 ),
          uiBeginOnRef( uiBeginOnRef ),
          uiEndOnRef( uiBeginOnRef ),
          uiBeginOnQuery( uiBeginOnQuery ),
          uiEndOnQuery( uiBeginOnQuery ),
          xStats( ),
          bSecondary( false ),
          bSupplementary( false )
    {} // constructor

    /**
     * @brief Creates an empty alignment,
     * where the interval of the reference that is used is already known.
     */
    Alignment( nucSeqIndex uiBeginOnRef, nucSeqIndex uiBeginOnQuery, nucSeqIndex uiEndOnRef, nucSeqIndex uiEndOnQuery )
        : data( ),
          uiLength( 0 ),
          uiBeginOnRef( uiBeginOnRef ),
          uiEndOnRef( uiEndOnRef ),
          uiBeginOnQuery( uiBeginOnQuery ),
          uiEndOnQuery( uiEndOnQuery ),
          xStats( ),
          bSecondary( false ),
          bSupplementary( false )
    {} // constructor

    Alignment( const Alignment& rOther ) = delete;

    inline std::string toString( ) const
    {
        std::string sRet = "Alignment Dump: ";
        constexpr char vTranslate[ 5 ] = {'S', '=', 'X', 'I', 'D'};
        for( auto& tuple : data )
            sRet += vTranslate[ (unsigned int)tuple.first ] + std::to_string( tuple.second ) + " ";
        sRet += " | Score: ";
        sRet += std::to_string( iScore );
        return sRet;
    }

    // overload
    bool canCast( std::shared_ptr<Container> c ) const
    {
        return std::dynamic_pointer_cast<Alignment>( c ) != nullptr;
    } // function

    // overload
    std::string getTypeName( ) const
    {
        return "Alignment";
    } // function

    // overload
    std::shared_ptr<Container> getType( ) const
    {
        return std::shared_ptr<Container>( new Alignment( ) );
    } // function

    int64_t EXPORTED reCalcScore( ) const;

    /**
     * @returns the type of math for the given position i.
     * @brief Type of math at i.
     */
    MatchType at( nucSeqIndex i ) const
    {
        // everything after and before the query is a deletion
        if( i >= uiLength || i < 0 )
            return MatchType::deletion;

        // the MatchType match type is stored in a compressed format -> extract it
        nucSeqIndex j = 0;
        unsigned int k = 0;
        while( k < data.size( ) )
        {
            j += data[ k ].second;
            if( j > i )
                break;
            k++;
        } // while

        return data[ k ].first;
    } // function

    /*
     * @brief returns how many seeds are within the alignment
     */
    size_t getNumSeeds( ) const
    {
        size_t uiRet = 0;
        for( std::pair<MatchType, nucSeqIndex> section : data )
            if( section.first == MatchType::seed )
                uiRet++;
        return uiRet;
    } // function

    /*
     * @brief returns how many nucleotides within this alignment are determined by seeds
     */
    size_t getNumBySeeds( ) const
    {
        size_t uiRet = 0;
        for( std::pair<MatchType, nucSeqIndex> section : data )
            if( section.first == MatchType::seed )
                uiRet += section.second;
        return uiRet;
    } // function

    /*
     * @brief returns how many nucleotides within this alignment matches (or seeds)
     */
    size_t getNumMatches( ) const
    {
        size_t uiRet = 0;
        for( std::pair<MatchType, nucSeqIndex> section : data )
            if( section.first == MatchType::seed || section.first == MatchType::match )
                uiRet += section.second;
        return uiRet;
    } // function

    /*
     * Essentially computes the NM tag of the SAM format
     * NM:i:count Number of differences (mismatches plus inserted and deleted bases) between the sequence and
     * reference, counting only (case-insensitive) A, C, G and T bases in sequence and reference as potential
     * matches, with everything else being a mismatch. Note this means that ambiguity codes in both
     * sequence and reference that match each other, such as ‘N’ in both, or compatible codes such as ‘A’ and
     * ‘R’, are still counted as mismatches. The special sequence base ‘=’ will always be considered to be a
     * match, even if the reference is ambiguous at that point. Alignment reference skips, padding, soft and
     * hard clipping (‘N’, ‘P’, ‘S’ and ‘H’ CIGAR operations) do not count as mismatches, but insertions and
     * deletions count as one mismatch per base.
     * Note that historically this has been ill-defined and both data and tools exist that disagree with this
     * definition.
     *
     * @note: According to NGMLR documentation, they do not count insertions and deletions
     */
    size_t getNumDifferences( const std::shared_ptr<Pack> pPack, const bool bNMTagDoNOTCountIndels ) const
    {
        NucSeq xRefSeqWithN;
        pPack->vExtractSubsectionN( this->uiBeginOnRef, this->uiEndOnRef, xRefSeqWithN );
        size_t uiNumDiff = 0;
        size_t uiRPos = 0;
        for( const std::pair<MatchType, nucSeqIndex>& rPair : this->data )
        {
            switch( rPair.first )
            {
                case MatchType::seed:
                case MatchType::match:
                    for( size_t uiI = 0; uiI < rPair.second; uiI++ )
                        if( xRefSeqWithN[ uiI + uiRPos ] >= 4 ) // there is a N at this position
                            uiNumDiff++;
                    break;
                case MatchType::insertion:
                case MatchType::deletion:
                    // if we do not want to count indels, bNMTagDoNOTCountIndels must be set to true.
                    if( bNMTagDoNOTCountIndels )
                        break;
                case MatchType::missmatch:
                    uiNumDiff += rPair.second;
                    break;
                default:
                    throw std::runtime_error( "Should never reach default case in computeTag switch case." );
                    break;
            } // switch
            if( rPair.first != MatchType::insertion )
                uiRPos += rPair.second;
        } // for
        return uiNumDiff;
    } // method


    /*
     * sniffles requirement:
     * if we fill a dual extend gap by brute force (due to z drop) the used insertion and deletion must always be in
     * consistent order (among several reads).
     * Therefore we need to check the strand of the alignment and adjust accordingly.
     */
    void invertSuccessiveInserionAndDeletion( )
    {
        // using -1 in loop therefore start at 1 instead of 0
        for( size_t uiI = 1; uiI < this->data.size(); uiI++ )
        {
            if( ( this->data[ uiI - 1 ].first == MatchType::insertion &&
                  this->data[ uiI ].first == MatchType::deletion ) ||
                ( this->data[ uiI - 1 ].first == MatchType::deletion &&
                  this->data[ uiI ].first == MatchType::insertion ) )
            {
                auto xTmp = this->data[ uiI ];
                this->data[ uiI ] = this->data[ uiI - 1 ];
                this->data[ uiI - 1 ] = xTmp;
                uiI++; // increment uiI twice to skip one (so that we do not swap back and forth)
            } // if
        } // for
    } // method

    /**
     * @returns the type of math for the given position i.
     * @brief Type of math at i.
     */
    MatchType operator[]( nucSeqIndex i ) const
    {
        return at( i );
    } // operator

    /**
     * @brief extract the alignment as vector
     */
    std::vector<MatchType> extract( ) const
    {
        std::vector<MatchType> aRet;
        for( std::pair<MatchType, nucSeqIndex> xElement : data )
            for( unsigned int i = 0; i < xElement.second; i++ )
                aRet.push_back( xElement.first );
        return aRet;
    } // method

    std::string cigarString( Pack& rPack )
    {
        std::string sCigar = "";
        if( rPack.bPositionIsOnReversStrand( uiBeginOnRef ) )
            std::reverse( data.begin( ), data.end( ) );

        for( std::pair<MatchType, nucSeqIndex> section : data )
        {
            sCigar.append( std::to_string( section.second ) );
            switch( section.first )
            {
                case MatchType::seed:
                case MatchType::match:
                    sCigar.append( "=" );
                    break;
                case MatchType::missmatch:
                    sCigar.append( "X" );
                    break;
                case MatchType::insertion:
                    sCigar.append( "I" );
                    break;
                case MatchType::deletion:
                    sCigar.append( "D" );
                    break;
                default:
                    std::cerr << "WARNING invalid cigar symbol" << std::endl;
                    break;
            } // switch
        } // for
        if( rPack.bPositionIsOnReversStrand( uiBeginOnRef ) )
            std::reverse( data.begin( ), data.end( ) );
        return sCigar;
    } // method

<<<<<<< HEAD
=======
    std::string cigarStringWithMInsteadOfXandEqual( Pack& rPack )
    {
        std::string sCigar = "";
        if( rPack.bPositionIsOnReversStrand( uiBeginOnRef ) )
            std::reverse( data.begin( ), data.end( ) );

        size_t uiSequentialM = 0;
        for( std::pair<MatchType, nucSeqIndex> section : data )
        {
            switch( section.first )
            {
                case MatchType::seed:
                case MatchType::match:
                case MatchType::missmatch:
                    // add up sequential M's
                    uiSequentialM += section.second;
                    break;
                case MatchType::insertion:
                case MatchType::deletion:
                    // output added up sequential M's
                    if( uiSequentialM > 0 )
                    {
                        sCigar.append( std::to_string( uiSequentialM ) ).append( "M" );
                        uiSequentialM = 0;
                    } // if
                    // output indel
                    sCigar.append( std::to_string( section.second ) )
                        .append( ( section.first == MatchType::insertion ) ? "I" : "D" );
                    break;
                default:
                    std::cerr << "WARNING invalid cigar symbol" << std::endl;
                    break;
            } // switch
        } // for

        // don't forget potential last M!
        if( uiSequentialM > 0 )
            sCigar.append( std::to_string( uiSequentialM ) ).append( "M" );

        if( rPack.bPositionIsOnReversStrand( uiBeginOnRef ) )
            std::reverse( data.begin( ), data.end( ) );
        return sCigar;
    } // method

>>>>>>> d6266c5c
    uint32_t getSamFlag( Pack& rPack ) const
    {
        uint32_t uiRet = 0;
        if( rPack.bPositionIsOnReversStrand( uiBeginOnRef ) )
            uiRet |= REVERSE_COMPLEMENTED;
        if( bSecondary )
            uiRet |= SECONDARY_ALIGNMENT;
        if( bSupplementary )
            uiRet |= SUPPLEMENTARY_ALIGNMENT;
        return uiRet;
    } // method

    std::string getContig( Pack& rPack ) const
    {
        return rPack.nameOfSequenceForPosition( uiBeginOnRef );
    } // method

    nucSeqIndex getSamPosition( Pack& rPack ) const
    {
        std::string sRefName = getContig( rPack );
        auto uiRet = rPack.posInSequence( uiBeginOnRef, uiEndOnRef );
        if( rPack.bPositionIsOnReversStrand( uiBeginOnRef ) )
            uiRet += 1;
        return uiRet + 1;
    } // method

    std::string getQuerySequence( NucSeq& rQuery, Pack& rPack )
    {
        std::string sRet;
        if( rPack.bPositionIsOnReversStrand( uiBeginOnRef ) )
            sRet = rQuery.fromToComplement( uiBeginOnQuery, uiEndOnQuery );
        else
            sRet = rQuery.fromTo( uiBeginOnQuery, uiEndOnQuery );
        int64_t iOff = sRet.length( ) - static_cast<int64_t>( this->uiEndOnQuery - this->uiBeginOnQuery );
        if( iOff != 0 )
            throw AnnotatedException(
                "Query length is off by " + std::to_string( iOff ) + ". Query is on " +
                ( rPack.bPositionIsOnReversStrand( uiBeginOnRef ) ? "refstrand" : "forwstrand" ) +
                ". Alignment name:" + xStats.sName + " " + this->toString( ) + ". Expected length: " +
                std::to_string( static_cast<int64_t>( this->uiEndOnQuery - this->uiBeginOnQuery ) ) +
                ". Querysegment: " + sRet + ". Query size: " + std::to_string( rQuery.uiSize ) +
                ". Alignment pos on query: " + std::to_string( this->uiBeginOnQuery ) + " to " +
                std::to_string( this->uiEndOnQuery ) );
        return sRet;
    } // method

    std::string getRevCompQuerySequence( NucSeq& rQuery, Pack& rPack )
    {
        if( rPack.bPositionIsOnReversStrand( uiBeginOnRef ) )
            return rQuery.fromTo( uiBeginOnQuery, uiEndOnQuery );
        else
            return rQuery.fromToComplement( uiBeginOnQuery, uiEndOnQuery );
    } // method

    /**
     * @brief appends multiple matchTypes to the alignment
     * @details
     * This is used for appending seeds,
     * where simply size of the seed matches need to be appended.
     */
    void EXPORTED append( MatchType type, nucSeqIndex size );

    /**
     * @brief appends a matchType to the alignment
     */
    void append( MatchType type )
    {
        append( type, 1 );
    } // function

    /**
     * @brief returns the overlap of the alignments on the query
     * @details
     * does consider deletions correctly. For example:
     * alignment 1: ###--#---####
     * alignment 2: ---###-------
     * 1 and 2 would have overlap 1/13
     */
    inline double overlap( const Alignment& rOther ) const
    {
        // get the total area where overlaps are possible
        nucSeqIndex uiS = std::max( uiBeginOnQuery, rOther.uiBeginOnQuery );
        nucSeqIndex uiE = std::min( uiEndOnQuery, rOther.uiEndOnQuery );
        // if the total area is zero we can return 0% immediately
        if( uiS >= uiE )
            return 0;
        // indices for walking through the alignments
        nucSeqIndex uiOverlap = 0;
        size_t uiI = 0;
        nucSeqIndex uiQpos = uiBeginOnQuery;
        size_t uiIOther = 0;
        nucSeqIndex uiQposOther = rOther.uiBeginOnQuery;
        // move the index to the start positions
        while( uiQpos + data[ uiI ].second < uiS )
        {
            // all match types move forward on the query apart from a deletion
            if( data[ uiI ].first != MatchType::deletion )
                uiQpos += data[ uiI ].second;
            uiI++;
        } // while
        // move the index (of the other alignment) to the start positions
        while( uiQposOther + rOther.data[ uiIOther ].second < uiS )
        {
            // all match types move forward on the query apart from a deletion
            if( rOther.data[ uiIOther ].first != MatchType::deletion )
                uiQposOther += rOther.data[ uiIOther ].second;
            uiIOther++;
        } // while

        // compute the overlap
        while(
            // we haven't reached the end of the possible overlap area
            uiQpos < uiE && uiQposOther < uiE &&
            // we haven't reached the end of the alignment
            uiI < data.size( ) && uiIOther < rOther.data.size( ) )
        {
            // get the lengths on the query
            nucSeqIndex uiQLen = 0;
            // all match types have a query length apart from a deletion
            if( data[ uiI ].first != MatchType::deletion )
                uiQLen = data[ uiI ].second;
            nucSeqIndex uiQLenOther = 0;
            // all match types have a query length apart from a deletion
            if( rOther.data[ uiIOther ].first != MatchType::deletion )
                uiQLenOther = rOther.data[ uiIOther ].second;

            // compute the overlap
            nucSeqIndex uiS_inner = std::max( std::max( uiQpos, uiQposOther ), uiS );
            nucSeqIndex uiE_inner = std::min( std::min( uiQpos + uiQLen, uiQposOther + uiQLenOther ), uiE );
            nucSeqIndex uiCurrOverlap = 0;
            if( uiS_inner < uiE_inner )
                uiCurrOverlap = uiE_inner - uiS_inner;

            // if the type of the match is not an insertion, add to the amount of overlap
            if( data[ uiI ].first != MatchType::insertion && rOther.data[ uiIOther ].first != MatchType::insertion )
                uiOverlap += uiCurrOverlap;

            // move the correct index forward
            if( uiQpos + uiQLen < uiQposOther + uiQLenOther )
            {
                uiQpos += uiQLen;
                uiI++;
            } // if
            else
            {
                uiQposOther += uiQLenOther;
                uiIOther++;
            } // else
        } // while

        // divide by the size of the smaller alignment so that the returned overlap is in
        // percent
        nucSeqIndex uiSize = std::min( uiEndOnQuery - uiBeginOnQuery, rOther.uiEndOnQuery - rOther.uiBeginOnQuery );
        return uiOverlap / static_cast<double>( uiSize );
    } // mehtod

    /**
     * @brief appends another alignment
     */
    void append( const Alignment& rOther )
    {
        for( auto xTuple : rOther.data )
            append( xTuple.first, xTuple.second );
    } // function

    ///@brief wrapper for boost-python
    void append_boost1( MatchType type, nucSeqIndex size )
    {
        append( type, size );
    } // function

    ///@brief wrapper for boost-python
    void append_boost2( MatchType type )
    {
        append( type, 1 );
    } // function

    ///@returns the length of the alignment
    ///@brief Length of the alignment
    nucSeqIndex length( ) const
    {
        DEBUG( nucSeqIndex uiCheck = 0; for( auto xTup
                                             : data ) uiCheck += xTup.second;
               if( uiCheck != uiLength ) {
                   std::cout << "Alignment length check failed: " << uiCheck << " != " << uiLength << std::endl;
                   assert( false );
               } // if
               ) // DEBUG
        return uiLength;
    } // function

    ///@brief Start of the alignment.
    ///@returns the start of the alignment on the reference sequence.
    nucSeqIndex beginOnRef( )
    {
        return uiBeginOnRef;
    } // function

    ///@brief End of the alignment.
    ///@returns the end of the alignment on the reference sequence.
    nucSeqIndex endOnRef( )
    {
        return uiEndOnRef;
    } // function

    /**
     * @brief the NMW score for this alignment
     */
    int64_t score( ) const
    {
        // the data.size() == 0 is to allow SW to set the score directly
        assert( data.size( ) == 0 || reCalcScore( ) == iScore );
        return iScore;
    } // method

    /**
     * @brief the NMW score for this alignment
     */
    unsigned int EXPORTED localscore( ) const;

    /**
     * @brief returns how many nucleotides within this alignment are determined by seeds
     * as a percentage
     */
    float seedCoverage( ) const
    {
        unsigned int iCount = 0;
        for( unsigned int i = 0; i < length( ); i++ )
            if( at( i ) == MatchType::seed )
                iCount++;
        return ( (float)iCount ) / (float)length( );
    } // method

    /**
     * @brief for sorting alignment by their score
     * @details
     * When multiple alignments are created we use this function to sort them.
     */
    bool larger( const std::shared_ptr<Container> pOther ) const
    {
        const std::shared_ptr<Alignment> pAlign = std::dynamic_pointer_cast<Alignment>( pOther );
        if( pAlign == nullptr )
            return false;
        size_t uiA = 0;
        size_t uiB = 0;
        if( pAlign->bSecondary )
            uiB = 2;
        if( pAlign->bSupplementary )
            uiB = 1;
        if( bSecondary )
            uiA = 2;
        if( bSupplementary )
            uiA = 1;
        if( uiA != uiB )
            return uiA < uiB;
        auto uiS1 = score( );
        auto uiS2 = pAlign->score( );
        if( uiS1 == uiS2 )
            // if both alignments have the same score output the one with
            // the higher SoC score first (this is determined by the lower SoC index)
            return xStats.index_of_strip < pAlign->xStats.index_of_strip;
        return uiS1 > uiS2;
    } // function

    /**
     * @brief transform any alignment into a local one
     * @details
     * When an alignment is computed on the foundation of seeds it might not be local.
     * This function has a linear complexity with regard to the compressed alignment length.
     */
    void EXPORTED makeLocal( );

    /**
     * @brief removes dangeling Deletions
     * @details
     * When the alignment is created there might be some dangeling deletions at
     * the beginning or end. This function removes them
     */
    void EXPORTED removeDangeling( );

    void operator=( const std::shared_ptr<Alignment> pOther )
    {
        data = pOther->data;
        uiLength = pOther->uiLength;
        uiBeginOnRef = pOther->uiBeginOnRef;
        uiEndOnRef = pOther->uiEndOnRef;
        uiBeginOnQuery = pOther->uiBeginOnQuery;
        iScore = pOther->iScore;
        fMappingQuality = pOther->fMappingQuality;
        bSecondary = pOther->bSecondary;
        bSupplementary = pOther->bSupplementary;
        xStats = pOther->xStats;
    } // function

    inline void shiftOnRef( nucSeqIndex uiBy )
    {
        uiBeginOnRef += uiBy;
        uiEndOnRef += uiBy;
    } // method

    inline void shiftOnQuery( nucSeqIndex uiBy )
    {
        uiBeginOnQuery += uiBy;
        uiEndOnQuery += uiBy;
    } // method

    /**
     * @brief debug function
     * @details
     * Checks wether the cigar and uiBegin and EndOnQuery are consistent.
     * Does nothing in release mode.
     */
    void checkLengthOnQuery( )
    {
        assert( this->uiBeginOnQuery <= this->uiEndOnQuery );
#if DEBUG_LEVEL > 0
        int64_t uiTlen = static_cast<int64_t>( this->uiEndOnQuery ) - static_cast<int64_t>( this->uiBeginOnQuery );
        for( std::pair<MatchType, nucSeqIndex> section : this->data )
        {
            switch( section.first )
            {
                case MatchType::seed:
                case MatchType::match:
                case MatchType::insertion:
                case MatchType::missmatch:
                    uiTlen -= static_cast<int64_t>( section.second );
                    break;
                case MatchType::deletion:
                default:
                    break;
            } // switch
        } // for
        if( uiTlen != 0 )
        {
            std::cerr << "Error: Alignment length on query does not match cigar. Length is off by " << uiTlen
                      << std::endl;
            std::cerr << "Query name: " << xStats.sName << std::endl;
            std::cerr << this->toString( ) << std::endl;
            std::cerr << "Query Coords: " << this->uiBeginOnQuery << " to " << this->uiEndOnQuery << std::endl;
            assert( false );
        } // if
#endif
    } // method
}; // class
} // namespace libMA

#ifdef WITH_PYTHON
/**
 * @brief Exposes the Alignment container to boost python.
 * @ingroup export
 */
#ifdef WITH_BOOST
void exportAlignment( );
#else
void exportAlignment( py::module& rxPyModuleId );
#endif
#endif

#endif<|MERGE_RESOLUTION|>--- conflicted
+++ resolved
@@ -362,8 +362,6 @@
         return sCigar;
     } // method
 
-<<<<<<< HEAD
-=======
     std::string cigarStringWithMInsteadOfXandEqual( Pack& rPack )
     {
         std::string sCigar = "";
@@ -408,7 +406,6 @@
         return sCigar;
     } // method
 
->>>>>>> d6266c5c
     uint32_t getSamFlag( Pack& rPack ) const
     {
         uint32_t uiRet = 0;
