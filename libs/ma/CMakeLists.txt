﻿cmake_minimum_required (VERSION 3.8)

project("MA Lib" VERSION 1.0.1 DESCRIPTION "Core library of MA")

# Look for boost
# Info: https://feralchicken.wordpress.com/2013/12/07/boost-python-hello-world-example-using-cmake/
# If your boost is not within the standard path, then set BOOST_ROOT appropriately
# set(BOOST_ROOT "/opt/dev/")
# find_package( Boost 1.60.0 COMPONENTS python3 )

# Get all .cpp files in the src folder
file(GLOB MA_SRC
    "src/*/*.cpp"
) # file

# Define library MA as target
if( PythonLibs_FOUND )
    # Build shared library with Python support and surpress warnings form within Pybind11
    message( "-- libMA: Build shared library with python support via local pybind11." )
    pybind11_add_module( MA SHARED SYSTEM ${MA_SRC} )
    target_compile_definitions( MA PRIVATE WITH_PYTHON )
else()
    # Build the plain shared library without Python support
    message( "-- libMA: Build shared library without python support." )
    add_library(MA SHARED ${MA_SRC} ) 
endif()

# Activate __declspec(dllexport) for DLL export 
# PRIVATE => depending projects will not inherit the EXPORT definition
target_compile_definitions( MA PRIVATE EXPORT )

# CMake will add the -fPIC for compilation with GCC
set_property(TARGET MA PROPERTY POSITION_INDEPENDENT_CODE ON)

# Set includes and library dependencies 
target_include_directories(MA PUBLIC inc ../kswcpp/inc)
target_link_libraries ( MA LINK_PUBLIC kswcpp CppSQLite3 )

<<<<<<< HEAD
# build the shared library in the folder of the .exe 
set_target_properties(MA PROPERTIES RUNTIME_OUTPUT_DIRECTORY ${CMAKE_BINARY_DIR} )
set_target_properties(MA PROPERTIES LIBRARY_OUTPUT_DIRECTORY ${CMAKE_BINARY_DIR} )
=======
# if there is a zlib
if( ZLIB_FOUND )
    # Activate code that relies on zlib by defining WITH_ZLIB
    target_compile_definitions( MA PUBLIC WITH_ZLIB )
    # Add include directories of zlib
    target_include_directories(MA PUBLIC ${ZLIB_INCLUDE_DIRS})
    # link to the zlib libraries
    target_link_libraries ( MA LINK_PUBLIC ${ZLIB_LIBRARIES} )
    message( "-- libMA: Building shared library components that rely on zlib." )
else()
    message( "-- libMA: Not building shared library components that rely on zlib." )
endif()
>>>>>>> b305bd8d

# build the shared library in the folder of the .exe 
set_target_properties(MA PROPERTIES RUNTIME_OUTPUT_DIRECTORY ${CMAKE_BINARY_DIR} )
set_target_properties(MA PROPERTIES LIBRARY_OUTPUT_DIRECTORY ${CMAKE_BINARY_DIR} )

# additionally link to python if available
if( PythonLibs_FOUND )
    target_link_libraries ( MA PUBLIC ${PYTHON_LIBRARIES} )
    # if we are under windows and we want to support python we need to do two things:
    if( MSVC )
        # change the name of the library from MA to libMA (under linux lib is used as prefix automatically)
        set_target_properties( MA PROPERTIES OUTPUT_NAME "libMA" )
        # change the suffix to .pdy so that python recognized the file as module 
        # (this does not effect the executable; it can still load libMA.pyd as dynamic linked library)
        set_target_properties( MA PROPERTIES SUFFIX ".pyd" )
    endif()
endif()<|MERGE_RESOLUTION|>--- conflicted
+++ resolved
@@ -36,11 +36,6 @@
 target_include_directories(MA PUBLIC inc ../kswcpp/inc)
 target_link_libraries ( MA LINK_PUBLIC kswcpp CppSQLite3 )
 
-<<<<<<< HEAD
-# build the shared library in the folder of the .exe 
-set_target_properties(MA PROPERTIES RUNTIME_OUTPUT_DIRECTORY ${CMAKE_BINARY_DIR} )
-set_target_properties(MA PROPERTIES LIBRARY_OUTPUT_DIRECTORY ${CMAKE_BINARY_DIR} )
-=======
 # if there is a zlib
 if( ZLIB_FOUND )
     # Activate code that relies on zlib by defining WITH_ZLIB
@@ -53,7 +48,6 @@
 else()
     message( "-- libMA: Not building shared library components that rely on zlib." )
 endif()
->>>>>>> b305bd8d
 
 # build the shared library in the folder of the .exe 
 set_target_properties(MA PROPERTIES RUNTIME_OUTPUT_DIRECTORY ${CMAKE_BINARY_DIR} )
