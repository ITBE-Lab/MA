﻿cmake_minimum_required (VERSION 3.8)

project("MA Lib" VERSION 1.1.0 DESCRIPTION "Core library of MA")

# Look for boost
# Info: https://feralchicken.wordpress.com/2013/12/07/boost-python-hello-world-example-using-cmake/
# If your boost is not within the standard path, then set BOOST_ROOT appropriately
# set(BOOST_ROOT "/opt/dev/")
# find_package( Boost 1.60.0 COMPONENTS python3 )

# Get all .cpp files in the src folder
file(GLOB MA_SRC
    "src/*/*.cpp"
) # file

# Define library MA as target
if( PythonLibs_FOUND )
    # Build shared library with Python support and surpress warnings form within Pybind11
    message( "-- libMA: Build shared library with python support via local pybind11." )
    pybind11_add_module( MA SHARED SYSTEM ${MA_SRC} )
    target_compile_definitions( MA PRIVATE WITH_PYTHON )
else()
    # Build the plain shared library without Python support
    message( "-- libMA: Build shared library without python support." )
    add_library(MA SHARED ${MA_SRC} ) 
endif()

# Activate __declspec(dllexport) for DLL export 
# PRIVATE => depending projects will not inherit the EXPORT definition
target_compile_definitions( MA PRIVATE EXPORT )

# CMake will add the -fPIC for compilation with GCC
set_property(TARGET MA PROPERTY POSITION_INDEPENDENT_CODE ON)

# Set includes and library dependencies 
target_include_directories(MA PUBLIC inc ../kswcpp/inc)
target_link_libraries ( MA LINK_PUBLIC kswcpp CppSQLite3 )

# if there is a zlib
if( ZLIB_FOUND )
    # Activate code that relies on zlib by defining WITH_ZLIB
    target_compile_definitions( MA PUBLIC WITH_ZLIB )
    # Add include directories of zlib
    target_include_directories(MA PUBLIC ${ZLIB_INCLUDE_DIRS})
    # link to the zlib libraries
    target_link_libraries ( MA LINK_PUBLIC ${ZLIB_LIBRARIES} )
    message( "-- libMA: Building shared library components that rely on zlib." )
else()
    message( "-- libMA: Not building shared library components that rely on zlib." )
endif()

# Generate a version of MA based on the current commit

# Get the latest abbreviated commit hash of the working branch
execute_process(
<<<<<<< HEAD
  COMMAND git rev-parse --short HEAD
=======
  COMMAND git log -1 --format=%h
>>>>>>> 76e87d0c
  WORKING_DIRECTORY ${CMAKE_SOURCE_DIR}
  OUTPUT_VARIABLE GIT_COMMIT_HASH
  RESULT_VARIABLE RESULT_COMMIT
  OUTPUT_STRIP_TRAILING_WHITESPACE
)

# Check if there are any modified files
execute_process(
  COMMAND git status -s
  WORKING_DIRECTORY ${CMAKE_SOURCE_DIR}
  OUTPUT_VARIABLE GIT_STATUS
  RESULT_VARIABLE RESULT_STATUS
  OUTPUT_STRIP_TRAILING_WHITESPACE
)

if( "${GIT_STATUS}" STREQUAL "" )
    set(GIT_STATUS "")
else()
    set(GIT_STATUS "-D")
endif()

if(NOT RESULT_COMMIT STREQUAL "0" OR NOT RESULT_STATUS STREQUAL "0")
    message( "-- libMA: WARNING cannot inferr verison from git (maybe git.exe is not in your environment path?)" )
    set(MA_VERSION "Unknown")
else()
    set(MA_VERSION "${PROJECT_VERSION}-${GIT_COMMIT_HASH}${GIT_STATUS}")
    message( "-- libMA: Version = ${MA_VERSION}" )
endif()

<<<<<<< HEAD
configure_file(
=======
configure_file( # @todo so far this only triggers during configure not at build time
>>>>>>> 76e87d0c
  inc/util/version.h.in
  ${CMAKE_BINARY_DIR}/generated/version.h
)
target_include_directories(MA PUBLIC ${CMAKE_BINARY_DIR}/generated)

# build the shared library in the folder of the .exe 
set_target_properties(MA PROPERTIES RUNTIME_OUTPUT_DIRECTORY ${CMAKE_BINARY_DIR} )
set_target_properties(MA PROPERTIES LIBRARY_OUTPUT_DIRECTORY ${CMAKE_BINARY_DIR} )

# additionally link to python if available
if( PythonLibs_FOUND )
    target_link_libraries ( MA PUBLIC ${PYTHON_LIBRARIES} )
    # if we are under windows and we want to support python we need to do two things:
    if( MSVC )
        # change the name of the library from MA to libMA (under linux lib is used as prefix automatically)
        set_target_properties( MA PROPERTIES OUTPUT_NAME "libMA" )
        # change the suffix to .pdy so that python recognized the file as module 
        # (this does not effect the executable; it can still load libMA.pyd as dynamic linked library)
        set_target_properties( MA PROPERTIES SUFFIX ".pyd" )
    endif()
endif()<|MERGE_RESOLUTION|>--- conflicted
+++ resolved
@@ -53,11 +53,7 @@
 
 # Get the latest abbreviated commit hash of the working branch
 execute_process(
-<<<<<<< HEAD
-  COMMAND git rev-parse --short HEAD
-=======
   COMMAND git log -1 --format=%h
->>>>>>> 76e87d0c
   WORKING_DIRECTORY ${CMAKE_SOURCE_DIR}
   OUTPUT_VARIABLE GIT_COMMIT_HASH
   RESULT_VARIABLE RESULT_COMMIT
@@ -87,11 +83,7 @@
     message( "-- libMA: Version = ${MA_VERSION}" )
 endif()
 
-<<<<<<< HEAD
-configure_file(
-=======
 configure_file( # @todo so far this only triggers during configure not at build time
->>>>>>> 76e87d0c
   inc/util/version.h.in
   ${CMAKE_BINARY_DIR}/generated/version.h
 )
