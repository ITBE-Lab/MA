--- conflicted
+++ resolved
@@ -74,11 +74,7 @@
 void databaseTest( )
 {
     std::shared_ptr<SQLDB<MySQLConDB>> pDBCon = std::make_shared<SQLDB<MySQLConDB>>(
-<<<<<<< HEAD
-        json{{SCHEMA, "nucseq_test"},
-=======
         json{{SCHEMA, "nucseq_test"}, {TEMPORARY, true},
->>>>>>> ad6603ef
              {CONNECTION, {{HOSTNAME, "localhost"}, {USER, "root"}, {PASSWORD, "admin"}, {PORT, 0}}}} );
 
     json xCompNucSeqTableDef =
@@ -318,12 +314,8 @@
     // compressedNucSeqTest( 100000000, 100000001, 0, 0, 3 ); // Test for long sequences with a mix of A,C,G,T only
     // compressedNucSeqTest( 100000000, 100000001, 1, 1000, 3 ); // Test for long N sequences
 
-<<<<<<< HEAD
     // return doNoExcept( [&] { databaseTest( ); } );
     doNoExcept( [&] { bulkInsertTest( ); } );
-=======
-    return doNoExcept( [&] { databaseTest( ); } );
->>>>>>> ad6603ef
 
     return EXIT_SUCCESS;
 } /// main function