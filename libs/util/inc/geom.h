--- conflicted
+++ resolved
@@ -1,6 +1,6 @@
 /**
  * @file geom.h
- * @brief Support of geometric entities 
+ * @brief Support of geometric entities
  * @author Markus Schmidt
  */
 #pragma once
@@ -147,7 +147,7 @@
     } // function
 
     ///@brief wrapper for boost-python
-    inline const T size_boost1( ) const 
+    inline const T size_boost1( ) const
     {
         return iSize;
     } // function
@@ -196,100 +196,12 @@
     } // operator
 }; // class
 
-<<<<<<< HEAD
-/**
- * @brief well known binary (WKB) of a polygon
- * @details
- * Object that holds a WKB of a polygon.
- * Can be encoded or decoded from a rectangle.
- * Main purpose of this is to hold the WKB data while an insert is performed into a database.
- */
-template <size_t SIZE> class WKBPolygon
-{
-  public:
-    std::array<uint8_t, SIZE> aData;
-
-    WKBPolygon( )
-    {} // constructor
-
-    WKBPolygon( const WKBPolygon& rOther ) : aData( rOther.aData )
-    {} // copy constructor
-
-    inline void set( size_t uiPos, uint8_t uiData )
-    {
-        aData[ uiPos ] = uiData;
-    } // method
-
-    inline void setDouble( size_t uiPos, double fData )
-    {
-        assert( SIZE >= uiPos + sizeof( double ) );
-        std::memcpy( &aData[ uiPos ], &fData, sizeof( double ) );
-    } // method
-
-    inline size_t get( size_t uiI ) const
-    {
-        return aData[ uiI ];
-    } // method
-
-    inline double getDouble( size_t uiI ) const
-    {
-        assert( SIZE >= uiI + sizeof( double ) );
-
-        double fRes;
-        std::memcpy( &fRes, &aData[ uiI ], sizeof( double ) );
-        return fRes;
-    } // method
-
-    inline void* getData( ) const
-    {
-        return (void*)&aData[ 0 ];
-    } // method
-
-    inline void setData( void* auiData )
-    {
-        std::copy_n( reinterpret_cast<uint8_t*>( auiData ), SIZE, aData.begin( ) );
-    } // method
-}; // class
-
-/**
- * @brief a rectangle represented by two intervals.
+/** @brief Very basic representation of a rectangle.
+ * FIXME: Rename to Rectangle.
  */
 template <typename T> class Rectangle
 {
   public:
-    /// @brief number of bytes in a WKB header of a polygon with 1 ring (add one extra byte for each extra ring)
-    const static size_t uiSizeWKBHeader = 1 + // big/little endian a 1 byte
-                                          4 + // geom type a 4 bytes
-                                          4 + // number of rings
-                                          4; // number of points in ring
-
-    /// @brief number of bytes in a WKB representation of a rectangle
-    /// @details header + 5 points (first and last point are equal) a two coordinates of type double.
-    const static size_t uiSizeWKB = uiSizeWKBHeader + 5 * 2 * sizeof( double );
-
-  private:
-    /**
-     * @brief index of the X coordinate of point with index uiIdx in a WKB representation of a rectangle
-     * @details
-     * the coordinate of each point is several bytes long, this returns the index of the first byte
-     */
-    static size_t posOfPointX( size_t uiIdx )
-    {
-        assert( sizeof( double ) == 8 ); // assert that float has the correct size
-        return uiSizeWKBHeader + uiIdx * 2 * sizeof( double ); // each point is expressed by two doubles (x and y);
-    } // method
-
-    /**
-     * @brief index of the Y coordinate of point with index uiIdx in a WKB representation of a rectangle
-     * @details
-     * the coordinate of each point is several bytes long, this returns the index of the first byte
-     */
-    static size_t posOfPointY( size_t uiIdx )
-    {
-        return posOfPointX( uiIdx ) + sizeof( double );
-    } // method
-
-  public:
     Interval<T> xXAxis, xYAxis;
     /**
      * @brief Creates a new Rectangle.
@@ -300,137 +212,6 @@
     Rectangle( ) : Rectangle( 0, 0, 0, 0 )
     {} // default constructor
 
-    /**
-     * @brief encode rectangle as WKB polygon
-     * @details
-     * WKB representation is a follows:
-     * - data is given as big (0) / little (1) endian          a 1 byte
-     * - geometry type (3 == polygon)                          a 4 byte
-     * - number of rings in the polygon (1 for a rectangle)    a 4 byte
-     * - number of points in the polygon (5 for a rectangle)   a 80 byte (=8*5*2)
-     * The first point must be repeated at the end to show that the polygon is "closed".
-     * Each point has two coordinates (x and y) a 8 byte.
-     */
-    inline WKBPolygon<uiSizeWKB> getWKB( )
-    {
-        WKBPolygon<uiSizeWKB> xData;
-        xData.set( 0, is_big_endian( ) ? 0x00 : 0x01 ); // big/little endian a 1 byte
-
-        xData.set( 1, is_big_endian( ) ? 0x00 : 0x03 ); // geom type a 4 bytes
-        xData.set( 2, 0 ); // geom type a 4 bytes
-        xData.set( 3, 0 ); // geom type a 4 bytes
-        xData.set( 4, is_big_endian( ) ? 0x03 : 0x00 ); // geom type a 4 bytes
-
-        xData.set( 5, is_big_endian( ) ? 0x00 : 0x01 ); // number of rings a 4 bytes
-        xData.set( 6, 0 ); // number of rings a 4 bytes
-        xData.set( 7, 0 ); // number of rings a 4 bytes
-        xData.set( 8, is_big_endian( ) ? 0x01 : 0x00 ); // number of rings a 4 bytes
-
-        xData.set( 9, is_big_endian( ) ? 0x00 : 0x05 ); // number of points a 4 bytes
-        xData.set( 10, 0 ); // number of points a 4 bytes
-        xData.set( 11, 0 ); // number of points a 4 bytes
-        xData.set( 12, is_big_endian( ) ? 0x05 : 0x00 ); // number of points a 4 bytes
-
-        // counterclockwise:
-        // bottom left
-        xData.setDouble( posOfPointX( 0 ), (double)xXAxis.start( ) );
-        xData.setDouble( posOfPointY( 0 ), (double)xYAxis.start( ) );
-
-        // bottom right
-        xData.setDouble( posOfPointX( 1 ), (double)xXAxis.end( ) );
-        xData.setDouble( posOfPointY( 1 ), (double)xYAxis.start( ) );
-
-        // top right
-        xData.setDouble( posOfPointX( 2 ), (double)xXAxis.end( ) );
-        xData.setDouble( posOfPointY( 2 ), (double)xYAxis.end( ) );
-
-        // top left
-        xData.setDouble( posOfPointX( 3 ), (double)xXAxis.start( ) );
-        xData.setDouble( posOfPointY( 3 ), (double)xYAxis.end( ) );
-
-        // bottom left (again)
-        xData.setDouble( posOfPointX( 4 ), (double)xXAxis.start( ) );
-        xData.setDouble( posOfPointY( 4 ), (double)xYAxis.start( ) );
-
-        return xData;
-    } // method
-
-    /**
-     * @brief decode rectangle from WKB polygon
-     * @details
-     * See getWKB.
-     * Throws exception if WKB polygon is not a rectangle.
-     */
-    inline void fromWKB( WKBPolygon<uiSizeWKB>& xData )
-    {
-        // @todo might cause trouble if data from systems with different endian is inserted into the DB
-        // in this case code needs to be written to change the endian of xData.
-        if( xData.get( 0 ) != ( is_big_endian( ) ? 0x00 : 0x01 ) ) // check endian
-            throw std::runtime_error( "WKB endian of DB does not match endian of system" );
-        if( is_big_endian( ) && xData.get( 4 ) != 0x03 )
-            throw std::runtime_error( "WKB is no polygon" );
-        else if( !is_big_endian( ) && xData.get( 1 ) != 0x03 )
-            throw std::runtime_error( "WKB is no polygon" );
-
-        if( is_big_endian( ) && xData.get( 8 ) != 0x01 )
-            throw std::runtime_error( "WKB polygon has more than one ring" );
-        else if( !is_big_endian( ) && xData.get( 5 ) != 0x01 )
-            throw std::runtime_error( "WKB polygon has more than one ring" );
-
-        if( is_big_endian( ) && xData.get( 12 ) != 0x05 )
-            throw std::runtime_error( "WKB polygon does not have 4 points in ring" );
-        else if( !is_big_endian( ) && xData.get( 9 ) != 0x05 )
-            throw std::runtime_error( "WKB polygon does not have 4 points in ring" );
-
-        if( xData.getDouble( posOfPointX( 0 ) ) != xData.getDouble( posOfPointX( 4 ) ) )
-            throw std::runtime_error(
-                "WKB polygon is no (closed) rectangle (i.e. first points x does not match last points x)" );
-
-        if( xData.getDouble( posOfPointY( 0 ) ) != xData.getDouble( posOfPointY( 4 ) ) )
-            throw std::runtime_error(
-                "WKB polygon is no (closed) rectangle (i.e. first points y does not match last points y)" );
-
-        T uiXStart = (T)xData.getDouble( posOfPointX( 0 ) );
-        if( (T)xData.getDouble( posOfPointX( 3 ) ) != uiXStart )
-            throw std::runtime_error( "WKB polygon is no rectangle (i.e. angles are not rectangular uiXStart)" );
-
-        T uiXEnd = (T)xData.getDouble( posOfPointX( 1 ) );
-        if( (T)xData.getDouble( posOfPointX( 2 ) ) != uiXEnd )
-            throw std::runtime_error( "WKB polygon is no rectangle (i.e. angles are not rectangular uiXEnd)" );
-        if( uiXStart > uiXEnd )
-            throw std::runtime_error( "WKB rectangle is in wrong order (i.e. uiXStart >= uiXEnd)" );
-
-        T uiYStart = (T)xData.getDouble( posOfPointY( 0 ) );
-        if( (T)xData.getDouble( posOfPointY( 1 ) ) != uiYStart )
-            throw std::runtime_error( "WKB polygon is no rectangle (i.e. angles are not rectangular uiYStart)" );
-=======
-/** @brief Very basic representation of a rectangle.
-  * FIXME: Rename to Rectangle.
-  */
-template <typename T> class Rectangle
-{
-public:
-	Interval<T> xXAxis, xYAxis;
-	/**
-	 * @brief Creates a new Rectangle.
-	 */
-	Rectangle(T iStartX, T iStartY, T iSizeX, T iSizeY) : xXAxis(iStartX, iSizeX), xYAxis(iStartY, iSizeY)
-	{} // constructor
-
-	Rectangle() : Rectangle(0, 0, 0, 0)
-	{} // default constructor
-}; // class
->>>>>>> b7557ac3
-
-} // namespace geomUtil 
-
-<<<<<<< HEAD
-        xXAxis.iStart = uiXStart;
-        xYAxis.iStart = uiYStart;
-        xXAxis.iSize = uiXEnd - uiXStart;
-        xYAxis.iSize = uiYEnd - uiYStart;
-    } // method
-
     /*
      * @brief compares two Rectangles.
      * @returns true if origin and size are equal, false otherwise.
@@ -439,7 +220,7 @@
     {
         return xXAxis == rxOther.xXAxis && xYAxis == rxOther.xYAxis;
     } // operator
+
 }; // class
-=======
->>>>>>> b7557ac3
-
+
+} // namespace geomUtil