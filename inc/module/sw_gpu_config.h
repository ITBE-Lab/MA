#pragma once

#define DO_TESTS ( 0 )

#define COMPARE_SSE2 ( 0 )

#define USE_TILES ( 1 )

#define CARD ( 1080 )

#define USE_UNIFIED_MEMORY ( 0 )

#define ALLOW_ABITRARY_REF_SIZE ( 1 )

#define USE_THREADPOOL ( 1 )

#if ( DO_TESTS == 1 )
	#define BLOCK_SIZE ( 4 ) // 32 Number of threads in a block. should be multiple of wrap-size (16)
	#define GRID_SIZE ( 4 ) // 64 should be similar to number of cores
	#define TILE_WIDTH ( 4 )
	#define CHUNK_SIZE ( BLOCK_SIZE * GRID_SIZE * 2 ) // must be a multiple of BLOCK_SIZE * GRID_SIZE
	
	//// #define QUERY_SIZE ( 61 ) // ( 1024 + 512 ) // size query
	//// #define REFERENCE_SIZE ( 15 ) // (BLOCK_SIZE * GRID_SIZE * 2 * 32) - 11 ) // size reference
#else
	#if ( CARD == 1080)
		/* 64, 128 are good values for GTX 1080i (TILE_WIDTH 16) */
		#define BLOCK_SIZE ( 128 ) // 32 Number of threads in a block. should be multiple of wrap-size (16)
		#define GRID_SIZE ( 64 ) // 64 should be similar to number of cores
		#define TILE_WIDTH ( 48 ) // 16 or 32 (depends on the architecture)
<<<<<<< HEAD
        #define CHUNK_SIZE ( ((size_t)BLOCK_SIZE) * GRID_SIZE * 16) /* 2048 * 16 ) */
=======
        #define CHUNK_SIZE ( ((size_t)BLOCK_SIZE) * GRID_SIZE * 16 * 128) /* 2048 * 16 ) */
>>>>>>> 4384e650
		// #define CHUNK_SIZE ( ((size_t)BLOCK_SIZE) * GRID_SIZE * 2048 * 16 ) // must be a multiple of BLOCK_SIZE * GRID_SIZE
		
		//// #define QUERY_SIZE ( 1008 ) // ( 1024 + 512 ) // size query 21 * 48 = 1008 / 768
		//// #define REFERENCE_SIZE ( ((size_t)BLOCK_SIZE) * GRID_SIZE * 2048 * 16 * 15 )   // 2048 * 8 ) // 2048 * 5 ) // maximum 4096 * 6
	#else
		/* 64, 128 are good values for GTX 1080i (TILE_WIDTH 16) */
		#define BLOCK_SIZE ( 32 ) // 32 Number of threads in a block. should be multiple of wrap-size (16)
		#define GRID_SIZE ( 64 ) // 64 should be similar to number of cores
		#define TILE_WIDTH ( 16 ) // 16 or 32 (depends on the architecture)
		#define CHUNK_SIZE ( BLOCK_SIZE * GRID_SIZE * 1024 ) // must be a multiple of BLOCK_SIZE * GRID_SIZE
		
		//// #define QUERY_SIZE ( 2044 ) // ( 1024 + 512 ) // size query 21 * 48 = 1008 / 768
		//// #define REFERENCE_SIZE ( BLOCK_SIZE * GRID_SIZE * 2048 * 2 * 1 )   // 2048 * 8 ) // 2048 * 5 ) // maximum 4096 * 6
	#endif
#endif


<|MERGE_RESOLUTION|>--- conflicted
+++ resolved
@@ -28,11 +28,7 @@
 		#define BLOCK_SIZE ( 128 ) // 32 Number of threads in a block. should be multiple of wrap-size (16)
 		#define GRID_SIZE ( 64 ) // 64 should be similar to number of cores
 		#define TILE_WIDTH ( 48 ) // 16 or 32 (depends on the architecture)
-<<<<<<< HEAD
-        #define CHUNK_SIZE ( ((size_t)BLOCK_SIZE) * GRID_SIZE * 16) /* 2048 * 16 ) */
-=======
         #define CHUNK_SIZE ( ((size_t)BLOCK_SIZE) * GRID_SIZE * 16 * 128) /* 2048 * 16 ) */
->>>>>>> 4384e650
 		// #define CHUNK_SIZE ( ((size_t)BLOCK_SIZE) * GRID_SIZE * 2048 * 16 ) // must be a multiple of BLOCK_SIZE * GRID_SIZE
 		
 		//// #define QUERY_SIZE ( 1008 ) // ( 1024 + 512 ) // size query 21 * 48 = 1008 / 768
