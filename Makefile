--- conflicted
+++ resolved
@@ -24,66 +24,12 @@
 
 # flags
 CC=gcc
-<<<<<<< HEAD
-CCFLAGS=-Wall -Werror -fPIC -std=c++11 -O3
-DEBUG_CCFLAGS=-Wall -Werror -fPIC -std=c++11 -g -DDEBUG_LEVEL=1
-CFLAGS=-Wall -Werror -fPIC -O3
-=======
 CCFLAGS= -Wall -Werror -fPIC -std=c++11 -O3
 CFLAGS= -Wall -Werror -fPIC -O3
->>>>>>> 4384e650
 LDFLAGS= -std=c++11
 LDLIBS= -L$(LIBGABA_HOME) -lm -lpthread -lstdc++ -lgaba
 INCLUDES= -isystem$(LIBGABA_HOME)/ -Iinc
 
-<<<<<<< HEAD
-ifeq ($(WITH_SHARED), 1)
-
-	# this adds debug switches
-	ifeq ($(DEBUG), 1)
-		# we store release and debug objects in different folders
-		# no debug version for the ksw library
-		TARGET_OBJ= \
-			$(addprefix dbg/,$(addsuffix .o,$(TARGET))) \
-			obj/ksw/ksw2_dispatch.co \
-			obj/ksw/ksw2_extz2_sse2.co \
-			obj/ksw/ksw2_extz2_sse41.co \
-			obj/container/qSufSort.co
-	endif
-
-	ifeq ($(WITH_AVX), 1)
-		CCFLAGS += -mavx2
-		DEBUG_CCFLAGS += -mavx2
-	endif
-
-	LDFLAGS += -shared -Wl,--export-dynamic
-	# add configuration for python
-	ifeq ($(WITH_PYTHON), 1)
-		CCFLAGS += -DWITH_PYTHON -DBOOST_ALL_DYN_LINK
-		DEBUG_CCFLAGS += -DWITH_PYTHON -DBOOST_ALL_DYN_LINK 
-		CFLAGS += -DWITH_PYTHON
-		LDLIBS += $(PYTHON_LIB) -L$(BOOST_LIB_PATH)
-		LDLIBS += $(addprefix -l,$(addsuffix $(BOOST_SUFFIX),$(BOOST_LIB)))
-		INCLUDES += -isystem$(PYTHON_INCLUDE)/ -isystem$(BOOST_ROOT)/
-	endif
-	# compile the gpu smith waterman as well
-	ifeq ($(WITH_GPU_SW), 1)
-		TARGET_OBJ += sw_gpu.o
-		CCFLAGS += -DWITH_GPU_SW
-		LDLIBS += -L/usr/local/cuda-9.1/lib64/ -lcudart
-	endif
-
-endif
-
-# primary target
-ifeq ($(WITH_SHARED), 1)
-all: dirs ma
-else
-all: dirs ma-standalone
-endif
-
-# create build directories
-=======
 # this adds debug switches
 ifeq ($(DEBUG), 1)
 	CCFLAGS= -Wall -Werror -fPIC -std=c++11 -g -DDEBUG_LEVEL=1
@@ -128,20 +74,11 @@
 all: dirs build_ma
 
 # create build directories if not present
->>>>>>> 4384e650
 dirs:
 	mkdir -p obj obj/module obj/container obj/util obj/ksw \
 			 dbg dbg/module dbg/container dbg/util dbg/ksw
 
 # executable target
-<<<<<<< HEAD
-ma: libMA src/cmdMa.cpp
-	$(CC) $(CCFLAGS) src/cmdMa.cpp $(INCLUDES) $(LDLIBS) libMA.so -o $@
-
-ma-standalone: $(TARGET_OBJ) $(LIBGABA_HOME)/libgaba.a src/cmdMa.cpp
-	$(CC) $(CCFLAGS) $(INCLUDES) -c src/cmdMa.cpp -o src/cmdMa.o
-	$(CC) $(LDFLAGS) $(TARGET_OBJ) src/cmdMa.o $(LDLIBS) -o ma
-=======
 build_ma: $(MA_REQUIREMENT)
 ifeq ($(WITH_PYTHON), 1)
 	$(CC) $(CCFLAGS) src/cmdMa.cpp $(INCLUDES) $(LDLIBS) libMA.so -o ma
@@ -149,7 +86,6 @@
 	$(CC) $(CCFLAGS) $(INCLUDES) -c src/cmdMa.cpp -o obj/cmdMa.o
 	$(CC) $(LDFLAGS) $(TARGET_OBJ) obj/cmdMa.o $(LDLIBS) -o ma
 endif
->>>>>>> 4384e650
 
 # library target
 libMA: $(TARGET_OBJ) $(LIBGABA_HOME)/libgaba.a
@@ -170,28 +106,16 @@
 
 # target for debug object files
 dbg/%.o: src/%.cpp inc/%.h
-<<<<<<< HEAD
-	$(CC) $(DEBUG_CCFLAGS) $(INCLUDES) -c $< -o $@
-=======
 	$(CC) $(CCFLAGS) $(INCLUDES) -c $< -o $@
->>>>>>> 4384e650
 
 # target for object files
 obj/%.o: src/%.cpp inc/%.h
 	$(CC) $(CCFLAGS) $(INCLUDES) -c $< -o $@
-<<<<<<< HEAD
 
 # the gaba library
 $(LIBGABA_HOME)/libgaba.a: 
 	$(MAKE) -C $(LIBGABA_HOME)
 
-=======
-
-# the gaba library
-$(LIBGABA_HOME)/libgaba.a: 
-	$(MAKE) -C $(LIBGABA_HOME)
-
->>>>>>> 4384e650
 # the gpu smith waterman
 sw_gpu.o:
 	$(MAKE) -f CUDA_Makefile
@@ -221,8 +145,4 @@
 
 docs: html/index.html
 
-<<<<<<< HEAD
-.Phony: all clean docs vid libMA dirs # install distrib
-=======
-.Phony: all clean docs vid libMA dirs build_ma # install distrib
->>>>>>> 4384e650
+.Phony: all clean docs vid libMA dirs build_ma # install distrib