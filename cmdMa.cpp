--- conflicted
+++ resolved
@@ -42,111 +42,6 @@
 
 using namespace libMA;
 
-<<<<<<< HEAD
-const std::string sHelp =
-    "====================================== The Modular Aligner ======================================"
-    "\nGeneral options:"
-    "\n    -h, --help                     Display the complete help screen"
-    "\n        --genIndex                 Do FMD-index Generation. The -i and -x options specify "
-    "the"
-    "\n                                   FASTA file used for index generation and the index "
-    "prefix,"
-    "\n                                   respectively. If this option is not set, the aligner "
-    "performs"
-    "\n                                   alignments. "
-    "\n"
-    "\nNecessary arguments for alignments:"
-    "\n    -x, --idx <prefix>             FMD-index used for alignments"
-    "\n    -i, --in <fname>               FASTA or FASTAQ input files."
-    "\n"
-    "\nAvailable presettings:"
-    "\n     -m, --mode [str]              Operation mode for MA. (default is 'fast')"
-    "\n                                   fast:"
-    "\n                                       Best compromise between performance and accuracy."
-    "\n                                       Recommended for PacBio reads."
-    "\n                                   acc:"
-    "\n                                       Better accuracy than in fast mode but worse runtimes."
-    "\n                                       Particularly effective for short reads."
-    "\n"
-    "\nAlignments options:"
-    "\n    -o, --out <fname>              Filename used for SAM file output. Default output stream is"
-    "\n                                   standard output."
-    "\n    -t, --threads <num>            Use <num> threads. On startup MA checks the hardware and "
-    "\n                                   chooses this value accordingly."
-    "\n    -n, --reportN <num>            Report up to <num> alignments; 0 means unlimited."
-    "\n                                   Default is 0."
-    "\n    -s, --seedSet [SMEMs/maxSpan]  Selects between the two seeding strategies super maximal"
-    "\n                                   extended matches 'SMEMs' and maximally spanning seeds"
-    "\n                                   'maxSpan'."
-    "\n                                   Default is 'maxSpan'."
-    "\n    -l, --minLen <num>             Seeds must have a minimum length of <num> nucleotides."
-    "\n                                   Default is 16."
-    "\n        --Match <num>              Sets the match score to <num>; <num> > 0."
-    "\n                                   Default is 3. "
-    "\n        --MisMatch <num>           Sets the mismatch penalty to <num>; <num> > 0."
-    "\n                                   Default is 4."
-    "\n        --Gap <num>                Sets the costs for opening a gap to <num>; <num> >= 0."
-    "\n                                   Default is 6."
-    "\n        --Extend <num>             Sets the costs for extending a gap to <num>; <num> > 0."
-    "\n                                   Default is 1"
-    "\n"
-    "\nPaired Reads options:"
-    "\n    -p, --paUni                    Enable paired alignments and model the distance as"
-    "\n                                   uniform distribution."
-    "\n                                   If set --in shall be used as follows:"
-    "\n                                   --in <fname1> --in <fname2>."
-    "\n    -P, --paNorm                   Enable paired alignment and Model the distance as"
-    "\n                                   normal distribution."
-    "\n                                   If set --in shall be used as follows:"
-    "\n                                   --in <fname1> --in <fname2>."
-    "\n        --paIsolate <num>          Penalty for an unpaired read pair."
-    "\n                                   Default is 17."
-    "\n        --paMean <num>             Mean gap distance between read pairs."
-    "\n                                   Default is 400."
-    "\n        --paStd <num>              Standard deviation of gap distance between read pairs."
-    "\n                                   Default is 150."
-    "\n"
-    "\nAdvanced options:"
-    "\n        --giveUp <val>             Threshold with 0 <= <val> <= 1 used as give-up criteria."
-    "\n                                   SoC's with accumulative seed length smaller than "
-    "\n                                   'query_len * <val>' will be ignored."
-    "\n                                   Reducing this parameter will decrease runtime but allows"
-    "\n                                   the aligner to discover more dissimilar matches."
-    "\n                                   Increasing this parameter will increase runtime but might"
-    "\n                                   cause the aligner to miss the correct reference location."
-    "\n                                   Default is 0.002."
-    "\n        --maxTries <num>           Maximally <num> many SoC's are evaluated for a single"
-    "\n                                   alignment. Generally the best alignment is found in the "
-    "best"
-    "\n                                   scored SoC. However, if the best alignment is from a very"
-    "\n                                   repetitive region, we might have to inspect several "
-    "SoC's to"
-    "\n                                   find the optimal one."
-    "\n                                   Default is 30."
-    "\n        --minTries <num>           At least <num> many SoC's are evaluated for a single"
-    "\n                                   alignment."
-    "\n                                   Default is 2."
-    "\n        --minRefSize <num>         If the reference is smaller than <num> nt we disable "
-    "post SoC"
-    "\n                                   heuristics."
-    "\n                                   Default is 10,000,000."
-    "\n        --minSecToPrimRatio <num>  Limit output of secondary alignments to alignments with:"
-    "\n                                   score-secondary-alignment >= <num> * "
-    "score-primary-alignment."
-    "\n                                   Default is 0.25."
-    "\n        --maxOverlapSupp <num>     A secondary alignment becomes supplementary, if it "
-    "overlaps"
-    "\n                                   less than <num> percent with the primary alignment."
-    "\n                                   Default is 0.1."
-    "\n        --disableHeuristics        All performance optimizing heuristics are turned off."
-    "\n"
-    "\nVersion " MA_VERSION "\nBy Markus Schmidt & Arne Kutzner"
-    "\nFor more information visit: https://github.com/ITBE-Lab/ma"
-#if DEBUG_LEVEL > 0
-    "\nDEBUG MODE"
-#endif
-    ;
-=======
 const std::string sHeader =
     "========================================= The Modular Aligner =========================================";
 const std::string sIndentOptions = "    ";
@@ -292,7 +187,6 @@
         vVector.push_back( fs::path( sPath ) );
     return vVector;
 } // function
->>>>>>> 76e87d0c
 
 /**
  * main function
@@ -302,16 +196,6 @@
 {
     if( MA_VERSION != sLibMaVersion )
     {
-<<<<<<< HEAD
-        std::cerr << "cmbMA verion \"" << MA_VERSION << "\" does not match libMA version \"" << sLibMaVersion << "\""
-                  << std::endl;
-        return 1;
-    } // if
-    Options options( "MA", "\t\t===== The Modular Aligner =====" );
-    options.add_options( )( "h,help", "Display the complete help screen" )(
-        "t,threads", "Number of threads",
-        value<unsigned int>( )->default_value( std::to_string( std::thread::hardware_concurrency( ) ) ), "arg     " );
-=======
         std::cerr << "Fatal error: cmbMA verion \"" << MA_VERSION << "\" does not match libMA version \""
                   << sLibMaVersion << "\". Something went wrong during building/linking." << std::endl;
         return 1;
@@ -328,7 +212,6 @@
         if( sOptionName == "-p" || sOptionName == "--Presetting" )
             xExecutionContext.xParameterSetManager.setSelected( sOptionValue );
     } // for
->>>>>>> 76e87d0c
 
     if( argc <= 1 )
     {
@@ -373,13 +256,6 @@
                 continue;
             } // if
 
-<<<<<<< HEAD
-        if( result.count( "help" ) )
-        {
-            std::cout << sHelp << std::endl;
-            return 0;
-        } // if
-=======
             if( sOptionName == "-X" || sOptionName == "--Create_Index" )
             {
                 std::string sOptionValue = argv[ iI + 1 ];
@@ -394,7 +270,6 @@
                 );
                 return 0;
             } // if
->>>>>>> 76e87d0c
 
             std::replace( sOptionName.begin( ), sOptionName.end( ), '_', ' ' );
             if( iI + 1 < argc && ( argv[ iI + 1 ][ 0 ] != '-' || is_number( std::string( argv[ iI + 1 ] ) ) ) )
