--- conflicted
+++ resolved
@@ -105,7 +105,7 @@
     std::string sOptions = "'";
     for( auto& xPair : rManager.xParametersSets )
     {
-        std::string sOut = xPair.second.sName;
+        std::string sOut = xPair.second->sName;
         std::replace( sOut.begin( ), sOut.end( ), ' ', '_' );
         sOptions += sOut + "', '";
     } // for
@@ -223,24 +223,15 @@
     xExecutionContext.xParameterSetManager.pGlobalParameterSet->pbUseMaxHardareConcurrency->set( false );
     xExecutionContext.xParameterSetManager.pGlobalParameterSet->piNumberOfThreads->set(
         std::thread::hardware_concurrency( ) );
-<<<<<<< HEAD
+    // remove not with respect to pbUseMaxHardareConcurrency in description...
+    xExecutionContext.xParameterSetManager.pGlobalParameterSet->piNumberOfThreads->sDescription =
+        "Number of threads used in the context of alignments.";
     xExecutionContext.xParameterSetManager.pGlobalParameterSet->unregisterParameter(
         xExecutionContext.xParameterSetManager.pGlobalParameterSet->xSAMOutputTypeChoice.pContent );
     xExecutionContext.xParameterSetManager.pGlobalParameterSet->unregisterParameter(
         xExecutionContext.xParameterSetManager.pGlobalParameterSet->xSAMOutputPath.pContent );
     xExecutionContext.xParameterSetManager.pGlobalParameterSet->unregisterParameter(
         xExecutionContext.xParameterSetManager.pGlobalParameterSet->pbUseMaxHardareConcurrency.pContent );
-=======
-    // remove not with respect to pbUseMaxHardareConcurrency in description...
-    xExecutionContext.xParameterSetManager.xGlobalParameterSet.piNumberOfThreads->sDescription =
-        "Number of threads used in the context of alignments.";
-    xExecutionContext.xParameterSetManager.xGlobalParameterSet.unregisterParameter(
-        xExecutionContext.xParameterSetManager.xGlobalParameterSet.xSAMOutputTypeChoice.pContent );
-    xExecutionContext.xParameterSetManager.xGlobalParameterSet.unregisterParameter(
-        xExecutionContext.xParameterSetManager.xGlobalParameterSet.xSAMOutputPath.pContent );
-    xExecutionContext.xParameterSetManager.xGlobalParameterSet.unregisterParameter(
-        xExecutionContext.xParameterSetManager.xGlobalParameterSet.pbUseMaxHardareConcurrency.pContent );
->>>>>>> e74a4bd2
 
     // set the mode...
     for( int iI = 2; iI < argc; iI += 2 )
