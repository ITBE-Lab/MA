from .aligner import *
from .alignmentPrinter import *
from random import choice


def test_aligner():
    parameter_manager = ParameterSetManager()
    parameter_manager.set_selected("PacBio")

    # create a reference string
    reference = ""
    for _ in range(1000000):
        reference += choice(['C', 'T', 'G'])

    # create pack and fmd index from that string
    reference_pack = Pack()
    reference_pack.append("sequence name", "sequence description", NucSeq(reference))
    reference_index = FMIndex(reference_pack)

    query = NucSeq(reference[100:125] + "A" + reference[126:150] + "A" + reference[151:175] + "A" + reference[176:200])

    # initialize modules
    seeding_module = BinarySeeding(parameter_manager)
    soc_module = StripOfConsideration(parameter_manager)
    harm_module = Harmonization(parameter_manager)
    nw_module = NeedlemanWunsch(parameter_manager)
    printer_module = AlignmentPrinter(parameter_manager)

    # execute modules
    seeds = seeding_module.execute(reference_index, query)
    print("seed set (q,r,l):")
    for seed in seeds.extract_seeds(reference_index, 100, 0, len(query), True):
        print(seed.start, seed.start_ref, seed.size)
    socs = soc_module.execute(seeds, query, reference_pack, reference_index)
<<<<<<< HEAD
    harm_seeds = harm_module.execute(socs, query, reference_index)
=======
    harm_seeds = harm_module.execute(socs, query)
    for i, seeds in enumerate(harm_seeds):
        print("harmonization seed set ", i, ": (q,r,l):")
        for seed in seeds:
            print(seed.start, seed.start_ref, seed.size)
>>>>>>> d6266c5c
    alignments = nw_module.execute(harm_seeds, query, reference_pack)
    for index, alignment in enumerate(alignments):
        print("Alignment ", index, ":")
        printer_module.execute(alignment, query, reference_pack)

    print("[Test Successful]")


def quick_align(parameter_set, queries, pack, fm_index, output):
    fm_index_pledge = Pledge()
    fm_index_pledge.set(fm_index)

    pack_pledge = Pledge()
    pack_pledge.set(pack)

    module_lock = Lock(parameter_set)
    module_seeding = BinarySeeding(parameter_set)
    module_soc = StripOfConsideration(parameter_set)
    module_harm = Harmonization(parameter_set)
    module_dp = NeedlemanWunsch(parameter_set)
    module_mapping_qual = MappingQuality(parameter_set)

    res = VectorPledge()
    for _ in range(parameter_set.get_num_threads()):
        locked_query = promise_me(module_lock, queries)
        seeds = promise_me(module_seeding, fm_index_pledge, locked_query)
        socs = promise_me(module_soc, seeds, locked_query,
                          pack_pledge, fm_index_pledge)
        harm = promise_me(module_harm, socs, locked_query, fm_index_pledge)
        alignments = promise_me(module_dp, harm, locked_query, pack_pledge)
        alignments_w_map_q = promise_me(
            module_mapping_qual, locked_query, alignments)
        empty = promise_me(output, locked_query,
                           alignments_w_map_q, pack_pledge)
        unlock = promise_me(UnLock(parameter_set, locked_query), empty)
        res.append(unlock)
    res.simultaneous_get(parameter_set.get_num_threads())


def quick_align_paths(queries, genome_prefix, parameter_set_manager=ParameterSetManager(),
                      output_path="alignments.sam"):
    pack = Pack()
    pack.load(genome_prefix)
    fm_index = FMIndex()
    fm_index.load(genome_prefix)

    query_vec_pledge = Pledge()
    query_vec_pledge.set(ContainerVectorNucSeq(queries))

    module_splitter = libMA.NucSeqSplitter(parameter_set_manager)
    queries_pledge = promise_me(module_splitter, query_vec_pledge)

    module_output = FileWriter(parameter_set_manager, output_path, pack)

    quick_align(parameter_set_manager, queries_pledge,
                pack, fm_index, module_output)

# queries = [MA.NucSeq("ACCCGTGTGTACGACTACGGCATCAGACTACGAC")]
# MA.quick_align_paths(queries, "/mnt/ssd0/genome/GRCh38.p12")<|MERGE_RESOLUTION|>--- conflicted
+++ resolved
@@ -32,15 +32,11 @@
     for seed in seeds.extract_seeds(reference_index, 100, 0, len(query), True):
         print(seed.start, seed.start_ref, seed.size)
     socs = soc_module.execute(seeds, query, reference_pack, reference_index)
-<<<<<<< HEAD
     harm_seeds = harm_module.execute(socs, query, reference_index)
-=======
-    harm_seeds = harm_module.execute(socs, query)
     for i, seeds in enumerate(harm_seeds):
         print("harmonization seed set ", i, ": (q,r,l):")
         for seed in seeds:
             print(seed.start, seed.start_ref, seed.size)
->>>>>>> d6266c5c
     alignments = nw_module.execute(harm_seeds, query, reference_pack)
     for index, alignment in enumerate(alignments):
         print("Alignment ", index, ":")
