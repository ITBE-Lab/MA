--- conflicted
+++ resolved
@@ -27,14 +27,10 @@
 from libMA import configureAccurate
 from libMA import configureFast
 from libMA import NucSeq
-<<<<<<< HEAD
 from libMA import SV_DB
 from libMA import VectorPledge
 from libMA import SoCInserter
 from libMA import ReadInserter
-=======
-from libMA import QueryVector
->>>>>>> 22810c04
 from libMA import ParameterSetManager
 from libMA import ExecutionContext
 from libMA import ContainerVectorNucSeq
@@ -295,23 +291,26 @@
 
 
 ##
-<<<<<<< HEAD
 # @brief The SoCDbWriter Module.
 # @ingroup module
 #
 class SoCDbWriter(libMA.SoCDbWriter):
-=======
+    def execute(self, *args):
+        vec = libMA.ContainerVector()
+        for arg in args:
+            vec.append(arg)
+        return super(SoCDbWriter, self).execute(vec)
+
+
 # @brief The SmallInversions Module.
 # @ingroup module
 #
 class SmallInversions(libMA.SmallInversions):
->>>>>>> 22810c04
-    def execute(self, *args):
-        vec = libMA.ContainerVector()
-        for arg in args:
-            vec.append(arg)
-<<<<<<< HEAD
-        return super(SoCDbWriter, self).execute(vec)
+    def execute(self, *args):
+        vec = libMA.ContainerVector()
+        for arg in args:
+            vec.append(arg)
+        return super(SmallInversions, self).execute(vec)
 
 
 ##
@@ -319,8 +318,11 @@
 # @ingroup module
 #
 class NucSeqFromSql(libMA.NucSeqFromSql):
-=======
-        return super(SmallInversions, self).execute(vec)
+    def execute(self, *args):
+        vec = libMA.ContainerVector()
+        for arg in args:
+            vec.append(arg)
+        return super(NucSeqFromSql, self).execute(vec)
 
 
 ##
@@ -328,12 +330,10 @@
 # @ingroup module
 #
 class AlignmentCollector(libMA.AlignmentCollector):
->>>>>>> 22810c04
-    def execute(self, *args):
-        vec = libMA.ContainerVector()
-        for arg in args:
-            vec.append(arg)
-<<<<<<< HEAD
+    def execute(self, *args):
+        vec = libMA.ContainerVector()
+        for arg in args:
+            vec.append(arg)
         return super(NucSeqFromSql, self).execute(vec)
 
 
@@ -342,8 +342,11 @@
 # @ingroup module
 #
 class PairedNucSeqFromSql(libMA.PairedNucSeqFromSql):
-=======
-        return super(AlignmentCollector, self).execute(vec)
+    def execute(self, *args):
+        vec = libMA.ContainerVector()
+        for arg in args:
+            vec.append(arg)
+        return super(PairedNucSeqFromSql, self).execute(vec)
 
 
 ##
@@ -351,13 +354,11 @@
 # @ingroup module
 #
 class NucSeqSplitter(libMA.NucSeqSplitter):
->>>>>>> 22810c04
-    def execute(self, *args):
-        vec = libMA.ContainerVector()
-        for arg in args:
-            vec.append(arg)
-<<<<<<< HEAD
-        return super(PairedNucSeqFromSql, self).execute(vec)
+    def execute(self, *args):
+        vec = libMA.ContainerVector()
+        for arg in args:
+            vec.append(arg)
+        return super(NucSeqSplitter, self).execute(vec)
 
 
 ##
@@ -380,7 +381,4 @@
 def nuc_seq_from_bytes(blob):
     converter = libMA.NucSeqSql()
     converter.fromBlob(blob)
-    return converter.seq
-=======
-        return super(NucSeqSplitter, self).execute(vec)
->>>>>>> 22810c04
+    return converter.seq