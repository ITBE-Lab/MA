﻿# CMakeList.txt : Top-level CMake project file for the Modular Aligner MA
# Tips: 
#	- For getting more information with make: make VERBOSE=1
#	- Call cmake with "-DCMAKE_BUILD_TYPE=Debug" for switching to the debug mode

cmake_minimum_required (VERSION 3.8)

project("MA" VERSION 0.1 DESCRIPTION "MA - The Modular Aligner")


# Collect all arguments of the CMake call (just for info purposes ...)
get_cmake_property(CACHE_VARS CACHE_VARIABLES)
foreach(CACHE_VAR ${CACHE_VARS})
  get_property(CACHE_VAR_HELPSTRING CACHE ${CACHE_VAR} PROPERTY HELPSTRING)
  if(CACHE_VAR_HELPSTRING STREQUAL "No help, variable specified on the command line.")
    get_property(CACHE_VAR_TYPE CACHE ${CACHE_VAR} PROPERTY TYPE)
    if(CACHE_VAR_TYPE STREQUAL "UNINITIALIZED")
      set(CACHE_VAR_TYPE)
    else()
      set(CACHE_VAR_TYPE :${CACHE_VAR_TYPE})
    endif()
    set(CMAKE_ARGS "${CMAKE_ARGS} -D${CACHE_VAR}${CACHE_VAR_TYPE}=\"${${CACHE_VAR}}\"")
  endif()
endforeach()

# Print info about the current call/environment of CMake
message("// CMAKE_ARGS: ${CMAKE_ARGS}")
message("// CMAKE_BUILD_TYPE = \"${CMAKE_BUILD_TYPE}\"")
message("// CMAKE_CXX_FLAGS = ${CMAKE_CXX_FLAGS}")
message("// CMAKE_CXX_FLAGS_DEBUG = ${CMAKE_CXX_FLAGS_DEBUG}")
message("// CMAKE_CXX_FLAGS_RELEASE = ${CMAKE_CXX_FLAGS_RELEASE}")
message("// CMAKE_CXX_FLAGS_RELWITHDEBINFO = ${CMAKE_CXX_FLAGS_RELWITHDEBINFO}")
message("// CMAKE_CXX_FLAGS_MINSIZEREL = ${CMAKE_CXX_FLAGS_MINSIZEREL}")

if( CMAKE_BUILD_TYPE STREQUAL "" )
	# Switch to the release mode, so that we get full optimization
	message( "Build type set to \"Release\"" )
	set( CMAKE_BUILD_TYPE "Release" )
endif()

# Currently, the debug_level settings effect all projects (incl. kswcpp)
if( CMAKE_BUILD_TYPE STREQUAL "Debug" )
	# Set the debug level 
	message( "Set debug level to 1" )
	add_definitions( "-DDEBUG_LEVEL=1" )
	if( "${CMAKE_CXX_COMPILER_ID}" STREQUAL "GNU" )
		# In the debuf mode the code comprises unsed variables.
		# Corresponding warning will be switched off.
		message( "Add -Wno-unused-variable for gcc")
		add_compile_options( "-Wno-unused-variable" )
	elseif( MSVC )
		# FOr MSVC with have to adapt the RelWithDebInfo setting in order to avoid linking problems
		set( CMAKE_CXX_FLAGS_RELWITHDEBINFO "/MDd /Zi /O2 /Ob2")
		message("CMAKE_CXX_FLAGS_RELWITHDEBINFO changed to ${CMAKE_CXX_FLAGS_RELWITHDEBINFO}")
	endif()
endif()

# Add additional general compile flags
# Note: Some flags are already preset by the generator depending on the build-type
# TODO: use set(CMAKE_CXX_FLAGS "${CMAKE_CXX_FLAGS} -foo" )
if( NOT MSVC )
	# Note: Adding "-Wextra" delivers more warnings 
    add_compile_options( "-Werror" "-Wall" ) 
    if("${CMAKE_CXX_COMPILER_ID}" STREQUAL "Clang")
        add_compile_options( "-stdlib=libc++" )
    endif()
endif()

# Look for Python
find_package( PythonLibs 3.5 )
if( PythonLibs_FOUND )
	message( "Found Python Libs")
endif()


# Required for linking via libpthreads on UNIX systems
set(THREADS_PREFER_PTHREAD_FLAG ON)
find_package(Threads REQUIRED)

# Use Cpp 17 standard
if (NOT MSVC)
    set(PYBIND11_CPP_STANDARD -std=c++17)
else()
    set(PYBIND11_CPP_STANDARD /std:c++17)
endif()
set(CMAKE_CXX_STANDARD 17)
# Build all required contributor libraries
add_subdirectory ( contrib )
# Build all required libraries
add_subdirectory ( contrib )
add_subdirectory ( libs )

# Build the MA executable itself
add_executable ( maCMD cmdMa.cpp )
<<<<<<< HEAD
=======
# Link cmdMA
>>>>>>> 11f4bc49
target_link_libraries ( maCMD PUBLIC MA Threads::Threads )<|MERGE_RESOLUTION|>--- conflicted
+++ resolved
@@ -92,8 +92,5 @@
 
 # Build the MA executable itself
 add_executable ( maCMD cmdMa.cpp )
-<<<<<<< HEAD
-=======
 # Link cmdMA
->>>>>>> 11f4bc49
 target_link_libraries ( maCMD PUBLIC MA Threads::Threads )